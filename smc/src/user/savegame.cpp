/***************************************************************************
 * savegame.cpp  -  Savegame handler
 *
 * Copyright © 2003 - 2011 The SMC Contributors
 ***************************************************************************/
/*
   This program is free software; you can redistribute it and/or modify
   it under the terms of the GNU General Public License as published by
   the Free Software Foundation; either version 3 of the License, or
   (at your option) any later version.

   You should have received a copy of the GNU General Public License
   along with this program.  If not, see <http://www.gnu.org/licenses/>.
*/

#include "savegame.hpp"
#include "savegame_loader.hpp"
#include "preferences.hpp"
#include "../core/game_core.hpp"
#include "../core/obj_manager.hpp"
#include "../level/level.hpp"
#include "../overworld/world_manager.hpp"
#include "../level/level_player.hpp"
#include "../overworld/overworld.hpp"
#include "../core/i18n.hpp"
#include "../core/filesystem/filesystem.hpp"
#include "../core/filesystem/resource_manager.hpp"
#include "../scripting/events/level_load_event.hpp"
#include "../scripting/events/level_save_event.hpp"
#include "../audio/audio.hpp"
#include "../enemies/turtle.hpp"

namespace fs = boost::filesystem;

namespace SMC {

/* *** *** *** *** *** *** *** cSave_Overworld_Waypoint *** *** *** *** *** *** *** *** *** *** */

cSave_Overworld_Waypoint :: cSave_Overworld_Waypoint(void)
{
    m_access = 0;
}

cSave_Overworld_Waypoint :: ~cSave_Overworld_Waypoint(void)
{

}

/* *** *** *** *** *** *** *** cSave_Overworld *** *** *** *** *** *** *** *** *** *** */

cSave_Overworld :: cSave_Overworld(void)
{

}

cSave_Overworld :: ~cSave_Overworld(void)
{
    for (unsigned int i = 0; i < m_waypoints.size(); i++) {
        delete m_waypoints[i];
    }

    m_waypoints.clear();
}

/* *** *** *** *** *** *** *** cSave_Level_Object *** *** *** *** *** *** *** *** *** *** */

cSave_Level_Object_Property :: cSave_Level_Object_Property(const std::string& new_name /* = "" */, const std::string& new_value /* = "" */)
{
    m_name = new_name;
    m_value = new_value;
}

/* *** *** *** *** *** *** *** cSave_Level_Object *** *** *** *** *** *** *** *** *** *** */

cSave_Level_Object :: cSave_Level_Object(void)
{
    m_type = TYPE_UNDEFINED;
}

cSave_Level_Object :: ~cSave_Level_Object(void)
{
    m_properties.clear();
}

bool cSave_Level_Object :: exists(const std::string& val_name)
{
    for (Save_Level_Object_ProprtyList::iterator itr = m_properties.begin(); itr != m_properties.end(); ++itr) {
        cSave_Level_Object_Property obj = (*itr);

        if (obj.m_name.compare(val_name) == 0) {
            // found
            return 1;
        }
    }

    // not found
    return 0;
}

std::string cSave_Level_Object :: Get_Value(const std::string& val_name)
{
    for (Save_Level_Object_ProprtyList::iterator itr = m_properties.begin(); itr != m_properties.end(); ++itr) {
        cSave_Level_Object_Property obj = (*itr);

        if (obj.m_name.compare(val_name) == 0) {
            // found
            return obj.m_value;
        }
    }

    // not found
    return "";
}

/* *** *** *** *** *** *** *** cSave_Level *** *** *** *** *** *** *** *** *** *** */

cSave_Level :: cSave_Level(void)
{
    // level
    m_level_pos_x = 0.0f;
    m_level_pos_y = 0.0f;
}

cSave_Level :: ~cSave_Level(void)
{
    for (Save_Level_ObjectList::iterator itr = m_level_objects.begin(); itr != m_level_objects.end(); ++itr) {
        delete *itr;
    }

    m_level_objects.clear();

    for (cSprite_List::iterator itr = m_spawned_objects.begin(); itr != m_spawned_objects.end(); ++itr) {
        delete *itr;
    }

    m_spawned_objects.clear();
}

/* *** *** *** *** *** cSave_Player_Return_Entry *** *** *** *** *** *** *** *** */
cSave_Player_Return_Entry :: cSave_Player_Return_Entry(const std::string& level, const std::string& entry) :
    m_level(level), m_entry(entry)
{
}

/* *** *** *** *** *** *** *** cSave *** *** *** *** *** *** *** *** *** *** */

cSave :: cSave(void)
{
    Init();
}

cSave :: ~cSave(void)
{
    for (Save_LevelList::iterator itr = m_levels.begin(); itr != m_levels.end(); ++itr) {
        delete *itr;
    }

    m_levels.clear();

    for (Save_OverworldList::iterator itr = m_overworlds.begin(); itr != m_overworlds.end(); ++itr) {
        delete *itr;
    }

    m_overworlds.clear();
}

void cSave :: Init(void)
{
    // save
    m_save_time = 0;
    m_version = 0;

    // player
    m_lives = 0;
    m_points = 0;
    m_goldpieces = 0;
    m_player_type = 0;
    m_player_state = 0;
    m_itembox_item = 0;
    m_invincible = 0;
    m_invincible_star = 0;
    m_ghost_time = 0;
    m_ghost_time_mod = 0;

    //Player state (ie power ups)
    m_player_type = 0;
    m_player_type_temp_power = 0;

    // level
    m_level_time = 0;
    // set earliest available version
    m_level_engine_version = 39;

    // overworld
    m_overworld_current_waypoint = 0;
}

cSave* cSave :: Load_From_File(fs::path filepath)
{
    debug_print("Loading savegame file '%s'\n", path_to_utf8(filepath).c_str());

    cSavegameLoader loader;
    loader.parse_file(filepath);
    return loader.Get_Save();
}

std::string cSave :: Get_Active_Level(void)
{
    if (m_levels.empty()) {
        return "";
    }

    for (Save_LevelList::iterator itr = m_levels.begin(); itr != m_levels.end(); ++itr) {
        cSave_Level* save_level = (*itr);

        if (pLevel_Manager->Get_Path(save_level->m_name).empty()) {
            continue;
        }

        // if active level
        if (!Is_Float_Equal(save_level->m_level_pos_x, 0.0f) && !Is_Float_Equal(save_level->m_level_pos_y, 0.0f)) {
            return save_level->m_name;
        }
    }

    return "";
}

void cSave :: Write_To_File(fs::path filepath)
{
    xmlpp::Document doc;
    xmlpp::Element* p_root = doc.create_root_node("savegame");
    xmlpp::Element* p_node = NULL;

    // <information>
    p_node = p_root->add_child("information");
    Add_Property(p_node, "version", m_version);
    Add_Property(p_node, "level_engine_version", m_level_engine_version);
    Add_Property(p_node, "save_time", static_cast<Uint64>(m_save_time));
    Add_Property(p_node, "description", m_description);
    // </information>

    // <player>
    p_node = p_root->add_child("player");
    Add_Property(p_node, "lives", m_lives);
    Add_Property(p_node, "points", m_points);
    Add_Property(p_node, "goldpieces", m_goldpieces);
    Add_Property(p_node, "type", m_player_type);
    Add_Property(p_node, "type_temp_power", m_player_type_temp_power);
    Add_Property(p_node, "invincible_star", m_invincible_star);
    Add_Property(p_node, "invincible", m_invincible);
    Add_Property(p_node, "ghost_time", m_ghost_time);
    Add_Property(p_node, "ghost_time_mod", m_ghost_time_mod);

    Add_Property(p_node, "state", m_player_state);
    Add_Property(p_node, "itembox_item", m_itembox_item);
    // if a level is available
    if (!m_levels.empty())
        Add_Property(p_node, "level_time", m_level_time);
    Add_Property(p_node, "overworld_active", m_overworld_active);
    Add_Property(p_node, "overworld_current_waypoint", m_overworld_current_waypoint);
    // </player>

    // player return stack
    std::vector<cSave_Player_Return_Entry>::const_iterator return_iter;
    for (return_iter = m_return_entries.begin(); return_iter != m_return_entries.end(); return_iter++) {
        cSave_Player_Return_Entry item = *return_iter;

        p_node = p_root->add_child("return");
        if (!item.m_level.empty())
            Add_Property(p_node, "level", item.m_level);
        if (!item.m_entry.empty())
            Add_Property(p_node, "entry", item.m_entry);
    }

    // levels
    Save_LevelList::const_iterator iter;
    for (iter=m_levels.begin(); iter != m_levels.end(); iter++) {
        cSave_Level* p_level = *iter;

        // <level>
        p_node = p_root->add_child("level");
        Add_Property(p_node, "level_name", p_level->m_name);

        // position is only set when saving the active level
        if (!Is_Float_Equal(p_level->m_level_pos_x, 0.0f) && !Is_Float_Equal(p_level->m_level_pos_y, 0.0f)) {
            Add_Property(p_node, "player_posx", p_level->m_level_pos_x);
            Add_Property(p_node, "player_posy", p_level->m_level_pos_y);
        }
        // mruby data is only set when saving the active level and
        // the script writer added something to it.
        if (!p_level->m_mruby_data.empty())
            Add_Property(p_node, "mruby_data", p_level->m_mruby_data);

        // <spawned_objects>
        xmlpp::Element* p_spawned_node = p_node->add_child("spawned_objects");
        cSprite_List::const_iterator iter2;
        for (iter2=p_level->m_spawned_objects.begin(); iter2 != p_level->m_spawned_objects.end(); iter2++) {
            cSprite* p_sprite = *iter2;
            p_sprite->Save_To_XML_Node(p_spawned_node);
        }
        // </spawned_objects>

        // <objects_data>
        xmlpp::Element* p_objects_data_node = p_node->add_child("objects_data");
        Save_Level_ObjectList::const_iterator iter3;
        for (iter3=p_level->m_level_objects.begin(); iter3 != p_level->m_level_objects.end(); iter3++) {
            cSave_Level_Object* p_obj = *iter3;

            // <object>
            xmlpp::Element* p_object_node = p_objects_data_node->add_child("object");
            Add_Property(p_object_node, "type", p_obj->m_type);

            // properties
            Save_Level_Object_ProprtyList::const_iterator iter4;
            for (iter4=p_obj->m_properties.begin(); iter4 != p_obj->m_properties.end(); iter4++) {
                cSave_Level_Object_Property property = *iter4;
                Add_Property(p_object_node, property.m_name, property.m_value);
            }
            // </object>
        }
        // </objects_data>
        // </level>
    }

    // Overworlds
    Save_OverworldList::const_iterator oiter;
    for (oiter=m_overworlds.begin(); oiter != m_overworlds.end(); oiter++) {
        cSave_Overworld* p_overworld = *oiter;

        // <overworld>
        p_node = p_root->add_child("overworld");
        Add_Property(p_node, "name", p_overworld->m_name);

        Save_Overworld_WaypointList::const_iterator wpiter;
        for (wpiter=p_overworld->m_waypoints.begin(); wpiter != p_overworld->m_waypoints.end(); wpiter++) {
            cSave_Overworld_Waypoint* p_wp = *wpiter;

            // skip empty waypoints
            if (p_wp->m_destination.empty())
                continue;

            // <waypoint>
            xmlpp::Element* p_waypoint_node = p_node->add_child("waypoint");
            Add_Property(p_waypoint_node, "destination", p_wp->m_destination);
            Add_Property(p_waypoint_node, "access", p_wp->m_access);
            // </waypoint>
        }

        // </overworld>
    }

    // Write to file (raises xmlpp::exception on error)
    doc.write_to_file_formatted(Glib::filename_from_utf8(path_to_utf8(filepath)));
    debug_print("Wrote savegame file '%s'.\n", path_to_utf8(filepath).c_str());
}

/* *** *** *** *** *** *** *** cSavegame *** *** *** *** *** *** *** *** *** *** */

cSavegame :: cSavegame(void)
{
    m_savegame_dir = pResource_Manager->Get_User_Savegame_Directory();
}

cSavegame :: ~cSavegame(void)
{
    //
}

int cSavegame :: Load_Game(unsigned int save_slot)
{
    cSave* savegame = Load(save_slot);

    if (!savegame) {
        return 0;
    }

    // check if unsupported save
    if (savegame->m_version <= SAVEGAME_VERSION_UNSUPPORTED) {
        printf("Warning : Savegame %d : Versions %d and below are unsupported\n", save_slot, SAVEGAME_VERSION_UNSUPPORTED);
    }

    // reset custom level mode type
    if (Game_Mode_Type == MODE_TYPE_LEVEL_CUSTOM) {
        Game_Mode_Type = MODE_TYPE_DEFAULT;
    }

    // #### Overworld ####

    // set overworld progress
    if (!savegame->m_overworlds.empty()) {
        for (Save_OverworldList::iterator itr = savegame->m_overworlds.begin(); itr != savegame->m_overworlds.end(); ++itr) {
            // get savegame overworld pointer
            cSave_Overworld* save_overworld = (*itr);

            // get overworld
            cOverworld* overworld = pOverworld_Manager->Get_from_Name(save_overworld->m_name);

            if (!overworld) {
                printf("Warning : Savegame %d : Overworld %s not found\n", save_slot, save_overworld->m_name.c_str());
                continue;
            }

            for (Save_Overworld_WaypointList::iterator wp_itr = save_overworld->m_waypoints.begin(); wp_itr != save_overworld->m_waypoints.end(); ++wp_itr) {
                // get savegame waypoint pointer
                cSave_Overworld_Waypoint* save_waypoint = (*wp_itr);

                // get overworld waypoint
                cWaypoint* waypoint = overworld->Get_Waypoint(overworld->Get_Waypoint_Num(save_waypoint->m_destination));

                // not found
                if (!waypoint) {
                    printf("Warning : Savegame %d : Overworld %s Waypoint %s not found\n", save_slot, save_overworld->m_name.c_str(), save_waypoint->m_destination.c_str());
                    continue;
                }

                // set access
                waypoint->Set_Access(save_waypoint->m_access);
            }
        }
    }

    // if an overworld is active
    if (!savegame->m_overworld_active.empty()) {
        // Set active overworld
        if (!pOverworld_Manager->Set_Active(savegame->m_overworld_active)) {
            printf("Warning : Savegame %d : Couldn't set Overworld active %s\n", save_slot, savegame->m_overworld_active.c_str());
        }

        // Current waypoint
        if (!pOverworld_Player->Set_Waypoint(savegame->m_overworld_current_waypoint)) {
            printf("Warning : Savegame %d : Overworld Current Waypoint %d is invalid\n", save_slot, savegame->m_overworld_current_waypoint);
        }
    }
    // overworld is not active
    else {
        // Set custom level mode
        Game_Mode_Type = MODE_TYPE_LEVEL_CUSTOM;
    }

    // #### Level ####

    // default is world savegame
    unsigned int save_type = 2;

    // load levels
    if (!savegame->m_levels.empty()) {
        for (Save_LevelList::iterator itr = savegame->m_levels.begin(); itr != savegame->m_levels.end(); ++itr) {
            cSave_Level* save_level = (*itr);
            cLevel* level = pLevel_Manager->Load(save_level->m_name);

            if (!level) {
                printf("Warning : Couldn't load Savegame Level %s\n", save_level->m_name.c_str());
                continue;
            }

            // active level
            if (!Is_Float_Equal(save_level->m_level_pos_x, 0.0f) && !Is_Float_Equal(save_level->m_level_pos_y, 0.0f)) {
                pLevel_Manager->Set_Active(level);
                level->Init();

                // if below version 9 : move y coordinate bottom to 0 and remove screen height adjustment
                if (savegame->m_version < 9) {
                    save_level->m_level_pos_y -= 1200.0f;
                }

                // time
                pHud_Time->Set_Time(savegame->m_level_time);
                // position
                pLevel_Player->Set_Pos(save_level->m_level_pos_x, save_level->m_level_pos_y);


                //If the player had less than a second of invincibility or was not invincible (value of 0), give them a
                //second of invincibility
                if (pLevel_Player->m_invincible < speedfactor_fps) {
                    pLevel_Player->m_invincible = speedfactor_fps;
                }

                // level savegame
                save_type = 1;
            }

            // spawned objects
            for (cSprite_List::iterator itr = save_level->m_spawned_objects.begin(); itr != save_level->m_spawned_objects.end(); ++itr) {
                cSprite* sprite = (*itr);

                sprite->Set_Sprite_Manager(level->m_sprite_manager);
                sprite->Set_Spawned(1);
                level->m_sprite_manager->Add(sprite);
            }

            save_level->m_spawned_objects.clear();

            // objects data
            for (Save_Level_ObjectList::iterator itr = save_level->m_level_objects.begin(); itr != save_level->m_level_objects.end(); ++itr) {
                cSave_Level_Object* save_object = (*itr);

                // get position
                int posx = string_to_int(save_object->Get_Value("posx"));
                int posy = string_to_int(save_object->Get_Value("posy"));

                // get level object
                bool checkPosition = true;

                /*The Get_from_Position method below searches for the saved object in the level definition using its original position information.
                Loose shells will slightly have their current position offset based on their image during the initialization process during level loading
                Only require the original position field be checked for them.*/
                if (save_object ->m_type == TYPE_SHELL) {
                    checkPosition = false;
                }

                cSprite* level_object = level->m_sprite_manager->Get_from_Position(posx, posy, save_object->m_type, checkPosition);

                // if not anymore available
                if (!level_object) {
                    printf("Warning : Savegame object type %d on x %d, y %d not available\n", save_object->m_type, posx, posy);
                    continue;
                }

                level_object->Load_From_Savegame(save_object);

                //If the currently loaded object is a shell (loose or with army in it) and if it was linked, call the Get_Item
                //method to properly set it up with the player
                if (save_object ->m_type == TYPE_SHELL  || save_object -> m_type == TYPE_TURTLE) {
                    cTurtle* turtle = static_cast<cTurtle*>(level_object);
                    if (turtle ->m_state == STA_OBJ_LINKED) {
                        pLevel_Player ->Get_Item(turtle ->m_type, false, turtle);
                    }
                }
            }

            // Feed the data stored by the save event back
            // to the load event. pSavegame holds the event
            // table required for this.
            Scripting::cLevel_Load_Event evt(save_level->m_mruby_data);
            evt.Fire(level->m_mruby, pSavegame);
        }
    }

    // #### Player ####
    //Note: Some of these steps (ie invincibility) have to be done after level -> Init() is called above.
    //Otherwise, it will wipe them out.

    // below version 8 the state was the type
    if (savegame->m_version < 8) {
        pLevel_Player->Set_Type(static_cast<Maryo_type>(savegame->m_player_state), 0, 0);
    }
    else {
        /*Set the player's power up type.
        For ghost maryo, we first set the ghost power up as the type and then set the other power up as the type,
        marking a flag for the temporary ghost power up.  Logic for both fields is not included above in the version
        8 code because version 8 save files did not have the temporary power up field saved*/
        if (savegame -> m_player_type == MARYO_GHOST) {
            pLevel_Player->Set_Type(static_cast<Maryo_type>(savegame->m_player_type), false, false);
            pLevel_Player->Set_Type(static_cast<Maryo_type>(savegame->m_player_type_temp_power), false, false, true);
        }
        else {
            pLevel_Player->Set_Type(static_cast<Maryo_type>(savegame->m_player_type), false, false);
        }
        pLevel_Player -> Set_Moving_State(static_cast<Moving_state>(savegame->m_player_state));
    }

    //Set invincibility time and star time for player
    pLevel_Player -> m_invincible = savegame->m_invincible;
    pLevel_Player -> m_invincible_star = savegame->m_invincible_star;

    pLevel_Player -> m_ghost_time = savegame->m_ghost_time;
    pLevel_Player -> m_ghost_time_mod = savegame->m_ghost_time_mod;

    //Play the appropriate music
<<<<<<< HEAD
    if (!Is_Float_Equal(pLevel_Player -> m_invincible_star, 0.0f))
    {
        pAudio->Play_Music("game/star.ogg", 0, 1, 500);
        pAudio->Play_Music(pActive_Level->m_musicfile, -1, 0);
    }
    else if (save_type == 1)
    {
        pAudio->Play_Music(pActive_Level->m_musicfile, -1, 1, 1000);
    }
    else
    {
        pAudio->Play_Music(pActive_Overworld->m_musicfile, -1, 1, 1000);
    }

	pHud_Points->Set_Points( savegame->m_points );
	pHud_Goldpieces->Set_Gold( savegame->m_goldpieces );
	pHud_Lives->Set_Lives( savegame->m_lives );
	pHud_Itembox->Set_Item( static_cast<SpriteType>(savegame->m_itembox_item), 0 );
	pHud_Debug->Set_Text( _("Savegame ") + int_to_string( save_slot ) + _(" loaded") );
	pHud_Manager->Update();

	// #### Return stack ####
	
	pLevel_Player->Clear_Return();
	if( !savegame->m_return_entries.empty() )
	{
		std::vector<cSave_Player_Return_Entry>::const_iterator return_iter;
		for( return_iter = savegame->m_return_entries.begin(); return_iter != savegame->m_return_entries.end(); return_iter++)
		{
			pLevel_Player->Push_Return(return_iter->m_level, return_iter->m_entry);
		}
	}

	delete savegame;
	return save_type;
=======
    if (!Is_Float_Equal(pLevel_Player -> m_invincible_star, 0.0f)) {
        pAudio->Play_Music("game/star.ogg", 0, 1, 500);
        pAudio->Play_Music(pActive_Level->m_musicfile, -1, 0);
    }
    else {
        pAudio->Play_Music(pActive_Level->m_musicfile, -1, 1, 1000);
    }

    pHud_Points->Set_Points(savegame->m_points);
    pHud_Goldpieces->Set_Gold(savegame->m_goldpieces);
    pHud_Lives->Set_Lives(savegame->m_lives);
    pHud_Itembox->Set_Item(static_cast<SpriteType>(savegame->m_itembox_item), 0);
    pHud_Debug->Set_Text(_("Savegame ") + int_to_string(save_slot) + _(" loaded"));
    pHud_Manager->Update();

    // #### Return stack ####

    pLevel_Player->Clear_Return();
    if (!savegame->m_return_entries.empty()) {
        std::vector<cSave_Player_Return_Entry>::const_iterator return_iter;
        for (return_iter = savegame->m_return_entries.begin(); return_iter != savegame->m_return_entries.end(); return_iter++) {
            pLevel_Player->Push_Return(return_iter->m_level, return_iter->m_entry);
        }
    }

    delete savegame;
    return save_type;
>>>>>>> 3f43475d
}

bool cSavegame :: Save_Game(unsigned int save_slot, std::string description)
{
    if (pLevel_Player->m_maryo_type == MARYO_DEAD || pLevel_Player->m_lives < 0) {
        printf("Error : Couldn't save savegame %s because of invalid game state\n", description.c_str());
        return 0;
    }

    cSave* savegame = new cSave();

    savegame->m_version = SAVEGAME_VERSION;
    savegame->m_level_engine_version = level_engine_version;
    savegame->m_save_time = time(NULL);

    savegame->m_description = description;
    savegame->m_goldpieces = pLevel_Player->m_goldpieces;

    // if in a level
    if (pActive_Level->Is_Loaded()) {
        savegame->m_level_time = pHud_Time->m_milliseconds;

        for (vector<cLevel*>::iterator itr = pLevel_Manager->objects.begin(); itr != pLevel_Manager->objects.end(); ++itr) {
            cLevel* level = (*itr);

            if (!level->Is_Loaded()) {
                continue;
            }

            // create level data
            cSave_Level* save_level = new cSave_Level();

            save_level->m_name = path_to_utf8(Trim_Filename(level->m_level_filename, false, false));

            // save position and script data if active level
            if (pActive_Level == level) {
                // Position.
                save_level->m_level_pos_x = pLevel_Player->m_pos_x;
                save_level->m_level_pos_y = pLevel_Player->m_pos_y - 5.0f;

                // Custom data a script writer wants to store in the
                // savegame (pSavegame holds the event table for the
                // level saving events).
                Scripting::cLevel_Save_Event evt;
                evt.Fire(pActive_Level->m_mruby, pSavegame);
                save_level->m_mruby_data = evt.Get_Save_Data();
            }

            // spawned objects
            for (cSprite_List::iterator itr = level->m_sprite_manager->objects.begin(); itr != level->m_sprite_manager->objects.end(); ++itr) {
                cSprite* obj = (*itr);

                // if spawned and active
                if (!obj->m_spawned || obj->m_auto_destroy) {
                    continue;
                }

                // add
                save_level->m_spawned_objects.push_back(obj->Copy());
            }

            // save object status
            for (cSprite_List::iterator itr = level->m_sprite_manager->objects.begin(); itr != level->m_sprite_manager->objects.end(); ++itr) {
                cSprite* obj = (*itr);

                // get save data
                cSave_Level_Object* save_obj = obj->Save_To_Savegame();

                // nothing to save
                if (!save_obj) {
                    continue;
                }

                // add
                save_level->m_level_objects.push_back(save_obj);
            }

            savegame->m_levels.push_back(save_level);
        }
    }

    savegame->m_lives = pLevel_Player->m_lives;
    savegame->m_points = pLevel_Player->m_points;
    savegame->m_player_type = pLevel_Player->m_maryo_type;
    savegame->m_player_type_temp_power = pLevel_Player->m_maryo_type_temp_power;
    savegame->m_invincible = pLevel_Player->m_invincible;
    savegame->m_invincible_star = pLevel_Player->m_invincible_star;
    savegame->m_ghost_time = pLevel_Player -> m_ghost_time;
    savegame->m_ghost_time_mod = pLevel_Player -> m_ghost_time_mod;

    savegame->m_player_state = pLevel_Player->m_state;
    savegame->m_itembox_item = pHud_Itembox->m_item_id;

    // player return stack
    for (std::vector<cLevel_Player_Return_Entry>::const_iterator itr = pLevel_Player->m_return_stack.begin(); itr != pLevel_Player->m_return_stack.end(); itr++) {
        savegame->m_return_entries.push_back(cSave_Player_Return_Entry(itr->level, itr->entry));
    }

    // save overworld progress
    for (vector<cOverworld*>::iterator itr = pOverworld_Manager->objects.begin(); itr != pOverworld_Manager->objects.end(); ++itr) {
        // Get Overworld
        cOverworld* overworld = (*itr);

        // create Overworld
        cSave_Overworld* save_overworld = new cSave_Overworld();
        save_overworld->m_name = overworld->m_description->m_name;

        // Waypoints
        for (cSprite_List::iterator wp_itr = overworld->m_sprite_manager->objects.begin(); wp_itr != overworld->m_sprite_manager->objects.end(); ++wp_itr) {
            // get waypoint
            cSprite* obj = static_cast<cSprite*>(*wp_itr);

            if (obj->m_type != TYPE_OW_WAYPOINT) {
                continue;
            }

            // get waypoint
            cWaypoint* waypoint = static_cast<cWaypoint*>(obj);

            // create savegame waypoint
            cSave_Overworld_Waypoint* save_waypoint = new cSave_Overworld_Waypoint();

            // destination
            save_waypoint->m_destination = waypoint->Get_Destination();
            // set access
            save_waypoint->m_access = waypoint->m_access;
            // save
            save_overworld->m_waypoints.push_back(save_waypoint);
        }

        savegame->m_overworlds.push_back(save_overworld);
    }

    // if an overworld is active and not custom level mode
    if (pActive_Overworld && Game_Mode_Type != MODE_TYPE_LEVEL_CUSTOM) {
        // set overworld name
        savegame->m_overworld_active = pActive_Overworld->m_description->m_name;

        // if valid waypoint
        if (pOverworld_Player->m_current_waypoint >= 0) {
            // set current waypoint
            savegame->m_overworld_current_waypoint = pOverworld_Player->m_current_waypoint;
        }
    }

    fs::path filename = m_savegame_dir / utf8_to_path(int_to_string(save_slot) + ".smcsav");
    // remove old format savegame
    fs::remove(m_savegame_dir / utf8_to_path(int_to_string(save_slot) + ".save"));

    try {
        savegame->Write_To_File(filename);
    }
    catch (xmlpp::exception& e) {
        std::cerr << "Failed to save savegame '" << filename << "': " << e.what() << std::endl
                  << "Is the file read-only?" << std::endl;
        pHud_Debug->Set_Text(_("Couldn't save savegame ") + path_to_utf8(filename), speedfactor_fps * 5.0f);
    }

    if (pHud_Debug) {
        pHud_Debug->Set_Text(_("Saved to Slot ") + int_to_string(save_slot));
    }

    delete savegame;

    return 1;
}

cSave* cSavegame :: Load(unsigned int save_slot)
{
    fs::path filename = m_savegame_dir / utf8_to_path(int_to_string(save_slot) + ".smcsav");

    // if not new format try the old
    if (!File_Exists(filename)) {
        filename = m_savegame_dir / utf8_to_path(int_to_string(save_slot) + ".save");
    }

    if (!File_Exists(filename)) {
        // FIXME: This should raise an exception.
        std::cerr << "Error : cSavegame::Load() : No savegame found at slot " << filename << std::endl;
        return NULL;
    }

    cSave* savegame = cSave::Load_From_File(filename);

    return savegame;
}

std::string cSavegame :: Get_Description(unsigned int save_slot, bool only_description /* = 0 */)
{
    std::string str_description;

    if (!Is_Valid(save_slot)) {
        str_description = int_to_string(save_slot) + ". Free Save";
        return str_description;
    }

    cSave* savegame = Load(save_slot);

    if (!savegame) {
        return "Savegame loading failed";
    }

    // complete description
    if (!only_description) {
        str_description = int_to_string(save_slot) + ". " + savegame->m_description;

        if (savegame->m_levels.empty()) {
            str_description += " - " + savegame->m_overworld_active;
        }
        else {
            bool found_active = 0;

            for (Save_LevelList::iterator itr = savegame->m_levels.begin(); itr != savegame->m_levels.end(); ++itr) {
                cSave_Level* level = (*itr);

                // if active level
                if (!Is_Float_Equal(level->m_level_pos_x, 0.0f) && !Is_Float_Equal(level->m_level_pos_y, 0.0f)) {
                    str_description += _(" -  Level ") + level->m_name;
                    found_active = 1;
                    break;
                }
            }

            if (!found_active) {
                str_description += _(" -  Unknown");
            }
        }

        str_description += _(" - Date ") + Time_to_String(savegame->m_save_time, "%Y-%m-%d  %H:%M:%S");
    }
    // only the user description
    else {
        str_description = savegame->m_description;
    }

    delete savegame;
    return str_description;
}

bool cSavegame :: Is_Valid(unsigned int save_slot) const
{
    return (File_Exists(m_savegame_dir / utf8_to_path(int_to_string(save_slot) + ".smcsav")) || File_Exists(m_savegame_dir / utf8_to_path(int_to_string(save_slot) + ".save")));
}

cSavegame* pSavegame = NULL;

/* *** *** *** *** *** *** *** *** *** *** *** *** *** *** *** *** *** */

} // namespace SMC<|MERGE_RESOLUTION|>--- conflicted
+++ resolved
@@ -568,49 +568,15 @@
     pLevel_Player -> m_ghost_time_mod = savegame->m_ghost_time_mod;
 
     //Play the appropriate music
-<<<<<<< HEAD
-    if (!Is_Float_Equal(pLevel_Player -> m_invincible_star, 0.0f))
-    {
-        pAudio->Play_Music("game/star.ogg", 0, 1, 500);
-        pAudio->Play_Music(pActive_Level->m_musicfile, -1, 0);
-    }
-    else if (save_type == 1)
-    {
-        pAudio->Play_Music(pActive_Level->m_musicfile, -1, 1, 1000);
-    }
-    else
-    {
-        pAudio->Play_Music(pActive_Overworld->m_musicfile, -1, 1, 1000);
-    }
-
-	pHud_Points->Set_Points( savegame->m_points );
-	pHud_Goldpieces->Set_Gold( savegame->m_goldpieces );
-	pHud_Lives->Set_Lives( savegame->m_lives );
-	pHud_Itembox->Set_Item( static_cast<SpriteType>(savegame->m_itembox_item), 0 );
-	pHud_Debug->Set_Text( _("Savegame ") + int_to_string( save_slot ) + _(" loaded") );
-	pHud_Manager->Update();
-
-	// #### Return stack ####
-	
-	pLevel_Player->Clear_Return();
-	if( !savegame->m_return_entries.empty() )
-	{
-		std::vector<cSave_Player_Return_Entry>::const_iterator return_iter;
-		for( return_iter = savegame->m_return_entries.begin(); return_iter != savegame->m_return_entries.end(); return_iter++)
-		{
-			pLevel_Player->Push_Return(return_iter->m_level, return_iter->m_entry);
-		}
-	}
-
-	delete savegame;
-	return save_type;
-=======
     if (!Is_Float_Equal(pLevel_Player -> m_invincible_star, 0.0f)) {
         pAudio->Play_Music("game/star.ogg", 0, 1, 500);
         pAudio->Play_Music(pActive_Level->m_musicfile, -1, 0);
     }
+    else if (save_type == 1) {
+        pAudio->Play_Music(pActive_Level->m_musicfile, -1, 1, 1000);
+    }
     else {
-        pAudio->Play_Music(pActive_Level->m_musicfile, -1, 1, 1000);
+        pAudio->Play_Music(pActive_Overworld->m_musicfile, -1, 1, 1000);
     }
 
     pHud_Points->Set_Points(savegame->m_points);
@@ -632,7 +598,6 @@
 
     delete savegame;
     return save_type;
->>>>>>> 3f43475d
 }
 
 bool cSavegame :: Save_Game(unsigned int save_slot, std::string description)

--- conflicted
+++ resolved
@@ -160,57 +160,6 @@
 
 fs::path cLevel_Manager :: Get_Path(const std::string& levelname, bool check_only_user_dir /* = false */)
 {
-<<<<<<< HEAD
-	// Strip off directories and file extension (although we should
-	// only receive the plain level name here).
-	fs::path filename = Trim_Filename(utf8_to_path(levelname));
-
-	// user level directory as default
-	fs::path user_filename = fs::absolute(filename, pPackage_Manager->Get_User_Level_Path());
-	// use new file type as default
-	user_filename.replace_extension(".smclvl");
-
-	if( pVfs->File_Exists( user_filename ) )
-	{
-		// found
-		return user_filename;
-	}
-
-	// use old file type
-	user_filename.replace_extension(".txt");
-
-	if( pVfs->File_Exists( user_filename ) )
-	{
-		// found
-		return user_filename;
-	}
-
-	if( !check_only_user_dir )
-	{
-		fs::path game_filename = fs::absolute(filename, pPackage_Manager->Get_Game_Level_Path());
-
-		// use new file type
-		game_filename.replace_extension(".smclvl");
-
-		if( pVfs->File_Exists( game_filename ) )
-		{
-			// found
-			return game_filename;
-		}
-
-		// use old file type
-		game_filename.replace_extension(".txt");
-
-		if( pVfs->File_Exists( game_filename ) )
-		{
-			// found
-			return game_filename;
-		}
-	}
-
-	// not found
-	return fs::path();
-=======
     // Strip off directories and file extension (although we should
     // only receive the plain level name here).
     fs::path filename = Trim_Filename(utf8_to_path(levelname));
@@ -220,7 +169,7 @@
     // use new file type as default
     user_filename.replace_extension(".smclvl");
 
-    if (File_Exists(user_filename)) {
+    if (pVfs->File_Exists(user_filename)) {
         // found
         return user_filename;
     }
@@ -228,7 +177,7 @@
     // use old file type
     user_filename.replace_extension(".txt");
 
-    if (File_Exists(user_filename)) {
+    if (pVfs->File_Exists(user_filename)) {
         // found
         return user_filename;
     }
@@ -239,7 +188,7 @@
         // use new file type
         game_filename.replace_extension(".smclvl");
 
-        if (File_Exists(game_filename)) {
+        if (pVfs->File_Exists(game_filename)) {
             // found
             return game_filename;
         }
@@ -247,7 +196,7 @@
         // use old file type
         game_filename.replace_extension(".txt");
 
-        if (File_Exists(game_filename)) {
+        if (pVfs->File_Exists(game_filename)) {
             // found
             return game_filename;
         }
@@ -255,7 +204,6 @@
 
     // not found
     return fs::path();
->>>>>>> 61f20533
 }
 
 void cLevel_Manager :: Update(void)

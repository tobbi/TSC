/***************************************************************************
 * level_settings.cpp  - level editor settings class
 *
 * Copyright © 2006 - 2011 The SMC Contributors
 ***************************************************************************/
/*
   This program is free software; you can redistribute it and/or modify
   it under the terms of the GNU General Public License as published by
   the Free Software Foundation; either version 3 of the License, or
   (at your option) any later version.

   You should have received a copy of the GNU General Public License
   along with this program.  If not, see <http://www.gnu.org/licenses/>.
*/

#include "../core/global_basic.hpp"
#include "../core/game_core.hpp"
#include "../level/level_settings.hpp"
#include "../input/mouse.hpp"
#include "../level/level.hpp"
#include "../video/font.hpp"
#include "../video/renderer.hpp"
#include "../core/filesystem/filesystem.hpp"
#include "../core/filesystem/resource_manager.hpp"
#include "../core/filesystem/package_manager.hpp"
#include "../core/filesystem/vfs.hpp"
#include "../core/framerate.hpp"
#include "../audio/audio.hpp"
#include "../gui/generic.hpp"
#include "../core/i18n.hpp"

namespace fs = boost::filesystem;

namespace SMC {

/* *** *** *** *** *** cLevel_Settings *** *** *** *** *** *** *** *** *** *** *** *** */

cLevel_Settings :: cLevel_Settings(cSprite_Manager* sprite_manager, cLevel* level)
{
    m_active = 0;

    m_level = level;
    m_camera = new cCamera(sprite_manager);
    m_gui_window = NULL;
    m_tabcontrol = NULL;
}

cLevel_Settings :: ~cLevel_Settings(void)
{
    Unload();

    delete m_camera;
}

void cLevel_Settings :: Init(void)
{
    if (m_gui_window) {
        Unload();
    }

    // get window manager
    CEGUI::WindowManager& wmgr = CEGUI::WindowManager::getSingleton();

    // GUI
    m_gui_window = wmgr.loadWindowLayout("level_settings/main.layout");
    pGuiSystem->getGUISheet()->addChildWindow(m_gui_window);

    // Tab Control
    m_tabcontrol = static_cast<CEGUI::TabControl*>(wmgr.getWindow("tabcontrol_main"));
    m_tabcontrol->addTab(wmgr.loadWindowLayout("level_settings/tab_main.layout"));
    m_tabcontrol->addTab(wmgr.loadWindowLayout("level_settings/tab_background.layout"));
    m_tabcontrol->addTab(wmgr.loadWindowLayout("level_settings/tab_global_effect.layout"));
    m_tabcontrol->addTab(wmgr.loadWindowLayout("level_settings/tab_script.layout"));

    //////////////////// Main ////////////////////
    // level filename
    CEGUI::Editbox* editbox_level_filename = static_cast<CEGUI::Editbox*>(wmgr.getWindow("editbox_level_filename"));
    editbox_level_filename->setText(m_level->Get_Level_Name().c_str());
    // music filename
    CEGUI::Editbox* editbox_music_filename = static_cast<CEGUI::Editbox*>(wmgr.getWindow("editbox_music_filename"));
    editbox_music_filename->setText(path_to_utf8(m_level->Get_Music_Filename()).c_str());
    // author
    CEGUI::Editbox* editbox_author = static_cast<CEGUI::Editbox*>(wmgr.getWindow("editbox_author"));
    editbox_author->setText(reinterpret_cast<const CEGUI::utf8*>(m_level->m_author.c_str()));
    // version
    CEGUI::Editbox* editbox_version = static_cast<CEGUI::Editbox*>(wmgr.getWindow("editbox_version"));
    editbox_version->setText(m_level->m_version.c_str());
    // difficulty
    m_spinner_difficulty = static_cast<CEGUI::Spinner*>(wmgr.getWindow("spinner_difficulty"));
    m_spinner_difficulty->setCurrentValue(static_cast<float>(m_level->m_difficulty));
    m_spinner_difficulty->subscribeEvent(CEGUI::Spinner::EventValueChanged, CEGUI::Event::Subscriber(&cLevel_Settings::Spinner_Difficulty_Changed, this));

    m_slider_difficulty = static_cast<CEGUI::Slider*>(CEGUI::WindowManager::getSingleton().getWindow("slider_difficulty"));
    m_slider_difficulty->setCurrentValue(static_cast<float>(m_level->m_difficulty));
    m_slider_difficulty->subscribeEvent(CEGUI::Slider::EventValueChanged, CEGUI::Event::Subscriber(&cLevel_Settings::Slider_Difficulty_Changed, this));

    m_text_difficulty_name = CEGUI::WindowManager::getSingleton().getWindow("text_difficulty_name");
    m_text_difficulty_name->setText(Get_Difficulty_Name(m_level->m_difficulty));

    // land type
    CEGUI::Combobox* combo_land_type = static_cast<CEGUI::Combobox*>(wmgr.getWindow("combo_land_type"));
    // add all types
    for (unsigned int i = 0; i < LLT_LAST; i++) {
        combo_land_type->addItem(new CEGUI::ListboxTextItem(Get_Level_Land_Type_Name(static_cast<LevelLandType>(i)), i));
    }
    combo_land_type->setText(Get_Level_Land_Type_Name(m_level->m_land_type).c_str());
    // description
    CEGUI::MultiLineEditbox* multieditbox_description = static_cast<CEGUI::MultiLineEditbox*>(wmgr.getWindow("multieditbox_description"));
    multieditbox_description->setText(reinterpret_cast<const CEGUI::utf8*>(m_level->m_description.c_str()));

    // camera limits
    CEGUI::Spinner* spinner = static_cast<CEGUI::Spinner*>(wmgr.getWindow("spinner_camera_limit_w"));
    spinner->setCurrentValue(m_level->m_camera_limits.m_w);
    spinner = static_cast<CEGUI::Spinner*>(wmgr.getWindow("spinner_camera_limit_h"));
    spinner->setCurrentValue(m_level->m_camera_limits.m_h);
    // fixed camera horizontal velocity
    spinner = static_cast<CEGUI::Spinner*>(wmgr.getWindow("spinner_camera_hor_vel"));
    spinner->setCurrentValue(m_level->m_fixed_camera_hor_vel);
    // last save time
    CEGUI::Editbox* editbox_save_time = static_cast<CEGUI::Editbox*>(wmgr.getWindow("editbox_save_time"));
    editbox_save_time->setText(Time_to_String(m_level->m_last_saved, "%Y-%m-%d  %H:%M:%S"));

    // unload after exit
    CEGUI::Combobox* combo_unload_after_exit = static_cast<CEGUI::Combobox*>(wmgr.getWindow("unload_after_exit"));
    combo_unload_after_exit->addItem(new CEGUI::ListboxTextItem("Do not unload", 0));
    combo_unload_after_exit->addItem(new CEGUI::ListboxTextItem("Unload", 1));
    combo_unload_after_exit->setText(m_level->m_unload_after_exit ? "Unload" : "Do not unload");


    // add background image button
    CEGUI::PushButton* button_add_background_image = static_cast<CEGUI::PushButton*>(wmgr.getWindow("button_add_background_image"));
    button_add_background_image->subscribeEvent(CEGUI::PushButton::EventClicked, CEGUI::Event::Subscriber(&cLevel_Settings::Add_Background_Image, this));
    // delete background image button
    CEGUI::PushButton* button_delete_background_image = static_cast<CEGUI::PushButton*>(wmgr.getWindow("button_delete_background_image"));
    button_delete_background_image->subscribeEvent(CEGUI::PushButton::EventClicked, CEGUI::Event::Subscriber(&cLevel_Settings::Delete_Background_Image, this));
    // apply button
    CEGUI::PushButton* button_apply = static_cast<CEGUI::PushButton*>(wmgr.getWindow("button_apply"));
    button_apply->subscribeEvent(CEGUI::PushButton::EventClicked, CEGUI::Event::Subscriber(&cLevel_Settings::Button_Apply, this));

    //////////////////// Background ////////////////////
    // listbox
    CEGUI::Listbox* listbox = static_cast<CEGUI::Listbox*>(wmgr.getWindow("listbox_backgrounds"));
    listbox->setSortingEnabled(1);
    listbox->subscribeEvent(CEGUI::Listbox::EventSelectionChanged, CEGUI::Event::Subscriber(&cLevel_Settings::Set_Background_Image, this));
    // type
    CEGUI::Combobox* combobox = static_cast<CEGUI::Combobox*>(wmgr.getWindow("combo_bg_image_type"));
    combobox->addItem(new CEGUI::ListboxTextItem(cBackground::Get_Type_Name(BG_NONE)));
    combobox->addItem(new CEGUI::ListboxTextItem(cBackground::Get_Type_Name(BG_IMG_TOP)));
    combobox->addItem(new CEGUI::ListboxTextItem(cBackground::Get_Type_Name(BG_IMG_BOTTOM)));
    combobox->addItem(new CEGUI::ListboxTextItem(cBackground::Get_Type_Name(BG_IMG_ALL)));
    combobox->subscribeEvent(CEGUI::Combobox::EventListSelectionAccepted, CEGUI::Event::Subscriber(&cLevel_Settings::Update_BG_Image, this));
    // filename
    CEGUI::Editbox* editbox = static_cast<CEGUI::Editbox*>(wmgr.getWindow("editbox_bg_image_name"));
    editbox->subscribeEvent(CEGUI::Editbox::EventKeyUp, CEGUI::Event::Subscriber(&cLevel_Settings::Update_BG_Image, this));
    // speed
    spinner = static_cast<CEGUI::Spinner*>(wmgr.getWindow("spinner_bg_image_speed_x"));
    spinner->subscribeEvent(CEGUI::Spinner::EventKeyUp, CEGUI::Event::Subscriber(&cLevel_Settings::Update_BG_Image, this));
    spinner = static_cast<CEGUI::Spinner*>(wmgr.getWindow("spinner_bg_image_speed_y"));
    spinner->subscribeEvent(CEGUI::Spinner::EventKeyUp, CEGUI::Event::Subscriber(&cLevel_Settings::Update_BG_Image, this));
    // position
    editbox = static_cast<CEGUI::Editbox*>(wmgr.getWindow("editbox_bg_image_posx"));
    editbox->subscribeEvent(CEGUI::Editbox::EventKeyUp, CEGUI::Event::Subscriber(&cLevel_Settings::Update_BG_Image, this));
    editbox = static_cast<CEGUI::Editbox*>(wmgr.getWindow("editbox_bg_image_posy"));
    editbox->subscribeEvent(CEGUI::Editbox::EventKeyUp, CEGUI::Event::Subscriber(&cLevel_Settings::Update_BG_Image, this));
    editbox = static_cast<CEGUI::Editbox*>(wmgr.getWindow("editbox_bg_image_posz"));
    editbox->subscribeEvent(CEGUI::Editbox::EventKeyUp, CEGUI::Event::Subscriber(&cLevel_Settings::Update_BG_Image, this));
    // constant velocity
    spinner = static_cast<CEGUI::Spinner*>(wmgr.getWindow("spinner_bg_image_const_vel_x"));
    spinner->subscribeEvent(CEGUI::Spinner::EventKeyUp, CEGUI::Event::Subscriber(&cLevel_Settings::Update_BG_Image, this));
    spinner = static_cast<CEGUI::Spinner*>(wmgr.getWindow("spinner_bg_image_const_vel_y"));
    spinner->subscribeEvent(CEGUI::Spinner::EventKeyUp, CEGUI::Event::Subscriber(&cLevel_Settings::Update_BG_Image, this));
    // Gradient colors
    m_bg_color_1 = Color(m_level->m_background_manager->Get_Pointer(0)->m_color_1.red, m_level->m_background_manager->Get_Pointer(0)->m_color_1.green, m_level->m_background_manager->Get_Pointer(0)->m_color_1.blue, 255);
    m_bg_color_2 = Color(m_level->m_background_manager->Get_Pointer(0)->m_color_2.red, m_level->m_background_manager->Get_Pointer(0)->m_color_2.green, m_level->m_background_manager->Get_Pointer(0)->m_color_2.blue, 255);

    // color 1
    editbox = static_cast<CEGUI::Editbox*>(wmgr.getWindow("editbox_bg_color_start_red"));
    editbox->subscribeEvent(CEGUI::Editbox::EventKeyUp, CEGUI::Event::Subscriber(&cLevel_Settings::Update_BG_Colors, this));
    editbox->setText(int_to_string(m_bg_color_1.red).c_str());
    editbox = static_cast<CEGUI::Editbox*>(wmgr.getWindow("editbox_bg_color_start_green"));
    editbox->subscribeEvent(CEGUI::Editbox::EventKeyUp, CEGUI::Event::Subscriber(&cLevel_Settings::Update_BG_Colors, this));
    editbox->setText(int_to_string(m_bg_color_1.green).c_str());
    editbox = static_cast<CEGUI::Editbox*>(wmgr.getWindow("editbox_bg_color_start_blue"));
    editbox->subscribeEvent(CEGUI::Editbox::EventKeyUp, CEGUI::Event::Subscriber(&cLevel_Settings::Update_BG_Colors, this));
    editbox->setText(int_to_string(m_bg_color_1.blue).c_str());
    // color 2
    editbox = static_cast<CEGUI::Editbox*>(wmgr.getWindow("editbox_bg_color_end_red"));
    editbox->subscribeEvent(CEGUI::Editbox::EventKeyUp, CEGUI::Event::Subscriber(&cLevel_Settings::Update_BG_Colors, this));
    editbox->setText(int_to_string(m_bg_color_2.red).c_str());
    editbox = static_cast<CEGUI::Editbox*>(wmgr.getWindow("editbox_bg_color_end_green"));
    editbox->subscribeEvent(CEGUI::Editbox::EventKeyUp, CEGUI::Event::Subscriber(&cLevel_Settings::Update_BG_Colors, this));
    editbox->setText(int_to_string(m_bg_color_2.green).c_str());
    editbox = static_cast<CEGUI::Editbox*>(wmgr.getWindow("editbox_bg_color_end_blue"));
    editbox->subscribeEvent(CEGUI::Editbox::EventKeyUp, CEGUI::Event::Subscriber(&cLevel_Settings::Update_BG_Colors, this));
    editbox->setText(int_to_string(m_bg_color_2.blue).c_str());

    //////////////////// Script ////////////////////
    // script edit field
    CEGUI::MultiLineEditbox* multieditbox_script = static_cast<CEGUI::MultiLineEditbox*>(wmgr.getWindow("multieditbox_script"));
    multieditbox_script->setText(reinterpret_cast<const CEGUI::utf8*>(m_level->m_script.c_str()));

    CEGUI::Font& monofont = CEGUI::FontManager::getSingleton().get("dejavu_sans_mono");
    multieditbox_script->setFont(&monofont);

    Update_BG_Colors(CEGUI::EventArgs());
    Clear_Layer_Field();
    Load_BG_Image_List();
}

void cLevel_Settings :: Exit(void)
{
    // back to level
    Game_Action = GA_ENTER_LEVEL;
    Game_Action_Data_Start.add("screen_fadeout", CEGUI::PropertyHelper::intToString(EFFECT_OUT_BLACK));
    Game_Action_Data_Start.add("screen_fadeout_speed", "3");
    Game_Action_Data_End.add("screen_fadein", CEGUI::PropertyHelper::intToString(EFFECT_IN_BLACK));
    Game_Action_Data_End.add("screen_fadein_speed", "3");
}

void cLevel_Settings :: Enter(void)
{
    // set active camera
    pActive_Camera = m_camera;

    editor_enabled = 0;

    if (pMouseCursor->m_active_object) {
        pMouseCursor->Clear_Active_Object();
    }

    // Initialize level data
    Init();
    // set active
    m_active = 1;

    // update camera
    m_camera->Update_Position();
}

void cLevel_Settings :: Leave(void)
{
    // get window manager
    CEGUI::WindowManager& wmgr = CEGUI::WindowManager::getSingleton();

    // # Main Tab
    // filename
    fs::path level_filename = utf8_to_path(wmgr.getWindow("editbox_level_filename")->getText().c_str());
    if (!level_filename.empty() && Trim_Filename(m_level->m_level_filename, false, false).compare(level_filename) != 0) {
        m_level->Set_Filename(level_filename);
        if (Box_Question(_("Save ") + path_to_utf8(Trim_Filename(level_filename, false, false)) + " ?")) {
            m_level->Save();
        }
    }
    // music (relative to music/ directory)
    fs::path new_music = utf8_to_path(wmgr.getWindow("editbox_music_filename")->getText().c_str());
    // if the music is new
    if (pAudio->Is_Music_Playing() && new_music.compare(m_level->Get_Music_Filename()) != 0) {
        m_level->Set_Music(new_music);
        pAudio->Fadeout_Music(1000);
    }
    // author
    m_level->Set_Author(wmgr.getWindow("editbox_author")->getText().c_str());
    // version
    m_level->Set_Version(wmgr.getWindow("editbox_version")->getText().c_str());
    // difficulty
    m_level->Set_Difficulty(static_cast<CEGUI::Spinner*>(wmgr.getWindow("spinner_difficulty"))->getCurrentValue());
    // land type
    m_level->Set_Land_Type(Get_Level_Land_Type_Id(static_cast<CEGUI::Combobox*>(wmgr.getWindow("combo_land_type"))->getText().c_str()));
    // description
    m_level->Set_Description(static_cast<CEGUI::MultiLineEditbox*>(wmgr.getWindow("multieditbox_description"))->getText().c_str());

    // Camera Limits
    pLevel_Manager->m_camera->Set_Limit_W((static_cast<CEGUI::Spinner*>(wmgr.getWindow("spinner_camera_limit_w")))->getCurrentValue());
    pLevel_Manager->m_camera->Set_Limit_H((static_cast<CEGUI::Spinner*>(wmgr.getWindow("spinner_camera_limit_h")))->getCurrentValue());
    m_level->m_camera_limits.m_w = pLevel_Manager->m_camera->m_limit_rect.m_w;
    m_level->m_camera_limits.m_h = pLevel_Manager->m_camera->m_limit_rect.m_h;
    // fixed camera horizontal velocity
    pLevel_Manager->m_camera->m_fixed_hor_vel = (static_cast<CEGUI::Spinner*>(wmgr.getWindow("spinner_camera_hor_vel")))->getCurrentValue();
    m_level->m_fixed_camera_hor_vel = pLevel_Manager->m_camera->m_fixed_hor_vel;

    // Unload after exit
    m_level->m_unload_after_exit = (static_cast<CEGUI::Combobox*>(wmgr.getWindow("unload_after_exit")))->isItemSelected(1);

    // # Background Tab
    // Gradient
    m_level->m_background_manager->Get_Pointer(0)->Set_Color_1(m_bg_color_1);
    m_level->m_background_manager->Get_Pointer(0)->Set_Color_2(m_bg_color_2);

#ifdef ENABLE_MRUBY
    // # Script tab
    std::string new_code = static_cast<CEGUI::MultiLineEditbox*>(wmgr.getWindow("multieditbox_script"))->getText().c_str();

    // Only force re-init when new code has been specified
    if (m_level->m_script != new_code) {
        m_level->m_script = new_code;
        /* Wipe out the existing mruby context. This is necessary, because
         * if we don’t do this, we either have to ignore that the script code
         * has changed (requiring the user to reload the level) or we would
         * end up running unchanged code again (with unpredictable side effects
         * including event handlers to be registered twice). */
        m_level->Reinitialize_MRuby_Interpreter();
    }
#endif

    Unload();
}

void cLevel_Settings :: Unload(void)
{
    if (!m_gui_window) {
        return;
    }

    // destroy CEGUI window
    pGuiSystem->getGUISheet()->removeChildWindow(m_gui_window);
    CEGUI::WindowManager::getSingleton().destroyWindow(m_gui_window);
    m_gui_window = NULL;
    m_tabcontrol = NULL;

    m_active = 0;
}

void cLevel_Settings :: Update(void)
{
    // uhm...

    // update performance timer
    pFramerate->m_perf_timer[PERF_UPDATE_LEVEL_SETTINGS]->Update();
}

void cLevel_Settings :: Draw(void)
{
    pVideo->Clear_Screen();
    pVideo->Draw_Rect(NULL, 0.00001f, &black);

    // update performance timer
    pFramerate->m_perf_timer[PERF_DRAW_LEVEL_SETTINGS]->Update();
}

bool cLevel_Settings :: Key_Down(SDLKey key)
{
    if (!m_active) {
        return 0;
    }

    if (key == SDLK_ESCAPE) {
        Exit();
    }
    else {
        // not processed
        return 0;
    }

    // key got processed
    return 1;
}

void cLevel_Settings :: Set_Level(cLevel* level)
{
    m_level = level;
}

void cLevel_Settings :: Set_Sprite_Manager(cSprite_Manager* sprite_manager)
{
    m_camera->Set_Sprite_Manager(sprite_manager);
}

bool cLevel_Settings :: Add_Background_Image(const CEGUI::EventArgs& event)
{
    cBackground* background = new cBackground(m_level->m_sprite_manager);
    background->Set_Type(BG_IMG_BOTTOM);
    background->Set_Image(LEVEL_DEFAULT_BACKGROUND);

    m_level->m_background_manager->Add(background);

    Load_BG_Image_List();

    return 1;
}

bool cLevel_Settings :: Delete_Background_Image(const CEGUI::EventArgs& event)
{
    CEGUI::Listbox* listbox = static_cast<CEGUI::Listbox*>(CEGUI::WindowManager::getSingleton().getWindow("listbox_backgrounds"));
    CEGUI::ListboxItem* item = listbox->getFirstSelectedItem();

    if (!item) {
        return 1;
    }

    // get background
    cBackground* background = static_cast<cBackground*>(item->getUserData());
    // delete it
    m_level->m_background_manager->Delete(background);

    // update list
    Load_BG_Image_List();
    // clear background image gui
    Update_BG_Image(CEGUI::EventArgs());

    return 1;
}

bool cLevel_Settings :: Set_Background_Image(const CEGUI::EventArgs& event)
{
    // get window manager
    CEGUI::WindowManager& wmgr = CEGUI::WindowManager::getSingleton();

    CEGUI::Listbox* listbox = static_cast<CEGUI::Listbox*>(wmgr.getWindow("listbox_backgrounds"));
    CEGUI::ListboxItem* item = listbox->getFirstSelectedItem();

    // selected
    if (item) {
        // get background
        cBackground* background = static_cast<cBackground*>(item->getUserData());
        fs::path background_filename = background->m_image_1_filename;

        // type
        CEGUI::Editbox* editbox = static_cast<CEGUI::Editbox*>(wmgr.getWindow("combo_bg_image_type"));
        editbox->setText(reinterpret_cast<const CEGUI::utf8*>(background->Get_Type_Name().c_str()));
        // filename
        editbox = static_cast<CEGUI::Editbox*>(wmgr.getWindow("editbox_bg_image_name"));
        editbox->setText(path_to_utf8(background_filename).c_str());
        // position
        editbox = static_cast<CEGUI::Editbox*>(wmgr.getWindow("editbox_bg_image_posx"));
        editbox->setText(float_to_string(background->m_start_pos_x, 6, 0).c_str());
        editbox = static_cast<CEGUI::Editbox*>(wmgr.getWindow("editbox_bg_image_posy"));
        editbox->setText(float_to_string(background->m_start_pos_y, 6, 0).c_str());
        editbox = static_cast<CEGUI::Editbox*>(wmgr.getWindow("editbox_bg_image_posz"));
        editbox->setText(float_to_string(background->m_pos_z, 6, 0).c_str());
        // speed
        CEGUI::Spinner* spinner = static_cast<CEGUI::Spinner*>(wmgr.getWindow("spinner_bg_image_speed_x"));
        spinner->setCurrentValue(background->m_speed_x);
        spinner = static_cast<CEGUI::Spinner*>(wmgr.getWindow("spinner_bg_image_speed_y"));
        spinner->setCurrentValue(background->m_speed_y);
        // constant velocity
        spinner = static_cast<CEGUI::Spinner*>(wmgr.getWindow("spinner_bg_image_const_vel_x"));
        spinner->setCurrentValue(background->m_const_vel_x);
        spinner = static_cast<CEGUI::Spinner*>(wmgr.getWindow("spinner_bg_image_const_vel_y"));
        spinner->setCurrentValue(background->m_const_vel_y);
    }
    // deselected
    else {
        Clear_Layer_Field();
    }

    return 1;
}

bool cLevel_Settings :: Button_Apply(const CEGUI::EventArgs& event)
{
    Exit();
    return 1;
}

bool cLevel_Settings :: Update_BG_Colors(const CEGUI::EventArgs& event)
{
    // get window manager
    CEGUI::WindowManager& wmgr = CEGUI::WindowManager::getSingleton();

    CEGUI::Editbox* color_start_red = static_cast<CEGUI::Editbox*>(wmgr.getWindow("editbox_bg_color_start_red"));
    CEGUI::Editbox* color_start_green = static_cast<CEGUI::Editbox*>(wmgr.getWindow("editbox_bg_color_start_green"));
    CEGUI::Editbox* color_start_blue = static_cast<CEGUI::Editbox*>(wmgr.getWindow("editbox_bg_color_start_blue"));
    CEGUI::Editbox* color_end_red = static_cast<CEGUI::Editbox*>(wmgr.getWindow("editbox_bg_color_end_red"));
    CEGUI::Editbox* color_end_green = static_cast<CEGUI::Editbox*>(wmgr.getWindow("editbox_bg_color_end_green"));
    CEGUI::Editbox* color_end_blue = static_cast<CEGUI::Editbox*>(wmgr.getWindow("editbox_bg_color_end_blue"));

    m_bg_color_1.red = string_to_int(color_start_red->getText().c_str());
    m_bg_color_1.green = string_to_int(color_start_green->getText().c_str());
    m_bg_color_1.blue = string_to_int(color_start_blue->getText().c_str());
    m_bg_color_2.red = string_to_int(color_end_red->getText().c_str());
    m_bg_color_2.green = string_to_int(color_end_green->getText().c_str());
    m_bg_color_2.blue = string_to_int(color_end_blue->getText().c_str());


    // color start
    color_start_red->setProperty("NormalTextColour", CEGUI::PropertyHelper::colourToString(CEGUI::colour(1, 1 - (static_cast<float>(m_bg_color_1.red) / 255), 1 - (static_cast<float>(m_bg_color_1.red) / 255), 1)));
    color_start_green->setProperty("NormalTextColour", CEGUI::PropertyHelper::colourToString(CEGUI::colour(1 - (static_cast<float>(m_bg_color_1.green) / 255), 1, 1 - (static_cast<float>(m_bg_color_1.green) / 255), 1)));
    color_start_blue->setProperty("NormalTextColour", CEGUI::PropertyHelper::colourToString(CEGUI::colour(1 - (static_cast<float>(m_bg_color_1.blue) / 255), 1 - (static_cast<float>(m_bg_color_1.blue) / 255), 1, 1)));
    // color end
    color_end_red->setProperty("NormalTextColour", CEGUI::PropertyHelper::colourToString(CEGUI::colour(1, 1 - (static_cast<float>(m_bg_color_2.red) / 255), 1 - (static_cast<float>(m_bg_color_2.red) / 255), 1)));
    color_end_green->setProperty("NormalTextColour", CEGUI::PropertyHelper::colourToString(CEGUI::colour(1 - (static_cast<float>(m_bg_color_2.green) / 255), 1, 1 - (static_cast<float>(m_bg_color_2.green) / 255), 1)));
    color_end_blue->setProperty("NormalTextColour", CEGUI::PropertyHelper::colourToString(CEGUI::colour(1 - (static_cast<float>(m_bg_color_2.blue) / 255), 1 - (static_cast<float>(m_bg_color_2.blue) / 255), 1, 1)));

    CEGUI::Window* statictext = wmgr.getWindow("text_color_start");
    statictext->setProperty("TextColours", CEGUI::PropertyHelper::colourToString(m_bg_color_1.Get_cegui_Color()));
    statictext = wmgr.getWindow("text_color_end");
    statictext->setProperty("TextColours", CEGUI::PropertyHelper::colourToString(m_bg_color_2.Get_cegui_Color()));

    return 1;
}

void cLevel_Settings :: Load_BG_Image_List(void)
{
    CEGUI::Listbox* listbox = static_cast<CEGUI::Listbox*>(CEGUI::WindowManager::getSingleton().getWindow("listbox_backgrounds"));
    listbox->resetList();

    for (vector<cBackground*>::iterator itr = m_level->m_background_manager->objects.begin(); itr != m_level->m_background_manager->objects.end(); ++itr) {
        cBackground* background = (*itr);

        // skip gradients
        if (background->m_type == BG_GR_HOR || background->m_type == BG_GR_VER) {
            continue;
        }

        CEGUI::ListboxTextItem* item = new CEGUI::ListboxTextItem(float_to_string(background->m_pos_z).c_str(), 0, background);
        item->setSelectionColours(CEGUI::colour(0.33f, 0.33f, 0.33f));
        item->setSelectionBrushImage("TaharezLook", "ListboxSelectionBrush");
        listbox->addItem(static_cast<CEGUI::ListboxItem*>(item));
    }

    CEGUI::PushButton* button_add = static_cast<CEGUI::PushButton*>(CEGUI::WindowManager::getSingleton().getWindow("button_add_background_image"));

    // 9 layers + default background is the maximum
    if (m_level->m_background_manager->size() >= 10) {
        button_add->disable();
    }
    else {
        button_add->enable();
    }
}

bool cLevel_Settings :: Update_BG_Image(const CEGUI::EventArgs& event)
{
<<<<<<< HEAD
	// get window manager
	CEGUI::WindowManager &wmgr = CEGUI::WindowManager::getSingleton();

	CEGUI::Listbox *listbox = static_cast<CEGUI::Listbox *>(wmgr.getWindow( "listbox_backgrounds" ));
	CEGUI::ListboxItem *item = listbox->getFirstSelectedItem();

	// clear
	if( !item )
	{
		Clear_Layer_Field();
		return 1;
	}

	std::string bg_type = wmgr.getWindow( "combo_bg_image_type" )->getText().c_str();
	std::string bg_name = wmgr.getWindow( "editbox_bg_image_name" )->getText().c_str();
	float posx = string_to_float( (wmgr.getWindow( "editbox_bg_image_posx" ))->getText().c_str() );
	float posy = string_to_float( (wmgr.getWindow( "editbox_bg_image_posy" ))->getText().c_str() );
	float posz = string_to_float( (wmgr.getWindow( "editbox_bg_image_posz" ))->getText().c_str() );
	float speed_x = (static_cast<CEGUI::Spinner *>(wmgr.getWindow( "spinner_bg_image_speed_x" )))->getCurrentValue();
	float speed_y = (static_cast<CEGUI::Spinner *>(wmgr.getWindow( "spinner_bg_image_speed_y" )))->getCurrentValue();
	float const_vel_x = (static_cast<CEGUI::Spinner *>(wmgr.getWindow( "spinner_bg_image_const_vel_x" )))->getCurrentValue();
	float const_vel_y = (static_cast<CEGUI::Spinner *>(wmgr.getWindow( "spinner_bg_image_const_vel_y" )))->getCurrentValue();

	// get background
	cBackground *background = static_cast<cBackground *>(item->getUserData());
	// set type
	background->Set_Type( bg_type );
	// set position
	background->Set_Start_Pos( posx, posy );
	// set position z
	background->Set_Pos_Z( posz );
	// set scroll speed
	background->Set_Scroll_Speed( speed_x, speed_y );
	// set constant velocity
	background->Set_Const_Velocity_X( const_vel_x );
	background->Set_Const_Velocity_Y( const_vel_y );

	// full filename for validation
	fs::path bg_filename = pPackage_Manager->Get_Pixmap_Reading_Path(bg_name);

	// invalid file
	if( !pVfs->File_Exists( bg_filename ) )
	{
		// clear image
		bg_filename.clear();
	}

	// set image
	background->Set_Image( bg_filename );
	// set new item name
	item->setText( float_to_string( posz ).c_str() );
	// fixme : should update sorting because of the new name
	listbox->handleUpdatedItemData();

	return 1;
=======
    // get window manager
    CEGUI::WindowManager& wmgr = CEGUI::WindowManager::getSingleton();

    CEGUI::Listbox* listbox = static_cast<CEGUI::Listbox*>(wmgr.getWindow("listbox_backgrounds"));
    CEGUI::ListboxItem* item = listbox->getFirstSelectedItem();

    // clear
    if (!item) {
        Clear_Layer_Field();
        return 1;
    }

    std::string bg_type = wmgr.getWindow("combo_bg_image_type")->getText().c_str();
    std::string bg_name = wmgr.getWindow("editbox_bg_image_name")->getText().c_str();
    float posx = string_to_float((wmgr.getWindow("editbox_bg_image_posx"))->getText().c_str());
    float posy = string_to_float((wmgr.getWindow("editbox_bg_image_posy"))->getText().c_str());
    float posz = string_to_float((wmgr.getWindow("editbox_bg_image_posz"))->getText().c_str());
    float speed_x = (static_cast<CEGUI::Spinner*>(wmgr.getWindow("spinner_bg_image_speed_x")))->getCurrentValue();
    float speed_y = (static_cast<CEGUI::Spinner*>(wmgr.getWindow("spinner_bg_image_speed_y")))->getCurrentValue();
    float const_vel_x = (static_cast<CEGUI::Spinner*>(wmgr.getWindow("spinner_bg_image_const_vel_x")))->getCurrentValue();
    float const_vel_y = (static_cast<CEGUI::Spinner*>(wmgr.getWindow("spinner_bg_image_const_vel_y")))->getCurrentValue();

    // get background
    cBackground* background = static_cast<cBackground*>(item->getUserData());
    // set type
    background->Set_Type(bg_type);
    // set position
    background->Set_Start_Pos(posx, posy);
    // set position z
    background->Set_Pos_Z(posz);
    // set scroll speed
    background->Set_Scroll_Speed(speed_x, speed_y);
    // set constant velocity
    background->Set_Const_Velocity_X(const_vel_x);
    background->Set_Const_Velocity_Y(const_vel_y);

    // full filename for validation
    fs::path bg_filename = pPackage_Manager->Get_Pixmap_Reading_Path(bg_name);

    // invalid file
    if (!File_Exists(bg_filename)) {
        // clear image
        bg_filename.clear();
    }

    // set image
    background->Set_Image(bg_filename);
    // set new item name
    item->setText(float_to_string(posz).c_str());
    // fixme : should update sorting because of the new name
    listbox->handleUpdatedItemData();

    return 1;
>>>>>>> 61f20533
}

void cLevel_Settings :: Clear_Layer_Field(void)
{
    // get window manager
    CEGUI::WindowManager& wmgr = CEGUI::WindowManager::getSingleton();

    wmgr.getWindow("combo_bg_image_type")->setText("Disabled");
    wmgr.getWindow("editbox_bg_image_name")->setText("");
    wmgr.getWindow("editbox_bg_image_posx")->setText("");
    wmgr.getWindow("editbox_bg_image_posy")->setText("");
    wmgr.getWindow("editbox_bg_image_posz")->setText("");
    wmgr.getWindow("spinner_bg_image_speed_x")->setText("");
    wmgr.getWindow("spinner_bg_image_speed_y")->setText("");
    wmgr.getWindow("spinner_bg_image_const_vel_x")->setText("");
    wmgr.getWindow("spinner_bg_image_const_vel_y")->setText("");
}

bool cLevel_Settings :: Spinner_Difficulty_Changed(const CEGUI::EventArgs& event)
{
    const CEGUI::WindowEventArgs& windowEventArgs = static_cast<const CEGUI::WindowEventArgs&>(event);
    CEGUI::Spinner* spinner = static_cast<CEGUI::Spinner*>(windowEventArgs.window);
    float val = spinner->getCurrentValue();

    m_slider_difficulty->setCurrentValue(val);
    m_text_difficulty_name->setText(Get_Difficulty_Name(val));

    return 1;
}

bool cLevel_Settings :: Slider_Difficulty_Changed(const CEGUI::EventArgs& event)
{
    const CEGUI::WindowEventArgs& windowEventArgs = static_cast<const CEGUI::WindowEventArgs&>(event);
    float val = static_cast<CEGUI::Slider*>(windowEventArgs.window)->getCurrentValue();

    m_spinner_difficulty->setCurrentValue(val);
    m_text_difficulty_name->setText(Get_Difficulty_Name(val));

    return 1;
}

/* *** *** *** *** *** *** *** *** *** *** *** *** *** *** *** *** *** */

} // namespace SMC<|MERGE_RESOLUTION|>--- conflicted
+++ resolved
@@ -521,63 +521,6 @@
 
 bool cLevel_Settings :: Update_BG_Image(const CEGUI::EventArgs& event)
 {
-<<<<<<< HEAD
-	// get window manager
-	CEGUI::WindowManager &wmgr = CEGUI::WindowManager::getSingleton();
-
-	CEGUI::Listbox *listbox = static_cast<CEGUI::Listbox *>(wmgr.getWindow( "listbox_backgrounds" ));
-	CEGUI::ListboxItem *item = listbox->getFirstSelectedItem();
-
-	// clear
-	if( !item )
-	{
-		Clear_Layer_Field();
-		return 1;
-	}
-
-	std::string bg_type = wmgr.getWindow( "combo_bg_image_type" )->getText().c_str();
-	std::string bg_name = wmgr.getWindow( "editbox_bg_image_name" )->getText().c_str();
-	float posx = string_to_float( (wmgr.getWindow( "editbox_bg_image_posx" ))->getText().c_str() );
-	float posy = string_to_float( (wmgr.getWindow( "editbox_bg_image_posy" ))->getText().c_str() );
-	float posz = string_to_float( (wmgr.getWindow( "editbox_bg_image_posz" ))->getText().c_str() );
-	float speed_x = (static_cast<CEGUI::Spinner *>(wmgr.getWindow( "spinner_bg_image_speed_x" )))->getCurrentValue();
-	float speed_y = (static_cast<CEGUI::Spinner *>(wmgr.getWindow( "spinner_bg_image_speed_y" )))->getCurrentValue();
-	float const_vel_x = (static_cast<CEGUI::Spinner *>(wmgr.getWindow( "spinner_bg_image_const_vel_x" )))->getCurrentValue();
-	float const_vel_y = (static_cast<CEGUI::Spinner *>(wmgr.getWindow( "spinner_bg_image_const_vel_y" )))->getCurrentValue();
-
-	// get background
-	cBackground *background = static_cast<cBackground *>(item->getUserData());
-	// set type
-	background->Set_Type( bg_type );
-	// set position
-	background->Set_Start_Pos( posx, posy );
-	// set position z
-	background->Set_Pos_Z( posz );
-	// set scroll speed
-	background->Set_Scroll_Speed( speed_x, speed_y );
-	// set constant velocity
-	background->Set_Const_Velocity_X( const_vel_x );
-	background->Set_Const_Velocity_Y( const_vel_y );
-
-	// full filename for validation
-	fs::path bg_filename = pPackage_Manager->Get_Pixmap_Reading_Path(bg_name);
-
-	// invalid file
-	if( !pVfs->File_Exists( bg_filename ) )
-	{
-		// clear image
-		bg_filename.clear();
-	}
-
-	// set image
-	background->Set_Image( bg_filename );
-	// set new item name
-	item->setText( float_to_string( posz ).c_str() );
-	// fixme : should update sorting because of the new name
-	listbox->handleUpdatedItemData();
-
-	return 1;
-=======
     // get window manager
     CEGUI::WindowManager& wmgr = CEGUI::WindowManager::getSingleton();
 
@@ -618,7 +561,7 @@
     fs::path bg_filename = pPackage_Manager->Get_Pixmap_Reading_Path(bg_name);
 
     // invalid file
-    if (!File_Exists(bg_filename)) {
+    if (!pVfs->File_Exists(bg_filename)) {
         // clear image
         bg_filename.clear();
     }
@@ -631,7 +574,6 @@
     listbox->handleUpdatedItemData();
 
     return 1;
->>>>>>> 61f20533
 }
 
 void cLevel_Settings :: Clear_Layer_Field(void)

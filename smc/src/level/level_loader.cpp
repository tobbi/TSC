--- conflicted
+++ resolved
@@ -68,18 +68,12 @@
 
 void cLevelLoader::parse_file(boost::filesystem::path filename)
 {
-<<<<<<< HEAD
-	m_levelfile = filename;
+    m_levelfile = filename;
     std::istream* s = pVfs->Open_Stream(filename);
-    if(s)
-    {
-    	xmlpp::SaxParser::parse_stream(*s);
+    if(s) {
+        xmlpp::SaxParser::parse_stream(*s);
         delete s;
     }
-=======
-    m_levelfile = filename;
-    xmlpp::SaxParser::parse_file(path_to_utf8(filename));
->>>>>>> 61f20533
 }
 
 void cLevelLoader::on_start_document()

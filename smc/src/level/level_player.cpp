/***************************************************************************
 * level_player.cpp  -  level player class
 *
 * Copyright © 2003 - 2011 The SMC Contributors
 ***************************************************************************/
/*
   This program is free software; you can redistribute it and/or modify
   it under the terms of the GNU General Public License as published by
   the Free Software Foundation; either version 3 of the License, or
   (at your option) any later version.

   You should have received a copy of the GNU General Public License
   along with this program.  If not, see <http://www.gnu.org/licenses/>.
*/

#include "../core/global_basic.hpp"
#include "../level/level_player.hpp"
#include "../core/main.hpp"
#include "../video/animation.hpp"
#include "../core/game_core.hpp"
#include "../core/filesystem/resource_manager.hpp"
#include "../core/filesystem/package_manager.hpp"
#include "../user/preferences.hpp"
#include "../input/joystick.hpp"
#include "../core/sprite_manager.hpp"
#include "../core/framerate.hpp"
#include "../audio/audio.hpp"
#include "../enemies/turtle.hpp"
#include "../overworld/overworld.hpp"
#include "../level/level.hpp"
#include "../gui/menu.hpp"
#include "../objects/level_exit.hpp"
#include "../objects/box.hpp"
#include "../input/keyboard.hpp"
#include "../core/math/utilities.hpp"
#include "../core/i18n.hpp"
#include "../video/gl_surface.hpp"
#include "../core/filesystem/filesystem.hpp"
#include "../video/renderer.hpp"
#include "../scripting/events/jump_event.hpp"
#include "../scripting/events/shoot_event.hpp"
#include "../scripting/events/downgrade_event.hpp"

namespace SMC {

// Milliseconds to enable power jump when ducking
const int power_jump_delta = 1000;

const float cLevel_Player::m_default_pos_x = 200.0f;
const float cLevel_Player::m_default_pos_y = -300.0f;

/* *** *** *** *** *** *** *** *** cLevel_Player *** *** *** *** *** *** *** *** *** */

cLevel_Player :: cLevel_Player(cSprite_Manager* sprite_manager)
    : cAnimated_Sprite(sprite_manager)
{
    m_sprite_array = ARRAY_PLAYER;
    m_type = TYPE_PLAYER;
    m_massive_type = MASS_MASSIVE;
    m_state = STA_FALL;

    m_maryo_type = MARYO_SMALL;
    m_maryo_type_temp_power = MARYO_DEAD;
    m_name = "Maryo";

    m_pos_z = 0.0999f;
    m_gravity_max = 25.0f;
    m_images.reserve(20);
    m_ducked_counter = 0;
    m_ducked_animation_counter = 0.0f;
    m_parachute = 0;
    m_throwing_counter = 0.0f;

    // invincible data
    m_invincible = 0.0f;
    m_invincible_star = 0.0f;
    m_invincible_mod = 0.0f;
    m_invincible_star_counter = 0.0f;

    m_walk_count = 0.0f;
    m_running_particle_counter = 0.0f;

    m_god_mode = 0;

    m_walk_time = 0.0f;
    m_ghost_time = 0.0f;
    m_ghost_time_mod = 0.0f;

    // Starting with 3 lives
    m_lives = 3;
    m_goldpieces = 0;
    m_points = 0;
    m_kill_multiplier = 1.0f;
    m_last_kill_counter = 0.0f;

    // jump data
    m_up_key_time = 0.0f;
    m_force_jump = 0;
    m_next_jump_sound = 1;
    m_next_jump_power = 17.0f;
    m_next_jump_accel = 4.0f;
    m_jump_power = 0.0f;
    m_jump_accel_up = 4.5f;
    m_jump_vel_deaccel = 0.06f;

    // no movement timer
    m_no_velx_counter = 0.0f;
    m_no_vely_counter = 0.0f;

    m_shoot_counter = 0.0f;
    m_active_object = NULL;
    m_duck_direction = DIR_UNDEFINED;

    Set_Pos(m_default_pos_x, m_default_pos_y, 1);
}

cLevel_Player :: ~cLevel_Player(void)
{
    Ball_Clear();
}

cLevel_Player* cLevel_Player :: Copy(void) const
{
    // not copyable
    return NULL;
}

void cLevel_Player :: Init(void)
{
    Load_Images();
    // default direction : right
    Set_Direction(DIR_RIGHT, 1);
    // default uid 0
    m_uid = 0;
}

void cLevel_Player :: Hold(void)
{
    if (!m_ground_object || (m_state != STA_WALK && m_state != STA_RUN)) {
        return;
    }

    Set_Moving_State(STA_STAY);
}

void cLevel_Player :: Set_Direction(const ObjectDirection dir, bool new_start_direction /* = 0 */)
{
    // set start image
    if (new_start_direction) {
<<<<<<< HEAD
        cMovingSprite::Set_Image(pVideo->Get_Package_Surface("maryo/small/stand_" + Get_Direction_Name(dir) + ".png"), 1);
=======
        cMovingSprite::Set_Image(pVideo->Get_Surface("maryo/small/stand_" + Get_Direction_Name(dir) + ".png"), 1);
>>>>>>> e6c4e5e8

        // set back current image
        m_curr_img = -1;
        Set_Image_Num(Get_Image() + m_direction);
    }

    cAnimated_Sprite::Set_Direction(dir, new_start_direction);
}

bool cLevel_Player :: Set_On_Ground(cSprite* obj, bool set_on_top /* = 1 */)
{
    bool valid = cMovingSprite::Set_On_Ground(obj, set_on_top);

    // if valid ground
    if (valid) {
        // if moving
        if (m_velx) {
            if (m_state != STA_STAY && m_state != STA_RUN) {
                Set_Moving_State(STA_WALK);
            }
        }
        // not moving
        else {
            Set_Moving_State(STA_STAY);
        }

        // if massive ground and ducking key is pressed
        if (m_ground_object->m_massive_type == MASS_MASSIVE && pKeyboard->m_keys[pPreferences->m_key_down]) {
            Start_Ducking();
        }
    }

    return valid;
}

void cLevel_Player :: DownGrade(bool force /* = 0 */)
{
    DownGrade_Player(true, force);
}

void cLevel_Player :: DownGrade_Player(bool delayed /* = true */, bool force /* = false */, bool ignore_invincible /* = false */)
{
    if (m_god_mode)
        return;
    if (m_invincible && !ignore_invincible)
        return;

    // already dead
    if (m_maryo_type == MARYO_DEAD) {
        return;
    }

    if (delayed) {
        Game_Action = GA_DOWNGRADE_PLAYER;
        if (force) {
            Game_Action_Data_Middle.add("downgrade_force", "1");
            if (ignore_invincible) {
                Game_Action_Data_Middle.add("downgrade_ignore_invincible", "1");
            }
        }

        return;
    }

    // if not weakest state or not forced
    if (m_maryo_type != MARYO_SMALL && !force) {
        pAudio->Play_Sound("player/powerdown.ogg", RID_MARYO_POWERDOWN);

        // power down
        Set_Type(MARYO_SMALL);

        m_invincible = speedfactor_fps * 2.5f;
        m_invincible_mod = 0.0f;

        pHud_Itembox->Request_Item();

        // Issue the Downgrade event
        Scripting::cDowngrade_Event evt(1, 2); // downgrades = 1, max. downgrades = 2
        evt.Fire(pActive_Level->m_mruby, this);

        return;
    }

    Set_Type(MARYO_DEAD, 0, 0);
    pHud_Time->Reset();
    pHud_Points->Clear();
    Ball_Clear();
    pHud_Lives->Add_Lives(-1);
    pAudio->Fadeout_Music(1700);

    // lost a live
    if (m_lives >= 0) {
        pAudio->Play_Sound(utf8_to_path("player/dead.ogg"), RID_MARYO_DEATH);
    }
    // game over
    else {
<<<<<<< HEAD
        pAudio->Play_Sound(pPackage_Manager->Get_Music_Reading_Path("game/lost_1.ogg"), RID_MARYO_DEATH);
=======
        pAudio->Play_Sound(pResource_Manager->Get_Game_Music("game/lost_1.ogg"), RID_MARYO_DEATH);
>>>>>>> e6c4e5e8
    }

    // dying animation
    Set_Image_Num(MARYO_IMG_DEAD + 1);

    // draw
    Draw_Game();
    // render
    pVideo->Render();

    // wait
    SDL_Delay(500);
    pFramerate->Reset();

    Set_Image_Num(MARYO_IMG_DEAD);

    float i;

    for (i = 0.0f; i < 7.0f; i += pFramerate->m_speed_factor) {
        while (SDL_PollEvent(&input_event)) {
            if (input_event.type == SDL_KEYDOWN) {
                if (input_event.key.keysym.sym == SDLK_ESCAPE) {
                    goto animation_end;
                }
                else if (input_event.key.keysym.sym == pPreferences->m_key_screenshot) {
                    pVideo->Save_Screenshot();
                }
            }
            else if (input_event.type == SDL_JOYBUTTONDOWN) {
                if (input_event.jbutton.button == pPreferences->m_joy_button_exit) {
                    goto animation_end;
                }
            }
        }

        // move up
        Move(0.0f, -13.0f);
        // draw
        Draw_Game();
        // render
        pVideo->Render();
        pFramerate->Update();
    }

    // very small delay until falling animation
    SDL_Delay(300);

    pFramerate->Reset();
    m_walk_count = 0.0f;

    for (i = 0.0f; m_col_rect.m_y < pActive_Camera->m_y + game_res_h; i++) {
        while (SDL_PollEvent(&input_event)) {
            if (input_event.type == SDL_KEYDOWN) {
                if (input_event.key.keysym.sym == SDLK_ESCAPE) {
                    goto animation_end;
                }
                else if (input_event.key.keysym.sym == pPreferences->m_key_screenshot) {
                    pVideo->Save_Screenshot();
                }
            }
            else if (input_event.type == SDL_JOYBUTTONDOWN) {
                if (input_event.jbutton.button == pPreferences->m_joy_button_exit) {
                    goto animation_end;
                }
            }
        }

        m_walk_count += pFramerate->m_speed_factor * 0.75f;

        if (m_walk_count > 4.0f) {
            m_walk_count = 0.0f;
        }

        // move down
        Move(0.0f, 14.0f);

        if (m_walk_count > 2.0f) {
            Set_Image_Num(MARYO_IMG_DEAD);
        }
        else {
            Set_Image_Num(MARYO_IMG_DEAD + 1);
        }

        // draw
        Draw_Game();
        // render
        pVideo->Render();
        pFramerate->Update();
    }

animation_end:

    // game over
    if (m_lives < 0) {
<<<<<<< HEAD
        cGL_Surface* game_over = pVideo->Get_Package_Surface("game/game_over.png");
=======
        cGL_Surface* game_over = pVideo->Get_Surface("game/game_over.png");
>>>>>>> e6c4e5e8
        cSprite* sprite = new cSprite(m_sprite_manager);
        sprite->Set_Image(game_over);
        sprite->Set_Pos((game_res_w * 0.5f) - (game_over->m_w * 0.5f), (game_res_h * 0.5f) - (game_over->m_h * 0.5f));
        sprite->m_pos_z = 0.8f;
        sprite->Set_Spawned(1);
        sprite->Set_Ignore_Camera(1);
        m_sprite_manager->Add(sprite);

        cParticle_Emitter* anim = new cParticle_Emitter(m_sprite_manager);
        anim->Set_Emitter_Rect(sprite->m_rect.m_x + pActive_Camera->m_x, sprite->m_rect.m_y + pActive_Camera->m_y, sprite->m_rect.m_w, sprite->m_rect.m_h);
        anim->Set_Emitter_Time_to_Live(24.0f);
        anim->Set_Emitter_Iteration_Interval(0.1f);
        anim->Set_Quota(1);
        anim->Set_Pos_Z(0.79f);
<<<<<<< HEAD
        anim->Set_Image(pVideo->Get_Package_Surface("animation/particles/axis.png"));
=======
        anim->Set_Image(pVideo->Get_Surface("animation/particles/axis.png"));
>>>>>>> e6c4e5e8
        anim->Set_Time_to_Live(10.0f);
        anim->Set_Fading_Alpha(1);
        anim->Set_Speed(2.0f, 0.5f);
        anim->Set_Scale(0.9f);
        anim->Set_Color(Color(static_cast<Uint8>(250), 140, 90), Color(static_cast<Uint8>(5), 100, 0, 0));
        anim->Set_Const_Rotation_Z(-2.0f, 4.0f);

        for (i = 10.0f; i > 0.0f; i -= 0.011f * pFramerate->m_speed_factor) {
            while (SDL_PollEvent(&input_event)) {
                if (input_event.type == SDL_KEYDOWN) {
                    if (input_event.key.keysym.sym == pPreferences->m_key_screenshot) {
                        pVideo->Save_Screenshot();
                    }
                }
            }

            Uint8* keys = SDL_GetKeyState(NULL);
            // Escape stops
            if (keys[SDLK_ESCAPE] || keys[SDLK_RETURN] || keys[SDLK_SPACE] || keys[pPreferences->m_key_action]) {
                break;
            }

            // if joystick enabled and exit pressed
            if (pPreferences->m_joy_enabled && SDL_JoystickGetButton(pJoystick->m_joystick, pPreferences->m_joy_button_exit)) {
                break;
            }

            // update animation
            anim->Update();

            // draw
            Draw_Game();
            anim->Draw();

            pVideo->Render();
            pFramerate->Update();
        }

        delete anim;
        pAudio->Stop_Sounds();
    }

    // clear
    Clear_Input_Events();
    pFramerate->Reset();

    // game over
    if (m_lives < 0) {
        Game_Action = GA_ENTER_MENU;
        // reset saved data
        Game_Action_Data_Middle.add("reset_save", "1");
        Game_Action_Data_Middle.add("load_menu", int_to_string(MENU_MAIN));
    }
    // custom level
    else if (Game_Mode_Type == MODE_TYPE_LEVEL_CUSTOM) {
        Game_Action = GA_ENTER_MENU;
        Game_Action_Data_Middle.add("load_menu", int_to_string(MENU_START));
        Game_Action_Data_Middle.add("menu_start_current_level", path_to_utf8(Trim_Filename(pActive_Level->m_level_filename, 0, 0)));
        // reset saved data
        Game_Action_Data_Middle.add("reset_save", "1");
    }
    // back to overworld
    else {
        Set_Type(MARYO_SMALL, 0, 0);
        Game_Action = GA_ENTER_WORLD;
    }

    // fade out
    Game_Action_Data_Start.add("music_fadeout", "1500");
    Game_Action_Data_Start.add("screen_fadeout", CEGUI::PropertyHelper::intToString(EFFECT_OUT_BLACK));
    Game_Action_Data_Start.add("screen_fadeout_speed", "3");
    // delay unload level
    Game_Action_Data_Middle.add("unload_levels", "1");
    Game_Action_Data_End.add("screen_fadein", CEGUI::PropertyHelper::intToString(EFFECT_IN_BLACK));
}

void cLevel_Player :: Move_Player(float velocity, float vel_wrongway)
{
    if (m_direction == DIR_LEFT) {
        velocity *= -1;
        vel_wrongway *= -1;
    }

    // get collision list
    cObjectCollisionType* col_list = Collision_Check_Relative(velocity, 0.0f, 0.0f, 0.0f, COLLIDE_ONLY_BLOCKING);
    // if collision with a blocking object
    bool is_col = 0;

    // check collisions
    for (cObjectCollision_List::iterator itr = col_list->objects.begin(); itr != col_list->objects.end(); ++itr) {
        cObjectCollision* col_obj = (*itr);

        // massive object is blocking
        if (col_obj->m_obj->m_massive_type == MASS_MASSIVE) {
            is_col = 1;
            break;
        }
    }

    delete col_list;

    // don't move if colliding
    if (is_col) {
        if (Is_Float_Equal(m_velx, 0.0f)) {
            Set_Moving_State(STA_STAY);
        }
        // slow down
        else {
            m_velx -= (m_velx * 0.1f) * pFramerate->m_speed_factor;

            if (m_velx > -0.1f && m_velx < 0.1f) {
                m_velx = 0.0f;
            }
        }

        return;
    }

    // move right
    if (m_direction == DIR_RIGHT) {
        if (m_velx > 0.0f) {
            Add_Velocity_X_Max(velocity, 10.0f * Get_Vel_Modifier());
        }
        else {
            // small smoke clouds under foots
            if (m_velx < 0.0f) {
                Generate_Feet_Clouds();
            }

            // slow down
            Add_Velocity_X(vel_wrongway);
        }
    }
    // move left
    else if (m_direction == DIR_LEFT) {
        if (m_velx < 0.0f) {
            Add_Velocity_X_Min(velocity, -10.0f * Get_Vel_Modifier());
        }
        else {
            // small smoke clouds under foots
            if (m_velx > 0.0f) {
                Generate_Feet_Clouds();
            }

            // slow down
            Add_Velocity_X(vel_wrongway);
        }
    }

    // start walking
    if (m_state == STA_STAY) {
        Set_Moving_State(STA_WALK);
    }
}

void cLevel_Player :: Generate_Feet_Clouds(cParticle_Emitter* anim /* = NULL */)
{
    // check if valid
    if (!m_ground_object || !m_ground_object->m_image || m_ground_object->m_image->m_ground_type == GROUND_NORMAL) {
        return;
    }

    bool create_anim = 0;

    if (!anim) {
        create_anim = 1;
        // create animation
        anim = new cParticle_Emitter(m_sprite_manager);
    }

    anim->Set_Emitter_Rect(m_col_rect.m_x, m_col_rect.m_y + m_col_rect.m_h - 2.0f, m_col_rect.m_w);
    anim->Set_Pos_Z(m_pos_z - 0.000001f);

    float vel;

    if (m_velx > 0.0f) {
        vel = m_velx;
    }
    else {
        vel = -m_velx;
    }

    // ground type
    switch (m_ground_object->m_image->m_ground_type) {
    case GROUND_EARTH: {
<<<<<<< HEAD
        anim->Set_Image(pVideo->Get_Package_Surface("animation/particles/dirt.png"));
=======
        anim->Set_Image(pVideo->Get_Surface("animation/particles/dirt.png"));
>>>>>>> e6c4e5e8
        anim->Set_Time_to_Live(0.3f);
        anim->Set_Scale(0.5f);
        anim->Set_Speed(0.08f + vel * 0.1f, vel * 0.05f);
        break;
    }
    case GROUND_ICE: {
<<<<<<< HEAD
        anim->Set_Image(pVideo->Get_Package_Surface("animation/particles/ice_1.png"));
=======
        anim->Set_Image(pVideo->Get_Surface("animation/particles/ice_1.png"));
>>>>>>> e6c4e5e8
        anim->Set_Time_to_Live(0.6f);
        anim->Set_Scale(0.3f);
        anim->Set_Speed(0.1f + vel * 0.05f, vel * 0.04f);
        break;
    }
    case GROUND_SAND: {
        anim->Set_Emitter_Iteration_Interval(4.0f);
<<<<<<< HEAD
        anim->Set_Image(pVideo->Get_Package_Surface("animation/particles/cloud.png"));
=======
        anim->Set_Image(pVideo->Get_Surface("animation/particles/cloud.png"));
>>>>>>> e6c4e5e8
        anim->Set_Time_to_Live(0.3f);
        anim->Set_Scale(0.2f);
        anim->Set_Color(lightorange);
        anim->Set_Speed(0.2f + vel * 0.15f, vel * 0.15f);
        break;
    }
    case GROUND_STONE: {
<<<<<<< HEAD
        anim->Set_Image(pVideo->Get_Package_Surface("animation/particles/smoke_black.png"));
=======
        anim->Set_Image(pVideo->Get_Surface("animation/particles/smoke_black.png"));
>>>>>>> e6c4e5e8
        anim->Set_Time_to_Live(0.3f);
        anim->Set_Scale(0.3f);
        anim->Set_Speed(vel * 0.08f, 0.1f + vel * 0.1f);
        break;
    }
    case GROUND_PLASTIC: {
<<<<<<< HEAD
        anim->Set_Image(pVideo->Get_Package_Surface("animation/particles/light.png"));
=======
        anim->Set_Image(pVideo->Get_Surface("animation/particles/light.png"));
>>>>>>> e6c4e5e8
        anim->Set_Time_to_Live(0.2f);
        anim->Set_Scale(0.2f);
        anim->Set_Color(lightgrey);
        anim->Set_Speed(0.05f, vel * 0.05f);
        break;
    }
    default: {
<<<<<<< HEAD
        anim->Set_Image(pVideo->Get_Package_Surface("animation/particles/smoke.png"));
=======
        anim->Set_Image(pVideo->Get_Surface("animation/particles/smoke.png"));
>>>>>>> e6c4e5e8
        anim->Set_Time_to_Live(0.3f);
        anim->Set_Speed(0.1f + vel * 0.1f, vel * 0.1f);
        break;
    }
    }

    if (m_direction == DIR_RIGHT) {
        anim->Set_Direction_Range(180.0f, 90.0f);
    }
    else {
        anim->Set_Direction_Range(270.0f, 90.0f);
    }

    if (create_anim) {
        anim->Emit();
        pActive_Animation_Manager->Add(anim);
    }
}

void cLevel_Player :: Update_Walking(void)
{
    if (m_ducked_counter || !m_ground_object || (m_state != STA_STAY && m_state != STA_WALK && m_state != STA_RUN)) {
        return;
    }

    // validate ground object
    if ((m_ground_object->m_type == TYPE_EATO || m_ground_object->m_type == TYPE_SPIKA || m_ground_object->m_type == TYPE_ROKKO || m_ground_object->m_type == TYPE_STATIC_ENEMY) && m_invincible <= 0 && !m_god_mode) {
        Reset_On_Ground();
    }

    // only if left or right is pressed
    if (pKeyboard->m_keys[pPreferences->m_key_left] || pKeyboard->m_keys[pPreferences->m_key_right] || pJoystick->m_left || pJoystick->m_right) {
        float ground_mod = 1.0f;

        if (m_ground_object && m_ground_object->m_image) {
            // ground type
            switch (m_ground_object->m_image->m_ground_type) {
            case GROUND_ICE: {
                ground_mod = 0.5f;
                break;
            }
            case GROUND_SAND: {
                ground_mod = 0.7f;
                break;
            }
            case GROUND_PLASTIC: {
                ground_mod = 0.85f;
                break;
            }
            default: {
                break;
            }
            }
        }

        Move_Player((0.6f * ground_mod * Get_Vel_Modifier()), (1.2f * ground_mod * Get_Vel_Modifier()));
    }

    // update walking time
    if (m_state == STA_WALK) {
        // update
        if (m_velx > 10.0f || m_velx < -10.0f) {
            m_walk_time += pFramerate->m_speed_factor;

            if (m_walk_time > speedfactor_fps) {
                Set_Moving_State(STA_RUN);
            }
        }
        // reset
        else if (m_walk_time) {
            m_walk_time = 0.0f;
        }
    }
}

void cLevel_Player :: Update_Running(void)
{
    if (m_ducked_counter || !m_ground_object || m_state != STA_RUN) {
        return;
    }

    m_running_particle_counter += pFramerate->m_speed_factor * 0.5f;

    // create particles
    while (m_running_particle_counter > 1.0f) {
        float vel;

        if (m_velx > 0.0f) {
            vel = m_velx;
        }
        else {
            vel = -m_velx;
        }

        // start on high velocity
        if (vel > 17.0f) {
            // light particles
            cParticle_Emitter* anim = new cParticle_Emitter(m_sprite_manager);
            anim->Set_Emitter_Rect(m_col_rect.m_x + m_col_rect.m_w * 0.25f, m_col_rect.m_y + m_col_rect.m_h * 0.1f, m_col_rect.m_w * 0.5f, m_col_rect.m_h * 0.8f);
<<<<<<< HEAD
            anim->Set_Image(pVideo->Get_Package_Surface("animation/particles/light.png"));
=======
            anim->Set_Image(pVideo->Get_Surface("animation/particles/light.png"));
>>>>>>> e6c4e5e8
            anim->Set_Pos_Z(m_pos_z + 0.000001f);
            anim->Set_Time_to_Live(0.1f + vel * 0.03f);
            anim->Set_Fading_Alpha(1);
            anim->Set_Fading_Size(1);
            anim->Set_Speed(vel * 0.9f, 0.0f);
            // right
            if (m_velx > 0.0f) {
                anim->Set_Direction_Range(0.0f, 0.0f);
            }
            // left
            else {
                anim->Set_Direction_Range(180.0f, 0.0f);
            }
            anim->Set_Scale(0.15f);

            anim->Set_Blending(BLEND_ADD);
            anim->Emit();
            pActive_Animation_Manager->Add(anim);
        }

        // smoke clouds under foots
        Generate_Feet_Clouds();

        m_running_particle_counter--;
    }
}

void cLevel_Player :: Update_Staying(void)
{
    // only if player is onground
    if (!m_ground_object || m_ducked_counter || m_state == STA_JUMP || m_state == STA_CLIMB) {
        return;
    }

    // if left and right is not pressed
    if (!pKeyboard->m_keys[pPreferences->m_key_left] && !pKeyboard->m_keys[pPreferences->m_key_right] && !pJoystick->m_left && !pJoystick->m_right) {
        // walking
        if (m_velx) {
            if (m_ground_object->m_image && m_ground_object->m_image->m_ground_type == GROUND_ICE) {
                Auto_Slow_Down(1.1f / 5.0f);
            }
            else {
                Auto_Slow_Down(1.1f);
            }

            // stopped walking
            if (!m_velx) {
                Set_Moving_State(STA_STAY);
            }
        }

        // walk on spika
        if (m_ground_object->m_type == TYPE_SPIKA) {
            cMovingSprite* moving_ground_object = static_cast<cMovingSprite*>(m_ground_object);

            if (moving_ground_object->m_velx < 0.0f) {
                m_walk_count -= moving_ground_object->m_velx * pFramerate->m_speed_factor * 0.1f;
            }
            else if (moving_ground_object->m_velx > 0.0f) {
                m_walk_count += moving_ground_object->m_velx * pFramerate->m_speed_factor * 0.1f;
            }
        }
        // if not moving anymore
        else if (Is_Float_Equal(m_velx, 0.0f)) {
            m_walk_count = 0.0f;
        }
    }

    // if staying don't move vertical
    if (m_vely > 0.0f) {
        m_vely = 0.0f;
    }
}

void cLevel_Player :: Update_Flying(void)
{
    /* only if not onground
     * if jumping update jump is already used
    */
    if (m_ground_object || m_state == STA_CLIMB || m_state == STA_JUMP) {
        return;
    }

    // flying
    if (m_state == STA_FLY) {
        if (m_direction == DIR_LEFT) {
            const float max_vel = -15.0f * Get_Vel_Modifier();

            if (m_velx > max_vel) {
                Add_Velocity_X_Min(-1.1f, max_vel);
            }
        }
        else {
            const float max_vel = 15.0f * Get_Vel_Modifier();

            if (m_velx < max_vel) {
                Add_Velocity_X_Max(1.1f, max_vel);
            }
        }

        // move down
        if (pKeyboard->m_keys[pPreferences->m_key_down] || pJoystick->m_down) {
            const float max_vel = 5.0f * Get_Vel_Modifier();

            if (m_vely < max_vel) {
                Add_Velocity_Y_Max(0.6f, max_vel);
            }
        }
        // move up
        else if (pKeyboard->m_keys[pPreferences->m_key_up] || pJoystick->m_up) {
            const float max_vel = -5.0f * Get_Vel_Modifier();

            if (m_vely > max_vel) {
                Add_Velocity_Y_Min(-0.6f, max_vel);
            }
        }
        // slow down if not pressed
        else {
            Auto_Slow_Down(0.0f, 0.4f);
        }

        // set limited flying rotation
        const float fly_rot = Clamp(m_vely * 2.5f, -70.0f, 70.0f);
        Set_Rotation_Z(fly_rot);
    }
    // falling
    else {
        // move left
        if ((pKeyboard->m_keys[pPreferences->m_key_left] || pJoystick->m_left) && !m_ducked_counter) {
            if (!m_parachute) {
                const float max_vel = -10.0f * Get_Vel_Modifier();

                if (m_velx > max_vel) {
                    Add_Velocity_X_Min(-1.2f, max_vel);
                }
            }
            // slow fall/parachute
            else {
                const float max_vel = -5.0f * Get_Vel_Modifier();

                if (m_velx > max_vel) {
                    Add_Velocity_X_Min(-0.6f, max_vel);
                }
            }
        }
        // move right
        else if ((pKeyboard->m_keys[pPreferences->m_key_right] || pJoystick->m_right) && !m_ducked_counter) {
            if (!m_parachute) {
                const float max_vel = 10.0f * Get_Vel_Modifier();

                if (m_velx < max_vel) {
                    Add_Velocity_X_Max(1.2f, max_vel);
                }
            }
            // slow fall/parachute
            else {
                const float max_vel = 5.0f * Get_Vel_Modifier();

                if (m_velx < max_vel) {
                    Add_Velocity_X_Max(0.6f, max_vel);
                }
            }
        }
        // slow down if not pressed
        else {
            Auto_Slow_Down(0.4f);
        }
    }
}

void cLevel_Player :: Stop_Flying(bool parachute /* = 1 */)
{
    if (m_state != STA_FLY) {
        return;
    }

    if (parachute) {
        Parachute(1);
    }

    Set_Moving_State(STA_FALL);
}

void cLevel_Player :: Parachute(bool enable)
{
    if (m_parachute == enable) {
        return;
    }

    m_parachute = enable;

    if (m_parachute) {
        m_gravity_max = 10.0f;
    }
    else {
        m_gravity_max = 25.0f;
    }
}

void cLevel_Player :: Start_Falling(void)
{
    const float move_y = 1.9f;

    // check if something else is now blocking
    cObjectCollisionType* col_list = Collision_Check_Relative(0.0f, move_y, 0.0f, 0.0f, COLLIDE_ONLY_BLOCKING);

    // check possible new ground objects
    for (cObjectCollision_List::iterator itr = col_list->objects.begin(); itr != col_list->objects.end(); ++itr) {
        cObjectCollision* col_obj = (*itr);

        // blocked by new ground object
        if (col_obj->m_obj != m_ground_object && col_obj->m_obj->m_can_be_ground) {
            Set_On_Ground(col_obj->m_obj);
            delete col_list;
            return;
        }
    }

    delete col_list;

    // fall through ground object
    Move(0.0f, move_y, 1);
    Set_Moving_State(STA_FALL);
}

void cLevel_Player :: Update_Falling(void)
{
    // only if not on ground
    if (m_ground_object || m_state == STA_CLIMB || m_state == STA_FLY) {
        return;
    }

    // Add Gravitation
    if (!m_parachute) {
        if (m_vely < m_gravity_max) {
            Add_Velocity_Y_Max(2.8f, m_gravity_max);
        }
    }
    // slow fall/parachute
    else {
        if (m_vely < m_gravity_max) {
            Add_Velocity_Y_Max(0.6f, m_gravity_max);
        }
    }

    if (m_state != STA_JUMP && m_state != STA_FALL) {
        Set_Moving_State(STA_FALL);
    }
}

void cLevel_Player :: Start_Ducking(void)
{
    // only if massive ground
    if ((m_state != STA_STAY && m_state != STA_WALK && m_state != STA_RUN) || m_state == STA_CLIMB || !m_ground_object || m_ground_object->m_massive_type == MASS_HALFMASSIVE || m_ducked_counter) {
        return;
    }

    /* Always set the initial duck direction according to the moving direction,
     * not to Maryo’s direction, because the player could run otherwise, turn
     * around, and duck then, allowing him to hop through narrow passages
     * where it isn’t allowed (see Start_Jumping() for the actual test
     * of the m_duck_direction variable). */
    if (m_velx > 0.0f)
        m_duck_direction = DIR_RIGHT;
    else if (m_velx < 0.0f)
        m_duck_direction = DIR_LEFT;

    Release_Item(1, 1);

    // set ducking image ( without Check_OutofLevel from cMovingSprite )
    cSprite::Move(0.0f, m_image->m_col_h - m_images[MARYO_IMG_DUCK].m_image->m_col_h, 1);
    Set_Image_Num(MARYO_IMG_DUCK + m_direction);

    m_ducked_counter = 1;
    Set_Moving_State(STA_STAY);
}

void cLevel_Player :: Stop_Ducking(void)
{
    if (!m_ducked_counter) {
        return;
    }

    // get space needed to stand up
    const float move_y = -(m_images[MARYO_IMG_STAND].m_image->m_col_h - m_image->m_col_h);

    cObjectCollisionType* col_list = Collision_Check_Relative(0.0f, move_y, 0.0f, 0.0f, COLLIDE_ONLY_BLOCKING);

    // failed to stand up because something is blocking
    if (col_list->size()) {
        // set ducked time again to stop possible power jump while in air
        m_ducked_counter = 1;
        delete col_list;
        return;
    }

    delete col_list;

    // unset ducking image ( without Check_out_of_Level from cMovingSprite )
    cSprite::Move(0.0f, move_y, 1);
    Set_Image_Num(MARYO_IMG_STAND + m_direction);

    m_ducked_counter = 0;
    m_ducked_animation_counter = 0.0f;
    Set_Moving_State(STA_STAY);
}

void cLevel_Player :: Update_Ducking(void)
{
    if (!m_ducked_counter) {
        return;
    }

    // lost ground object
    if (!m_ground_object) {
        Stop_Ducking();
        return;
    }

    m_ducked_counter += pFramerate->m_elapsed_ticks;

    if (m_ducked_counter > power_jump_delta) {
        // particle animation
        m_ducked_animation_counter += pFramerate->m_speed_factor * 2;

        if (m_ducked_animation_counter > 1.0f) {
            // create particle
            cParticle_Emitter* anim = new cParticle_Emitter(m_sprite_manager);
            anim->Set_Emitter_Rect(m_col_rect.m_x, m_col_rect.m_y + (m_col_rect.m_h * 0.8f), m_col_rect.m_w * 0.9f, m_col_rect.m_h * 0.1f);
            anim->Set_Quota(static_cast<int>(m_ducked_animation_counter));
<<<<<<< HEAD
            anim->Set_Image(pVideo->Get_Package_Surface("animation/particles/star_2.png"));
=======
            anim->Set_Image(pVideo->Get_Surface("animation/particles/star_2.png"));
>>>>>>> e6c4e5e8
            anim->Set_Pos_Z(m_pos_z - 0.000001f, 0.000002f);
            anim->Set_Time_to_Live(0.3f);
            anim->Set_Fading_Alpha(1);
            anim->Set_Fading_Size(1);
            anim->Set_Const_Rotation_Z(-5.0f, 10.0f);
            anim->Set_Direction_Range(90.0f, 20.0f);
            anim->Set_Speed(1.5f, 0.5f);
            anim->Set_Scale(0.2f);
            anim->Set_Color(whitealpha128);
            anim->Set_Blending(BLEND_ADD);
            anim->Emit();
            pActive_Animation_Manager->Add(anim);

            m_ducked_animation_counter -= static_cast<int>(m_ducked_animation_counter);
        }
    }

    // slow down
    if (m_velx) {
        Auto_Slow_Down(0.6f);
    }
}

void cLevel_Player :: Start_Climbing(void)
{
    // invalid state
    if (m_ducked_counter || m_state == STA_CLIMB || m_jump_power > 5.0f) {
        return;
    }

    const float move_y = -1.0f;

    // if not on climbable
    if (!Is_On_Climbable(move_y)) {
        return;
    }

    // avoid that we are set on the ground again
    Col_Move(0.0f, move_y, 1, 1);

    Release_Item(1, 1);
    Set_Moving_State(STA_CLIMB);
}

void cLevel_Player :: Update_Climbing(void)
{
    if (m_state != STA_CLIMB) {
        return;
    }

    m_velx = 0.0f;
    m_vely = 0.0f;

    if (Is_On_Climbable()) {
        // set velocity
        if (pKeyboard->m_keys[pPreferences->m_key_left] || pJoystick->m_left) {
            m_velx = -2.0f * Get_Vel_Modifier();
        }
        else if (pKeyboard->m_keys[pPreferences->m_key_right] || pJoystick->m_right) {
            m_velx = 2.0f * Get_Vel_Modifier();
        }

        if (pKeyboard->m_keys[pPreferences->m_key_up] || pJoystick->m_up) {
            m_vely = -4.0f * Get_Vel_Modifier();
        }
        else if (pKeyboard->m_keys[pPreferences->m_key_down] || pJoystick->m_down) {
            m_vely = 4.0f * Get_Vel_Modifier();
        }

        // check if reached climbable top
        if (m_vely < 0.0f) {
            // do not climb further upwards if maryo will loose contact
            if (!Is_On_Climbable(-10.0f)) {
                // only stop if loosing contact upwards
                m_vely = 0.0f;
            }
        }
    }
    else {
        // lost contact
        Set_Moving_State(STA_FALL);
    }
}

bool cLevel_Player :: Is_On_Climbable(float move_y /* = 0.0f */)
{
    // create climb rect
    GL_rect climb_rect = m_col_rect;
    climb_rect.m_x += (climb_rect.m_w * 0.5f) - 2.0f;
    climb_rect.m_y += move_y;
    climb_rect.m_w = 4.0f;
    climb_rect.m_h = 4.0f;

    // collision testing
    cObjectCollisionType* col_list = Collision_Check(&climb_rect, COLLIDE_ONLY_INTERNAL);

    // check objects
    for (cObjectCollision_List::iterator itr = col_list->objects.begin(); itr != col_list->objects.end(); ++itr) {
        cObjectCollision* col_obj = (*itr);

        // collision with climbable object
        if (col_obj->m_obj->m_massive_type == MASS_CLIMBABLE) {
            delete col_list;
            return 1;
        }
    }

    delete col_list;
    return 0;
}

void cLevel_Player :: Start_Jump_Keytime(void)
{
    if (m_god_mode || m_state == STA_STAY || m_state == STA_WALK || m_state == STA_RUN || m_state == STA_FALL || m_state == STA_FLY || m_state == STA_JUMP || (m_state == STA_CLIMB && !pKeyboard->m_keys[pPreferences->m_key_up])) {
        m_up_key_time = speedfactor_fps / 4;
    }
}

void cLevel_Player :: Update_Jump_Keytime(void)
{
    // handle jumping start
    if (m_force_jump || (m_up_key_time && (m_ground_object || m_god_mode || m_state == STA_CLIMB))) {
        Start_Jump();
    }
}

void cLevel_Player :: Start_Jump(float deaccel /* = 0.08f */)
{
    // play sound
    if (m_next_jump_sound) {
        // small
        if (m_maryo_type == MARYO_SMALL) {
            if (m_force_jump) {
                pAudio->Play_Sound("player/jump_small_power.ogg", RID_MARYO_JUMP);
            }
            else {
                pAudio->Play_Sound("player/jump_small.ogg", RID_MARYO_JUMP);
            }
        }
        // ghost
        else if (m_maryo_type == MARYO_GHOST) {
            pAudio->Play_Sound("player/jump_ghost.ogg", RID_MARYO_JUMP);
        }
        // big
        else {
            if (m_force_jump) {
                pAudio->Play_Sound("player/jump_big_power.ogg", RID_MARYO_JUMP);
            }
            else {
                pAudio->Play_Sound("player/jump_big.ogg", RID_MARYO_JUMP);
            }
        }
    }

    bool jump_key = 0;

    // if jump key pressed
    if (pKeyboard->m_keys[pPreferences->m_key_jump] || (pPreferences->m_joy_analog_jump && pJoystick->m_up) || pJoystick->Button(pPreferences->m_joy_button_jump)) {
        jump_key = 1;
    }

    // todo : is this needed ?
    // avoid that we are set on the ground again
    Col_Move(0.0f, -1.0f, 1, 1);

    // fly
    if (m_maryo_type == MARYO_CAPE && !m_force_jump && m_state == STA_RUN && jump_key && ((m_direction == DIR_RIGHT && m_velx > 14) || (m_direction == DIR_LEFT && m_velx < -14))) {
        m_vely = -m_next_jump_power * 0.5f;
        Set_Moving_State(STA_FLY);
    }
    // jump
    else {
        m_jump_accel_up = m_next_jump_accel;
        m_jump_vel_deaccel = deaccel;

        if (jump_key) {
            m_jump_power = m_next_jump_power * 0.59f;
        }
        else {
            m_jump_power = m_next_jump_power * 0.12f;
        }

        // Issue jump event
        Scripting::cJump_Event evt;
        evt.Fire(pActive_Level->m_mruby, this);

        m_vely = -m_next_jump_power;
        Set_Moving_State(STA_JUMP);
    }

    // jump higher when running
    if (m_velx < 0.0f) {
        m_vely += m_velx / 9.5f;
    }
    else if (m_velx > 0.0f) {
        m_vely -= m_velx / 9.5f;
    }

    // slow down if running
    m_velx = m_velx * 0.9f;

    // jump with velx if ducking but only into the opposite start duck direction to get out of a hole
    if (m_ducked_counter) {
        if (m_direction == DIR_RIGHT && m_duck_direction != m_direction) {
            if (m_velx < 5.0f) {
                m_velx += 2.0f;
            }
        }
        else if (m_direction == DIR_LEFT && m_duck_direction != m_direction) {
            if (m_velx > -5.0f) {
                m_velx -= 2.0f;
            }
        }
    }

    // reset variables
    m_up_key_time = 0.0f;
    m_force_jump = 0;
    m_next_jump_sound = 1;
    m_next_jump_power = 17.0f;
    m_next_jump_accel = 4.0f;
}

void cLevel_Player :: Update_Jump(void)
{
    // jumping keytime
    if (m_up_key_time) {
        m_up_key_time -= pFramerate->m_speed_factor;

        if (m_up_key_time < 0.0f) {
            m_up_key_time = 0.0f;
        }
    }

    // only if jumping
    if (m_state != STA_JUMP) {
        return;
    }

    // jumping physics
    if (pKeyboard->m_keys[pPreferences->m_key_jump] || (pPreferences->m_joy_analog_jump && pJoystick->m_up) || pJoystick->Button(pPreferences->m_joy_button_jump)) {
        Add_Velocity_Y(-(m_jump_accel_up + (m_vely * m_jump_vel_deaccel) / Get_Vel_Modifier()));
        m_jump_power -= pFramerate->m_speed_factor;
    }
    else {
        Add_Velocity_Y(0.5f);
        m_jump_power -= 6.0f * pFramerate->m_speed_factor;
    }

    // left right physics
    if ((pKeyboard->m_keys[pPreferences->m_key_left] || pJoystick->m_left) && !m_ducked_counter) {
        const float max_vel = -10.0f * Get_Vel_Modifier();

        if (m_velx > max_vel) {
            Add_Velocity_X_Min((-1.1f * Get_Vel_Modifier()) - (m_velx / 100), max_vel);
        }

    }
    else if ((pKeyboard->m_keys[pPreferences->m_key_right] || pJoystick->m_right) && !m_ducked_counter) {
        const float max_vel = 10.0f * Get_Vel_Modifier();

        if (m_velx < max_vel) {
            Add_Velocity_X_Max((1.1f * Get_Vel_Modifier()) + (m_velx / 100), max_vel);
        }
    }
    // slow down
    else {
        Auto_Slow_Down(0.2f);
    }

    // if no more jump power set to falling
    if (m_jump_power <= 0.0f) {
        Set_Moving_State(STA_FALL);
    }
}

void cLevel_Player :: Update_Item(void)
{
    // if active object item is available
    if (m_active_object) {
        // collision with something or activated
<<<<<<< HEAD
        if ((m_active_object->m_type == TYPE_TURTLE || m_active_object->m_type == TYPE_SHELL) && static_cast<cTurtle*>(m_active_object)->m_dead) { // shell is a turtle anyway
            Release_Item(0);
=======
        if ((m_active_object->m_type == TYPE_TURTLE || m_active_object->m_type == TYPE_SHELL) && static_cast<cTurtle*>(m_active_object)->m_dead) { // shell is a turtle anyways
            Release_Item(false);
>>>>>>> e6c4e5e8
            return;
        }

        // update the item position
        float item_pos_x = 0.0f;
        float item_pos_y = 0.0f;

        if (m_maryo_type == MARYO_SMALL) {
            if (m_direction == DIR_LEFT) {
                item_pos_x = (m_rect.m_w * 0.20f) - m_active_object->m_col_rect.m_w;
            }
            else {
                item_pos_x = m_rect.m_w * 0.64f;
            }

            item_pos_y = m_rect.m_h * 0.14f;
        }
        // big
        else {
            if (m_direction == DIR_LEFT) {
                item_pos_x = (m_rect.m_w * 0.21f) - m_active_object->m_col_rect.m_w;
            }
            else {
                item_pos_x = m_rect.m_w * 0.66f;
            }

            item_pos_y = m_rect.m_h * 0.18f;
        }

        m_active_object->Set_Pos(m_pos_x + item_pos_x, m_pos_y + item_pos_y);

        return;
    }

    // invalid state
    if (m_state == STA_FLY || m_ducked_counter || m_state == STA_CLIMB) {
        return;
    }

    // if control is pressed search for items in front of the player
    if (pKeyboard->m_keys[pPreferences->m_key_action] || pJoystick->Button(pPreferences->m_joy_button_action)) {
        // next position velocity with extra size
        float check_x = (m_velx > 0.0f) ? (m_velx + 5.0f) : (m_velx - 5.0f);

        // if wrong direction return
        if ((m_direction == DIR_LEFT && check_x >= 0.0f) || (m_direction == DIR_RIGHT && check_x <= 0.0f)) {
            return;
        }

        // check the next player position for objects
        cObjectCollisionType* col_list = Collision_Check_Relative((m_direction == DIR_LEFT) ? (check_x) : (m_col_rect.m_w), 0, (m_direction == DIR_LEFT) ? (-check_x) : (check_x));

        // possible objects
        for (cObjectCollision_List::iterator itr = col_list->objects.begin(); itr != col_list->objects.end(); ++itr) {
            cObjectCollision* col = (*itr);

            // enemy item
            if (col->m_array == ARRAY_ENEMY) {
                if (col->m_obj->m_type == TYPE_TURTLE) {
                    cEnemy* enemy = static_cast<cEnemy*>(col->m_obj);

                    if (enemy->m_state == STA_STAY) {
                        Get_Item(TYPE_TURTLE, 0, enemy);
                        break;
                    }
                }
                else if (col->m_obj->m_type == TYPE_SHELL) {
                    cEnemy* enemy = static_cast<cEnemy*>(col->m_obj);

                    if (enemy->m_state == STA_STAY) {
                        Get_Item(TYPE_SHELL, 0, enemy);
                        break;
                    }
                }
            }
            // other items here...
        }

        delete col_list;
    }
}

void cLevel_Player :: Release_Item(bool set_position /* = 1 */, bool no_action /* = 0 */)
{
    if (!m_active_object) {
        return;
    }

    ObjectDirection kick_direction = DIR_UNDEFINED;

    // if flying : opposite direction
    if (m_state == STA_FLY) {
        kick_direction = Get_Opposite_Direction(m_direction);
    }
    // if jumping
    else if (m_jump_power > 0.0f) {
        // kick it upwards
        kick_direction = DIR_UP;
    }
    // use current direction
    else {
        kick_direction = m_direction;
    }

    // add back to level
    if (m_active_object->m_type == TYPE_TURTLE || m_active_object->m_type == TYPE_SHELL) {
        cTurtle* turtle = static_cast<cTurtle*>(m_active_object);

        // play kick sound if not dead
        if (!turtle->m_dead) {
            pAudio->Play_Sound("enemy/turtle/shell/hit.ogg");
        }

        // if object got kicked upwards use state stay
        if (kick_direction == DIR_UP || no_action) {
            turtle->m_turtle_state = TURTLE_DEAD;
            turtle->Set_Turtle_Moving_State(TURTLE_SHELL_STAND);

            // small direction acceleration if no object action
            if (kick_direction == DIR_LEFT) {
                if (no_action) {
                    turtle->m_direction = kick_direction;
                    turtle->m_velx = -5.0f;
                }
            }
            else if (kick_direction == DIR_RIGHT) {
                if (no_action) {
                    turtle->m_direction = kick_direction;
                    turtle->m_velx = 5.0f;
                }
            }
            // upwards
            else if (kick_direction == DIR_UP) {
                if (!no_action) {
                    turtle->m_vely = m_vely - 10.0f;
                }
            }
        }
        // default object horizontal kicking
        else {
            turtle->Set_Direction(kick_direction);
            turtle->m_turtle_state = TURTLE_DEAD;
            turtle->Set_Turtle_Moving_State(TURTLE_SHELL_RUN);

            if (turtle->m_direction == DIR_RIGHT) {
                turtle->m_velx = turtle->m_velx_max;
            }
            else {
                turtle->m_velx = -turtle->m_velx_max;
            }
        }

        if (!turtle->m_dead) {
            turtle->m_massive_type = MASS_MASSIVE;

            // if shell and not frozen
            if (turtle->m_state == STA_RUN && !turtle->m_freeze_counter) {
                // safe time
                turtle->m_player_counter = speedfactor_fps * 0.5f;
            }
        }

        turtle->Update_Valid_Update();
    }

    // set position
    if (set_position) {
        // set start position
        // center it horizontally
        float start_posx = m_pos_x + m_col_pos.m_x + (m_active_object->m_col_rect.m_w / 2) - (m_col_rect.m_w / 2);
        float start_posy = m_pos_y + m_col_pos.m_y;

        // put in front if left or right
        if (kick_direction == DIR_LEFT) {
            start_posx -= m_col_rect.m_w + 9.0f;
        }
        else if (kick_direction == DIR_RIGHT) {
            start_posx += m_col_rect.m_w + 2.0f;
        }
        else if (kick_direction == DIR_UP) {
            // put on top
            start_posy += -(m_active_object->m_col_pos.m_y + m_active_object->m_col_rect.m_h) + (m_active_object->m_vely * pFramerate->m_speed_factor);
        }

        m_active_object->Set_Pos(start_posx, start_posy);

        // set step size
        float step_size = 0.0f;
        cObjectCollisionType* col_list = NULL;

        // check for a valid position to release the object
        while (step_size < 50.0f) {
            if (col_list) {
                delete col_list;
            }

            // check left side
            col_list = m_active_object->Collision_Check_Relative(step_size, 0.0f, 0.0f, 0.0f, COLLIDE_ONLY_BLOCKING);

            // collides with a blocking object on the left side
            if (!col_list->empty() && (col_list->Is_Included(ARRAY_MASSIVE) || col_list->Is_Included(ARRAY_ACTIVE) || col_list->Is_Included(ARRAY_ENEMY))) {
                delete col_list;
                // check right side
                col_list = m_active_object->Collision_Check_Relative(-step_size, 0.0f, 0.0f, 0.0f, COLLIDE_ONLY_BLOCKING);

                // also collides on the right side
                if (!col_list->empty() && (col_list->Is_Included(ARRAY_MASSIVE) || col_list->Is_Included(ARRAY_ACTIVE) || col_list->Is_Included(ARRAY_ENEMY))) {
                    // continue moving
                }
                else {
                    // move to the right
                    m_active_object->Move(-step_size, 0.0f, 1);
                    break;
                }
            }
            else {
                // move to the left
                m_active_object->Move(step_size, 0.0f, 1);
                break;
            }

            step_size += 2.0f;
        }

        // check if still blocking objects on the final position
        if (!col_list->empty() && (col_list->Is_Included(ARRAY_MASSIVE) || col_list->Is_Included(ARRAY_ACTIVE) || col_list->Is_Included(ARRAY_ENEMY))) {
            if (m_active_object->m_type == TYPE_TURTLE || m_active_object->m_type == TYPE_SHELL) {
                // shell
                if (m_active_object->m_state == STA_RUN) {
                    // if collision with static blocking objects
                    if (col_list->Is_Included(ARRAY_MASSIVE) || col_list->Is_Included(ARRAY_ACTIVE)) {
                        m_active_object->DownGrade(1);
                    }
                }
                // normal
                else if (m_active_object->m_state == STA_STAY) {
                    // downgrade always
                    m_active_object->DownGrade(1);
                }
            }
        }

        delete col_list;
    }

    m_active_object->Clear_Collisions();
    m_active_object->Reset_On_Ground();

    // unset link
    m_active_object = NULL;
    // load default images
    Load_Images();
}

void cLevel_Player :: Set_Type(SpriteType item_type, bool animation /* = 1 */, bool sound /* = 1 */, bool temp_power /* = 0 */)
{
    if (item_type == TYPE_PLAYER) {
        Set_Type(MARYO_SMALL, animation, sound, temp_power);
    }
    else if (item_type == TYPE_MUSHROOM_DEFAULT) {
        Set_Type(MARYO_BIG, animation, sound, temp_power);
    }
    else if (item_type == TYPE_MUSHROOM_BLUE) {
        Set_Type(MARYO_ICE, animation, sound, temp_power);
    }
    else if (item_type == TYPE_MUSHROOM_GHOST) {
        Set_Type(MARYO_GHOST, animation, sound, temp_power);
    }
    else if (item_type == TYPE_FIREPLANT) {
        Set_Type(MARYO_FIRE, animation, sound, temp_power);
    }
}

void cLevel_Player :: Set_Type(Maryo_type new_type, bool animation /* = 1 */, bool sound /* = 1 */, bool temp_power /* = 0 */)
{
    // already set
    if (m_maryo_type == new_type) {
        return;
    }

    // play sound
    if (sound) {
        if (new_type == MARYO_BIG) {
            pAudio->Play_Sound("item/mushroom.ogg", RID_MUSHROOM);
        }
        else if (new_type == MARYO_FIRE) {
            pAudio->Play_Sound("item/fireplant.ogg", RID_FIREPLANT);
        }
        else if (new_type == MARYO_ICE) {
            pAudio->Play_Sound("item/mushroom_blue.wav", RID_MUSHROOM_BLUE);
        }
        else if (new_type == MARYO_CAPE) {
            pAudio->Play_Sound("item/feather.ogg", RID_FEATHER);
        }
        else if (new_type == MARYO_GHOST) {
            pAudio->Play_Sound("item/mushroom_ghost.ogg", RID_MUSHROOM_GHOST);
        }
    }

    if (!temp_power) {
        // was flying
        if (m_maryo_type == MARYO_CAPE) {
            Stop_Flying(0);
        }
    }

    // remember old type
    Maryo_type old_type = m_maryo_type;

    // draw animation and set new type
    if (animation) {
        Draw_Animation(new_type);

        if (temp_power) {
            m_maryo_type = old_type;
            m_maryo_type_temp_power = new_type;
            // Draw_Animation ends with the new type images
            Load_Images();
        }

    }
    // only set type
    else {
        if (temp_power) {
            m_maryo_type_temp_power = new_type;
        }
        else {
            m_maryo_type = new_type;
            Load_Images();
        }
    }

    // nothing more needed for setting the temp power
    if (temp_power) {
        return;
    }

    // to ghost
    if (m_maryo_type == MARYO_GHOST) {
        m_ghost_time = speedfactor_fps * 10;
        m_maryo_type_temp_power = old_type;
    }
    // was ghost
    else if (old_type == MARYO_GHOST) {
        m_ghost_time = 0;
        m_ghost_time_mod = 0;
        m_maryo_type_temp_power = MARYO_DEAD;

        // check for ghost ground
        if (m_ground_object) {
            cBaseBox* box = dynamic_cast<cBaseBox*>(m_ground_object);

            if (box) {
                // ghost box
                if (box->m_box_invisible == BOX_GHOST) {
                    Reset_On_Ground();
                }
            }
        }
    }

    // check if on ground as the size could also change
    Check_on_Ground();
}

void cLevel_Player :: Set_Moving_State(Moving_state new_state)
{
    if (new_state == m_state) {
        return;
    }

    // can not change from linked state
    if (m_state == STA_OBJ_LINKED) {
        return;
    }

    // was falling
    if (m_state == STA_FALL) {
        // reset slow fall/parachute
        Parachute(0);
    }
    // was flying
    else if (m_state == STA_FLY) {
        Change_Size(0, -(m_images[MARYO_IMG_FALL].m_image->m_h - m_images[MARYO_IMG_FLY].m_image->m_h));
        Set_Image_Num(MARYO_IMG_FALL + m_direction);

        // reset flying rotation
        m_rot_z = 0.0f;
    }
    // was jumping
    else if (m_state == STA_JUMP) {
        // reset variables
        m_up_key_time = 0.0f;
        m_jump_power = 0.0f;
        m_force_jump = 0;
        m_next_jump_sound = 1;
        m_next_jump_power = 17.0f;
        m_next_jump_accel = 4.0f;
    }
    // was running
    else if (m_state == STA_RUN) {
        m_walk_time = 0.0f;
        m_running_particle_counter = 0.0f;
    }

    // # before new state is set
    if (new_state == STA_STAY) {
        if (m_ground_object) {
            m_vely = 0.0f;
        }
    }
    else if (new_state == STA_FALL) {
        Reset_On_Ground();
        m_walk_count = 0.0f;
        m_jump_power = 0.0f;
    }
    else if (new_state == STA_FLY) {
        Reset_On_Ground();
    }
    else if (new_state == STA_JUMP) {
        Reset_On_Ground();
    }
    else if (new_state == STA_CLIMB) {
        Reset_On_Ground();
        m_velx = 0.0f;
        m_vely = 0.0f;
    }

    m_state = new_state;

    // # after new state is set
    if (m_state == STA_FLY) {
        Release_Item(1);
    }
}

bool cLevel_Player :: Change_Size(float x, float y, bool only_check /* = 0 */)
{
    bool valid_hor = 0;
    float check_pos = x;

    // no value
    if (Is_Float_Equal(x, 0.0f)) {
        valid_hor = 1;
    }

    while (!valid_hor) {
        cObjectCollisionType* col_list = Collision_Check_Relative(check_pos, 0.0f, 0.0f, 0.0f, COLLIDE_ONLY_BLOCKING);

        if (col_list->empty()) {
            if (!only_check) {
                Col_Move(check_pos, 0.0f, 1, 1);
            }

            valid_hor = 1;
            delete col_list;
            break;
        }

        delete col_list;

        // move to opposite direction
        if (x > 0.0f) {
            check_pos--;

            // nothing found
            if (check_pos < -x) {
                break;
            }
        }
        else {
            check_pos++;

            // nothing found
            if (check_pos > -x) {
                break;
            }
        }
    }

    bool valid_ver = 0;
    check_pos = y;

    // no value
    if (Is_Float_Equal(y, 0.0f)) {
        valid_ver = 1;
    }

    while (!valid_ver) {
        cObjectCollisionType* col_list = Collision_Check_Relative(0.0f, check_pos, 0.0f, 0.0f, COLLIDE_ONLY_BLOCKING);

        if (col_list->empty()) {
            if (!only_check) {
                Col_Move(0.0f, check_pos, 1, 1);
            }

            valid_ver = 1;
            delete col_list;
            break;
        }

        delete col_list;

        // move to opposite direction
        if (y > 0.0f) {
            check_pos--;

            // nothing found
            if (check_pos < -y) {
                break;
            }
        }
        else {
            check_pos++;

            // nothing found
            if (check_pos > -y) {
                break;
            }
        }
    }


    // if both directions valid
    if (valid_hor && valid_ver) {
        return 1;
    }

    return 0;
}

void cLevel_Player :: Reset_Save(void)
{
    // reset worlds
    pOverworld_Manager->Reset();
    // unload levels
    pLevel_Manager->Unload();

    // reset player
    Set_Type(MARYO_SMALL, 0, 0);
    Reset();
    m_lives = 3;
    m_goldpieces = 0;
    m_points = 0;

    pHud_Time->Reset();
    pHud_Manager->Update_Text();
    pHud_Itembox->Reset();
}

void cLevel_Player :: Reset(bool full /* = 1 */)
{
    // reset level states
    Set_Active(1);
    Reset_Position();
    Set_Direction(m_start_direction);
    m_ducked_counter = 0;
    Set_Moving_State(STA_FALL);
    Set_Image_Num(Get_Image() + m_direction);
    m_jump_power = 0.0f;
    m_jump_accel_up = 0.0f;
    m_jump_vel_deaccel = 0.0f;
    m_no_velx_counter = 0.0f;
    m_no_vely_counter = 0.0f;
    m_up_key_time = 0.0f;
    m_velx = 0.0f;
    m_vely = 0.0f;
    Clear_Collisions();
    m_walk_count = 0.0f;
    Reset_On_Ground();
    if (m_active_object) {
        m_active_object = NULL;
        Load_Images();
    }
    m_kill_multiplier = 1.0f;
    m_last_kill_counter = 0.0f;

    // reset item and camera
    if (full) {
        Ball_Clear();
        m_invincible = 0.0f;
        m_invincible_mod = 0.0f;
        m_invincible_star = 0.0f;
        Set_Color_Combine(0.0f, 0.0f, 0.0f, 0);
        pHud_Itembox->Push_back();
    }
}

void cLevel_Player :: Reset_Position(void)
{
    Set_Pos(m_start_pos_x, m_start_pos_y);

    /* change player position to the current state height
     * move to correct position but do not change start position
    */
    Col_Move(0.0f, m_start_image->m_h - m_rect.m_h, 1, 0, 0);
}

void cLevel_Player :: Update(void)
{
    if (editor_enabled) {
        return;
    }

    // check if got stuck
    if (!m_ducked_counter) {
        Update_Anti_Stuck();
    }

    // check if starting a jump is possible
    Update_Jump_Keytime();

    // update states
    Update_Jump();
    Update_Climbing();
    Update_Falling();
    Update_Walking();
    Update_Running();
    Update_Ducking();
    Update_Staying();
    Update_Flying();
    // throw animation counter
    if (m_throwing_counter > 0.0f) {
        m_throwing_counter -= pFramerate->m_speed_factor;

        if (m_throwing_counter < 0.0f) {
            m_throwing_counter = 0.0f;
        }
    }
    // shoot counter
    if (m_shoot_counter > 0.0f) {
        m_shoot_counter -= pFramerate->m_speed_factor;

        if (m_shoot_counter < 0.0f) {
            m_shoot_counter = 0.0f;
        }
    }
    // ghost
    if (m_ghost_time > 0.0f) {
        m_ghost_time -= pFramerate->m_speed_factor;

        // ended
        if (m_ghost_time <= 0.0f) {
            pAudio->Play_Sound("player/ghost_end.ogg", RID_MUSHROOM_GHOST);
            Set_Type(m_maryo_type_temp_power, 1, 0);
        }
        // near end
        else if (m_ghost_time * 0.5f < speedfactor_fps * 3) {
            m_ghost_time_mod = (speedfactor_fps * 3) - (m_ghost_time * 0.5f);
        }
    }
    // invincible
    if (m_invincible > 0.0f) {
        m_invincible -= pFramerate->m_speed_factor;

        if (m_invincible < 0.0f) {
            m_invincible = 0.0f;
        }
        else {
            m_invincible_mod -= pFramerate->m_speed_factor * 20.0f;

            if (m_invincible_mod < 0.0f) {
                m_invincible_mod = m_invincible * 3.0f;

                if (m_invincible_mod > 180.0f) {
                    m_invincible_mod = 180.0f;
                }
            }
        }
    }
    // draw stars if in godmode or star invincible
    if (m_god_mode || m_invincible_star > 0.0f) {
        if (editor_level_enabled) {
            Set_Color_Combine(0.0f, 0.0f, 0.0f, 0);
        }
        else {
            // draw stars
            m_invincible_star_counter += pFramerate->m_speed_factor;

            if (m_invincible_star > 0.0f) {
                m_invincible_star -= pFramerate->m_speed_factor;

                if (m_invincible_star <= 0.0f) {
                    Set_Color_Combine(0.0f, 0.0f, 0.0f, 0);
                    m_invincible_star = 0.0f;
                    pAudio->Fadeout_Music(500);
                }
            }

            if (m_invincible_star_counter > 1.0f) {
                // set particle color
                Color particle_color = orange;
                particle_color.green += static_cast<Uint8>(m_invincible_mod / 5.0f);
                particle_color.blue += static_cast<Uint8>(m_invincible_mod / 1.5f);

                // create particle
                cParticle_Emitter* anim = new cParticle_Emitter(m_sprite_manager);
                anim->Set_Emitter_Rect(m_col_rect.m_x + m_col_rect.m_w * 0.1f, m_col_rect.m_y + m_col_rect.m_h * 0.1f, m_col_rect.m_w * 0.8f, m_col_rect.m_h * 0.8f);
                anim->Set_Quota(static_cast<int>(m_invincible_star_counter));
<<<<<<< HEAD
                anim->Set_Image(pVideo->Get_Package_Surface("animation/particles/star.png"));
=======
                anim->Set_Image(pVideo->Get_Surface("animation/particles/star.png"));
>>>>>>> e6c4e5e8
                anim->Set_Pos_Z(m_pos_z - 0.000001f);
                anim->Set_Time_to_Live(0.3f);
                anim->Set_Fading_Alpha(1);
                anim->Set_Fading_Size(1);
                anim->Set_Const_Rotation_Z(-5.0f, 10.0f);
                // godmode stars
                if (m_god_mode) {
                    anim->Set_Direction_Range(180.0f, 180.0f);
                    anim->Set_Speed(3.5f, 2.5f);
                    anim->Set_Scale(0.3f);
                    anim->Set_Color(lightblue);
                }
                // default
                else {
                    anim->Set_Time_to_Live(2.0f);
                    anim->Set_Speed(1.0f, 1.5f);
                    anim->Set_Scale(0.2f);
                    anim->Set_Color(particle_color);
                }

                anim->Set_Blending(BLEND_ADD);
                anim->Emit();
                pActive_Animation_Manager->Add(anim);

                m_invincible_star_counter -= static_cast<int>(m_invincible_star_counter);
            }
        }
    }

    // update active item
    Update_Item();

    // image counter
    if (m_state == STA_WALK || (m_maryo_type != MARYO_CAPE && m_state == STA_RUN)) {
        // 4 frames
        if (m_maryo_type == MARYO_SMALL) {
            m_walk_count += pFramerate->m_speed_factor * 0.35f;
        }
        // 4 frames
        else if (m_maryo_type == MARYO_BIG) {
            m_walk_count += pFramerate->m_speed_factor * 0.3f;
        }
        // 4 frames
        else {
            m_walk_count += pFramerate->m_speed_factor * 0.3f;
        }

        // ground type modification
        float vel = (m_velx > 0.0f ? m_velx : -m_velx);

        if (vel && m_ground_object && m_ground_object->m_image) {
            float ground_mod = 0.0f;

            switch (m_ground_object->m_image->m_ground_type) {
            case GROUND_ICE: {
                ground_mod = 0.125f;
                break;
            }
            case GROUND_SAND: {
                ground_mod = 0.075f;
                break;
            }
            case GROUND_PLASTIC: {
                ground_mod = 0.03f;
                break;
            }
            default: {
                break;
            }
            }

            if (ground_mod) {
                m_walk_count += ground_mod * (5.0f / vel) * pFramerate->m_speed_factor;
            }
        }
    }
    else if (m_state == STA_RUN) {
        // ? frames
        if (m_maryo_type == MARYO_SMALL) {
            //m_walk_count += pFramerate->m_speed_factor * 0.35f;
        }
        // ? frames
        else if (m_maryo_type == MARYO_BIG) {
            //m_walk_count += pFramerate->m_speed_factor * 0.3f;
        }
        // 2 frames
        else if (m_maryo_type == MARYO_CAPE) {
            m_walk_count += pFramerate->m_speed_factor * 0.35f;
        }
        // ? frames
        else {
            //m_walk_count += pFramerate->m_speed_factor * 0.3f;
        }
    }
    /*else if( state == FALL || state == JUMP )
    {
        m_walk_count += pFramerate->m_speed_factor * 0.3f;
    }*/
    else if (m_state == STA_CLIMB) {
        if (!Is_Float_Equal(m_vely, 0.0f) || !Is_Float_Equal(m_velx, 0.0f)) {
            m_walk_count += pFramerate->m_speed_factor * 0.7f;
        }
    }
    else if (m_state == STA_FLY) {
        m_walk_count += pFramerate->m_speed_factor * 0.6f;
    }

    // add x velocity
    if (m_state == STA_WALK || m_state == STA_RUN || m_state == STA_CLIMB) {
        if (m_velx > 0.0f) {
            m_walk_count += (m_velx * 0.05f) * pFramerate->m_speed_factor;
        }
        else if (m_velx < 0.0f) {
            m_walk_count += (-m_velx * 0.05f) * pFramerate->m_speed_factor;
        }
    }

    if (m_state == STA_WALK || m_state == STA_STAY || (m_maryo_type != MARYO_CAPE && m_state == STA_RUN)) {
        // 4 frames
        if (m_maryo_type == MARYO_SMALL) {
            if (m_walk_count >= 8.0f) {
                m_walk_count = 0.0f;
            }
        }
        // 4 frames
        else if (m_maryo_type == MARYO_BIG) {
            if (m_walk_count >= 8.0f) {
                m_walk_count = 0.0f;
            }
        }
        // 4 frames
        else {
            if (m_walk_count >= 8.0f) {
                m_walk_count = 0.0f;
            }
        }
    }
    else if (m_state == STA_RUN) {
        // ? frames
        if (m_maryo_type == MARYO_SMALL) {
        }
        // ? frames
        else if (m_maryo_type == MARYO_BIG) {
        }
        // 2 frames
        else if (m_maryo_type == MARYO_CAPE) {
            if (m_walk_count >= 4.0f) {
                m_walk_count = 0.0f;
            }
        }
        // ? frames
        else {
        }
    }
    /*else if( m_state == STA_FALL || m_state == STA_JUMP )
    {
        if( m_walk_count > 6.0f )
        {
            m_walk_count = 6.0f;
        }
    }*/
    else if (m_state == STA_FLY) {
        // 4 frames
        if (m_walk_count > 8.0f) {
            m_walk_count = 0.0f;
        }
    }
    else {
        // 4 frames
        if (m_walk_count >= 8.0f) {
            m_walk_count = 0.0f;
        }
    }

    // Set image
    if (m_state != STA_CLIMB) {
        Set_Image_Num(Get_Image() + m_direction);
    }
    else {
        Set_Image_Num(Get_Image());
    }

    // Special
    Update_Kill_Multiplier();
}

void cLevel_Player :: Draw(cSurface_Request* request /* = NULL */)
{
    if (!m_valid_draw) {
        return;
    }

    // invincible
    if (m_invincible > 0.0f) {
        // star invincible
        if (m_invincible_star > 0.0f) {
            Set_Color_Combine(m_invincible_mod / 130, m_invincible_mod / 130, m_invincible_mod / 180, GL_ADD);
        }
        // default invincible
        else {
            Set_Color(255, 255, 255, 255 - static_cast<Uint8>(m_invincible_mod));
        }
    }
    // ghost
    if (m_ghost_time > 0.0f) {
        // ghost shadows
        m_color.alpha = 32 + static_cast<int>(m_ghost_time_mod);
        float old_posx = m_pos_x;
        float old_posy = m_pos_y;
        float old_posz = m_pos_z;

        for (unsigned int i = 0; i < 5; i++) {
            m_color.alpha -= 5;
            m_pos_x -= m_velx * 0.2f + Get_Random_Float(0, 1);
            m_pos_y -= m_vely * 0.2f + Get_Random_Float(0, 1);
            m_pos_z -= 0.000001f;

            cMovingSprite::Draw(request);
        }

        // set original values
        m_pos_x = old_posx;
        m_pos_y = old_posy;
        m_pos_z = old_posz;
        m_color.alpha = 48 + static_cast<int>(m_ghost_time_mod);
    }

    cMovingSprite::Draw(request);

    if (m_invincible > 0.0f || m_ghost_time > 0.0f) {
        Set_Color(white);
    }

    if (!editor_enabled) {
        // draw debug rect
        if (game_debug) {
            // if on ground
            if (m_ground_object) {
                // create request
                cRect_Request* rect_request = new cRect_Request();
                // draw
                pVideo->Draw_Rect(&m_ground_object->m_col_rect, m_pos_z + 0.000009f, &grey, rect_request);
                rect_request->m_no_camera = 0;
                // blending
                rect_request->m_blend_sfactor = GL_SRC_COLOR;
                rect_request->m_blend_dfactor = GL_DST_ALPHA;

                // add request
                pRenderer->Add(rect_request);
            }
        }
    }
}

void cLevel_Player :: Draw_Animation(Maryo_type new_mtype)
{
    // already set or invalid
    if (new_mtype == m_maryo_type || m_maryo_type == MARYO_DEAD || new_mtype == MARYO_DEAD) {
        return;
    }

    Maryo_type maryo_type_old = m_maryo_type;
    bool parachute_old = m_parachute;

    float posx_old = m_pos_x;
    float posy_old = m_pos_y;

    // Change_Size needs new state size
    m_maryo_type = maryo_type_old;
    Parachute(parachute_old);
    Load_Images();

    // correct position for bigger maryo
    if (maryo_type_old == MARYO_SMALL && (new_mtype == MARYO_BIG || new_mtype == MARYO_FIRE || new_mtype == MARYO_ICE || new_mtype == MARYO_CAPE || new_mtype == MARYO_GHOST)) {
        Change_Size(-5.0f, -12.0f);
    }
    // correct position for small maryo
    else if ((maryo_type_old == MARYO_BIG || maryo_type_old == MARYO_FIRE || maryo_type_old == MARYO_ICE || new_mtype == MARYO_CAPE || maryo_type_old == MARYO_GHOST) && new_mtype == MARYO_SMALL) {
        Change_Size(5.0f, 12.0f);
    }

    float posx_new = m_pos_x;
    float posy_new = m_pos_y;

    // draw animation
    for (unsigned int i = 0; i < 7; i++) {
        // set to current type
        if (i % 2) {
            m_maryo_type = maryo_type_old;
            Parachute(parachute_old);
            Load_Images();

            Set_Pos(posx_old, posy_old);
        }
        // set to new type
        else {
            m_maryo_type = new_mtype;
            if (new_mtype != MARYO_CAPE) {
                Parachute(0);
            }
            Load_Images();

            // always set the ghost type to draw the ghost rect until it ends
            if (i < 6 && maryo_type_old == MARYO_GHOST) {
                m_maryo_type = maryo_type_old;
            }

            Set_Pos(posx_new, posy_new);
        }

        // draw
        Draw_Game();
        pVideo->Render();

        // frame delay
        SDL_Delay(120);
    }

    pFramerate->Reset();
}

unsigned int cLevel_Player :: Get_Image(void) const
{
    // throwing
    if (m_throwing_counter && (m_maryo_type == MARYO_FIRE || m_maryo_type == MARYO_ICE) && !m_ducked_counter && (m_state == STA_FALL || m_state == STA_STAY || m_state == STA_WALK || m_state == STA_RUN || m_state == STA_JUMP)) {
        int imgnum = 0;

        if (m_throwing_counter < speedfactor_fps * 0.2f) {
            imgnum = 2;
        }

        return MARYO_IMG_THROW + imgnum;
    }

    // ducked
    if (m_ducked_counter && (m_state == STA_STAY || m_state == STA_WALK || m_state == STA_RUN || m_state == STA_JUMP || m_state == STA_FALL)) {
        return MARYO_IMG_DUCK;
    }

    // parachute
    if (m_parachute && m_state == STA_FALL) {
        return MARYO_IMG_SPECIAL_1;
    }

    if (m_state == STA_STAY || m_state == STA_WALK || (m_maryo_type != MARYO_CAPE && m_state == STA_RUN)) {
        unsigned int imgnum = static_cast<unsigned int>(m_walk_count);

        for (unsigned int i = 0; i < imgnum; i++) {
            if (imgnum % 2) {
                imgnum--;
            }
        }

        return MARYO_IMG_WALK + imgnum;
    }
    else if (m_state == STA_RUN) {
        unsigned int imgnum = static_cast<unsigned int>(m_walk_count);

        for (unsigned int i = 0; i < imgnum; i++) {
            if (imgnum % 2) {
                imgnum--;
            }
        }

        return MARYO_IMG_RUN + imgnum;
    }
    else if (m_state == STA_FALL) {
        /*unsigned int imgnum = static_cast<unsigned int>(m_walk_count);

        for( unsigned int i = 0; i < imgnum; i++ )
        {
            if( imgnum % 2 )
            {
                imgnum--;
            }
        }

        return MARYO_IMG_FALL + imgnum;*/
        return MARYO_IMG_FALL;
    }
    /*else if( m_state == STAY )
    {
        return MARYO_IMG_STAND;
    }*/
    else if (m_state == STA_JUMP) {
        /*unsigned int imgnum = static_cast<unsigned int>(m_walk_count);

        for( unsigned int i = 0; i < imgnum; i++ )
        {
            if( imgnum % 2 )
            {
                imgnum--;
            }
        }

        return MARYO_IMG_JUMP + imgnum;*/
        return MARYO_IMG_JUMP;
    }
    else if (m_state == STA_FLY) {
        unsigned int imgnum = static_cast<unsigned int>(m_walk_count);

        for (unsigned int i = 0; i < imgnum; i++) {
            if (imgnum % 2) {
                imgnum--;
            }
        }

        return MARYO_IMG_FLY + imgnum;
    }
    else if (m_state == STA_CLIMB) {
        if (m_walk_count > 4) {
            return MARYO_IMG_CLIMB;
        }
        else {
            return MARYO_IMG_CLIMB + 1;
        }
    }

    return MARYO_IMG_STAND;
}

void cLevel_Player :: Load_Images(void)
{
    // not valid
    if (m_maryo_type == MARYO_DEAD) {
        return;
    }

    Clear_Images();

    // special maryo images state
    std::string special_state;
    // if holding item
    if (m_active_object) {
        special_state = "_holding";
    }

    if (m_maryo_type == MARYO_SMALL) {
        /********************* Small **************************/
        // standing
<<<<<<< HEAD
        Add_Image(pVideo->Get_Package_Surface("maryo/small/stand_left" + special_state + ".png"));
        Add_Image(pVideo->Get_Package_Surface("maryo/small/stand_right" + special_state + ".png"));
        // walking
        Add_Image(pVideo->Get_Package_Surface("maryo/small/walk_left_1" + special_state + ".png"));
        Add_Image(pVideo->Get_Package_Surface("maryo/small/walk_right_1" + special_state + ".png"));
        Add_Image(pVideo->Get_Package_Surface("maryo/small/walk_left_2" + special_state + ".png"));
        Add_Image(pVideo->Get_Package_Surface("maryo/small/walk_right_2" + special_state + ".png"));
        Add_Image(pVideo->Get_Package_Surface("maryo/small/walk_left_1" + special_state + ".png"));
        Add_Image(pVideo->Get_Package_Surface("maryo/small/walk_right_1" + special_state + ".png"));
=======
        Add_Image(pVideo->Get_Surface("maryo/small/stand_left" + special_state + ".png"));
        Add_Image(pVideo->Get_Surface("maryo/small/stand_right" + special_state + ".png"));
        // walking
        Add_Image(pVideo->Get_Surface("maryo/small/walk_left_1" + special_state + ".png"));
        Add_Image(pVideo->Get_Surface("maryo/small/walk_right_1" + special_state + ".png"));
        Add_Image(pVideo->Get_Surface("maryo/small/walk_left_2" + special_state + ".png"));
        Add_Image(pVideo->Get_Surface("maryo/small/walk_right_2" + special_state + ".png"));
        Add_Image(pVideo->Get_Surface("maryo/small/walk_left_1" + special_state + ".png"));
        Add_Image(pVideo->Get_Surface("maryo/small/walk_right_1" + special_state + ".png"));
>>>>>>> e6c4e5e8
        // running
        Add_Image(NULL);
        Add_Image(NULL);
        Add_Image(NULL);
        Add_Image(NULL);
        // falling
<<<<<<< HEAD
        Add_Image(pVideo->Get_Package_Surface("maryo/small/fall_left" + special_state + ".png"));
        Add_Image(pVideo->Get_Package_Surface("maryo/small/fall_right" + special_state + ".png"));
        // jumping
        Add_Image(pVideo->Get_Package_Surface("maryo/small/jump_left" + special_state + ".png"));
        Add_Image(pVideo->Get_Package_Surface("maryo/small/jump_right" + special_state + ".png"));
        // dead
        Add_Image(pVideo->Get_Package_Surface("maryo/small/dead_left.png"));
        Add_Image(pVideo->Get_Package_Surface("maryo/small/dead_right.png"));
        // ducked
        Add_Image(pVideo->Get_Package_Surface("maryo/small/duck_left.png"));
        Add_Image(pVideo->Get_Package_Surface("maryo/small/duck_right.png"));
        // climbing
        Add_Image(pVideo->Get_Package_Surface("maryo/small/climb_left.png"));
        Add_Image(pVideo->Get_Package_Surface("maryo/small/climb_right.png"));
=======
        Add_Image(pVideo->Get_Surface("maryo/small/fall_left" + special_state + ".png"));
        Add_Image(pVideo->Get_Surface("maryo/small/fall_right" + special_state + ".png"));
        // jumping
        Add_Image(pVideo->Get_Surface("maryo/small/jump_left" + special_state + ".png"));
        Add_Image(pVideo->Get_Surface("maryo/small/jump_right" + special_state + ".png"));
        // dead
        Add_Image(pVideo->Get_Surface("maryo/small/dead_left.png"));
        Add_Image(pVideo->Get_Surface("maryo/small/dead_right.png"));
        // ducked
        Add_Image(pVideo->Get_Surface("maryo/small/duck_left.png"));
        Add_Image(pVideo->Get_Surface("maryo/small/duck_right.png"));
        // climbing
        Add_Image(pVideo->Get_Surface("maryo/small/climb_left.png"));
        Add_Image(pVideo->Get_Surface("maryo/small/climb_right.png"));
>>>>>>> e6c4e5e8
        /****************************************************/
    }
    else if (m_maryo_type == MARYO_BIG) {
        /********************* Big ****************************/
        // standing
<<<<<<< HEAD
        Add_Image(pVideo->Get_Package_Surface("maryo/big/stand_left" + special_state + ".png"));
        Add_Image(pVideo->Get_Package_Surface("maryo/big/stand_right" + special_state + ".png"));
        // walking
        Add_Image(pVideo->Get_Package_Surface("maryo/big/walk_left_1" + special_state + ".png"));
        Add_Image(pVideo->Get_Package_Surface("maryo/big/walk_right_1" + special_state + ".png"));
        Add_Image(pVideo->Get_Package_Surface("maryo/big/walk_left_2" + special_state + ".png"));
        Add_Image(pVideo->Get_Package_Surface("maryo/big/walk_right_2" + special_state + ".png"));
        Add_Image(pVideo->Get_Package_Surface("maryo/big/walk_left_1" + special_state + ".png"));
        Add_Image(pVideo->Get_Package_Surface("maryo/big/walk_right_1" + special_state + ".png"));
=======
        Add_Image(pVideo->Get_Surface("maryo/big/stand_left" + special_state + ".png"));
        Add_Image(pVideo->Get_Surface("maryo/big/stand_right" + special_state + ".png"));
        // walking
        Add_Image(pVideo->Get_Surface("maryo/big/walk_left_1" + special_state + ".png"));
        Add_Image(pVideo->Get_Surface("maryo/big/walk_right_1" + special_state + ".png"));
        Add_Image(pVideo->Get_Surface("maryo/big/walk_left_2" + special_state + ".png"));
        Add_Image(pVideo->Get_Surface("maryo/big/walk_right_2" + special_state + ".png"));
        Add_Image(pVideo->Get_Surface("maryo/big/walk_left_1" + special_state + ".png"));
        Add_Image(pVideo->Get_Surface("maryo/big/walk_right_1" + special_state + ".png"));
>>>>>>> e6c4e5e8
        // running
        Add_Image(NULL);
        Add_Image(NULL);
        Add_Image(NULL);
        Add_Image(NULL);
        // falling
<<<<<<< HEAD
        Add_Image(pVideo->Get_Package_Surface("maryo/big/fall_left" + special_state + ".png"));
        Add_Image(pVideo->Get_Package_Surface("maryo/big/fall_right" + special_state + ".png"));
        // jumping
        Add_Image(pVideo->Get_Package_Surface("maryo/big/jump_left" + special_state + ".png"));
        Add_Image(pVideo->Get_Package_Surface("maryo/big/jump_right" + special_state + ".png"));
        // dead
        Add_Image(pVideo->Get_Package_Surface("maryo/small/dead_left.png"));
        Add_Image(pVideo->Get_Package_Surface("maryo/small/dead_right.png"));
        // ducked
        Add_Image(pVideo->Get_Package_Surface("maryo/big/duck_left.png"));
        Add_Image(pVideo->Get_Package_Surface("maryo/big/duck_right.png"));
        // climbing
        Add_Image(pVideo->Get_Package_Surface("maryo/big/climb_left.png"));
        Add_Image(pVideo->Get_Package_Surface("maryo/big/climb_right.png"));
=======
        Add_Image(pVideo->Get_Surface("maryo/big/fall_left" + special_state + ".png"));
        Add_Image(pVideo->Get_Surface("maryo/big/fall_right" + special_state + ".png"));
        // jumping
        Add_Image(pVideo->Get_Surface("maryo/big/jump_left" + special_state + ".png"));
        Add_Image(pVideo->Get_Surface("maryo/big/jump_right" + special_state + ".png"));
        // dead
        Add_Image(pVideo->Get_Surface("maryo/small/dead_left.png"));
        Add_Image(pVideo->Get_Surface("maryo/small/dead_right.png"));
        // ducked
        Add_Image(pVideo->Get_Surface("maryo/big/duck_left.png"));
        Add_Image(pVideo->Get_Surface("maryo/big/duck_right.png"));
        // climbing
        Add_Image(pVideo->Get_Surface("maryo/big/climb_left.png"));
        Add_Image(pVideo->Get_Surface("maryo/big/climb_right.png"));
>>>>>>> e6c4e5e8
        // throwing
        Add_Image(NULL);
        Add_Image(NULL);
        Add_Image(NULL);
        Add_Image(NULL);
        /****************************************************/
    }
    else if (m_maryo_type == MARYO_FIRE) {
        /********************* Fire **************************/
        // standing
<<<<<<< HEAD
        Add_Image(pVideo->Get_Package_Surface("maryo/fire/stand_left" + special_state + ".png"));
        Add_Image(pVideo->Get_Package_Surface("maryo/fire/stand_right" + special_state + ".png"));
        // walking
        Add_Image(pVideo->Get_Package_Surface("maryo/fire/walk_left_1" + special_state + ".png"));
        Add_Image(pVideo->Get_Package_Surface("maryo/fire/walk_right_1" + special_state + ".png"));
        Add_Image(pVideo->Get_Package_Surface("maryo/fire/walk_left_2" + special_state + ".png"));
        Add_Image(pVideo->Get_Package_Surface("maryo/fire/walk_right_2" + special_state + ".png"));
        Add_Image(pVideo->Get_Package_Surface("maryo/fire/walk_left_1" + special_state + ".png"));
        Add_Image(pVideo->Get_Package_Surface("maryo/fire/walk_right_1" + special_state + ".png"));
=======
        Add_Image(pVideo->Get_Surface("maryo/fire/stand_left" + special_state + ".png"));
        Add_Image(pVideo->Get_Surface("maryo/fire/stand_right" + special_state + ".png"));
        // walking
        Add_Image(pVideo->Get_Surface("maryo/fire/walk_left_1" + special_state + ".png"));
        Add_Image(pVideo->Get_Surface("maryo/fire/walk_right_1" + special_state + ".png"));
        Add_Image(pVideo->Get_Surface("maryo/fire/walk_left_2" + special_state + ".png"));
        Add_Image(pVideo->Get_Surface("maryo/fire/walk_right_2" + special_state + ".png"));
        Add_Image(pVideo->Get_Surface("maryo/fire/walk_left_1" + special_state + ".png"));
        Add_Image(pVideo->Get_Surface("maryo/fire/walk_right_1" + special_state + ".png"));
>>>>>>> e6c4e5e8
        // running
        Add_Image(NULL);
        Add_Image(NULL);
        Add_Image(NULL);
        Add_Image(NULL);
        // falling
<<<<<<< HEAD
        Add_Image(pVideo->Get_Package_Surface("maryo/fire/fall_left" + special_state + ".png"));
        Add_Image(pVideo->Get_Package_Surface("maryo/fire/fall_right" + special_state + ".png"));
        // jumping
        Add_Image(pVideo->Get_Package_Surface("maryo/fire/jump_left" + special_state + ".png"));
        Add_Image(pVideo->Get_Package_Surface("maryo/fire/fall_right" + special_state + ".png"));
        // dead
        Add_Image(pVideo->Get_Package_Surface("maryo/small/dead_left.png"));
        Add_Image(pVideo->Get_Package_Surface("maryo/small/dead_right.png"));
        // ducked
        Add_Image(pVideo->Get_Package_Surface("maryo/fire/duck_left.png"));
        Add_Image(pVideo->Get_Package_Surface("maryo/fire/duck_right.png"));
        // climbing
        Add_Image(pVideo->Get_Package_Surface("maryo/fire/climb_left.png"));
        Add_Image(pVideo->Get_Package_Surface("maryo/fire/climb_right.png"));
        // throwing
        Add_Image(pVideo->Get_Package_Surface("maryo/fire/throw_left_1.png"));
        Add_Image(pVideo->Get_Package_Surface("maryo/fire/throw_right_1.png"));
        Add_Image(pVideo->Get_Package_Surface("maryo/fire/throw_left_2.png"));
        Add_Image(pVideo->Get_Package_Surface("maryo/fire/throw_right_2.png"));
=======
        Add_Image(pVideo->Get_Surface("maryo/fire/fall_left" + special_state + ".png"));
        Add_Image(pVideo->Get_Surface("maryo/fire/fall_right" + special_state + ".png"));
        // jumping
        Add_Image(pVideo->Get_Surface("maryo/fire/jump_left" + special_state + ".png"));
        Add_Image(pVideo->Get_Surface("maryo/fire/fall_right" + special_state + ".png"));
        // dead
        Add_Image(pVideo->Get_Surface("maryo/small/dead_left.png"));
        Add_Image(pVideo->Get_Surface("maryo/small/dead_right.png"));
        // ducked
        Add_Image(pVideo->Get_Surface("maryo/fire/duck_left.png"));
        Add_Image(pVideo->Get_Surface("maryo/fire/duck_right.png"));
        // climbing
        Add_Image(pVideo->Get_Surface("maryo/fire/climb_left.png"));
        Add_Image(pVideo->Get_Surface("maryo/fire/climb_right.png"));
        // throwing
        Add_Image(pVideo->Get_Surface("maryo/fire/throw_left_1.png"));
        Add_Image(pVideo->Get_Surface("maryo/fire/throw_right_1.png"));
        Add_Image(pVideo->Get_Surface("maryo/fire/throw_left_2.png"));
        Add_Image(pVideo->Get_Surface("maryo/fire/throw_right_2.png"));
>>>>>>> e6c4e5e8
        /****************************************************/
    }
    else if (m_maryo_type == MARYO_ICE) {
        /********************* Ice **************************/
        // standing
<<<<<<< HEAD
        Add_Image(pVideo->Get_Package_Surface("maryo/ice/stand_left" + special_state + ".png"));
        Add_Image(pVideo->Get_Package_Surface("maryo/ice/stand_right" + special_state + ".png"));
        // walking
        Add_Image(pVideo->Get_Package_Surface("maryo/ice/walk_left_1" + special_state + ".png"));
        Add_Image(pVideo->Get_Package_Surface("maryo/ice/walk_right_1" + special_state + ".png"));
        Add_Image(pVideo->Get_Package_Surface("maryo/ice/walk_left_2" + special_state + ".png"));
        Add_Image(pVideo->Get_Package_Surface("maryo/ice/walk_right_2" + special_state + ".png"));
        Add_Image(pVideo->Get_Package_Surface("maryo/ice/walk_left_1" + special_state + ".png"));
        Add_Image(pVideo->Get_Package_Surface("maryo/ice/walk_right_1" + special_state + ".png"));
=======
        Add_Image(pVideo->Get_Surface("maryo/ice/stand_left" + special_state + ".png"));
        Add_Image(pVideo->Get_Surface("maryo/ice/stand_right" + special_state + ".png"));
        // walking
        Add_Image(pVideo->Get_Surface("maryo/ice/walk_left_1" + special_state + ".png"));
        Add_Image(pVideo->Get_Surface("maryo/ice/walk_right_1" + special_state + ".png"));
        Add_Image(pVideo->Get_Surface("maryo/ice/walk_left_2" + special_state + ".png"));
        Add_Image(pVideo->Get_Surface("maryo/ice/walk_right_2" + special_state + ".png"));
        Add_Image(pVideo->Get_Surface("maryo/ice/walk_left_1" + special_state + ".png"));
        Add_Image(pVideo->Get_Surface("maryo/ice/walk_right_1" + special_state + ".png"));
>>>>>>> e6c4e5e8
        // running
        Add_Image(NULL);
        Add_Image(NULL);
        Add_Image(NULL);
        Add_Image(NULL);
        // falling
<<<<<<< HEAD
        Add_Image(pVideo->Get_Package_Surface("maryo/ice/fall_left" + special_state + ".png"));
        Add_Image(pVideo->Get_Package_Surface("maryo/ice/fall_right" + special_state + ".png"));
        // jumping
        Add_Image(pVideo->Get_Package_Surface("maryo/ice/jump_left" + special_state + ".png"));
        Add_Image(pVideo->Get_Package_Surface("maryo/ice/fall_right" + special_state + ".png"));
        // dead
        Add_Image(pVideo->Get_Package_Surface("maryo/small/dead_left.png"));
        Add_Image(pVideo->Get_Package_Surface("maryo/small/dead_right.png"));
        // ducked
        Add_Image(pVideo->Get_Package_Surface("maryo/ice/duck_left.png"));
        Add_Image(pVideo->Get_Package_Surface("maryo/ice/duck_right.png"));
        // climbing
        Add_Image(pVideo->Get_Package_Surface("maryo/ice/climb_left.png"));
        Add_Image(pVideo->Get_Package_Surface("maryo/ice/climb_right.png"));
        // throwing
        Add_Image(pVideo->Get_Package_Surface("maryo/ice/throw_left_1.png"));
        Add_Image(pVideo->Get_Package_Surface("maryo/ice/throw_right_1.png"));
        Add_Image(pVideo->Get_Package_Surface("maryo/ice/throw_left_2.png"));
        Add_Image(pVideo->Get_Package_Surface("maryo/ice/throw_right_2.png"));
=======
        Add_Image(pVideo->Get_Surface("maryo/ice/fall_left" + special_state + ".png"));
        Add_Image(pVideo->Get_Surface("maryo/ice/fall_right" + special_state + ".png"));
        // jumping
        Add_Image(pVideo->Get_Surface("maryo/ice/jump_left" + special_state + ".png"));
        Add_Image(pVideo->Get_Surface("maryo/ice/fall_right" + special_state + ".png"));
        // dead
        Add_Image(pVideo->Get_Surface("maryo/small/dead_left.png"));
        Add_Image(pVideo->Get_Surface("maryo/small/dead_right.png"));
        // ducked
        Add_Image(pVideo->Get_Surface("maryo/ice/duck_left.png"));
        Add_Image(pVideo->Get_Surface("maryo/ice/duck_right.png"));
        // climbing
        Add_Image(pVideo->Get_Surface("maryo/ice/climb_left.png"));
        Add_Image(pVideo->Get_Surface("maryo/ice/climb_right.png"));
        // throwing
        Add_Image(pVideo->Get_Surface("maryo/ice/throw_left_1.png"));
        Add_Image(pVideo->Get_Surface("maryo/ice/throw_right_1.png"));
        Add_Image(pVideo->Get_Surface("maryo/ice/throw_left_2.png"));
        Add_Image(pVideo->Get_Surface("maryo/ice/throw_right_2.png"));
>>>>>>> e6c4e5e8
        /****************************************************/
    }
    else if (m_maryo_type == MARYO_CAPE) {
        /********************* Cape **************************/
        // standing
<<<<<<< HEAD
        Add_Image(pVideo->Get_Package_Surface("maryo/flying/left" + special_state + ".png"));
        Add_Image(pVideo->Get_Package_Surface("maryo/flying/right" + special_state + ".png"));
        // walking
        Add_Image(pVideo->Get_Package_Surface("maryo/flying/walk_left_1" + special_state + ".png"));
        Add_Image(pVideo->Get_Package_Surface("maryo/flying/walk_right_1" + special_state + ".png"));
        Add_Image(pVideo->Get_Package_Surface("maryo/flying/walk_left_2" + special_state + ".png"));
        Add_Image(pVideo->Get_Package_Surface("maryo/flying/walk_right_2" + special_state + ".png"));
        Add_Image(pVideo->Get_Package_Surface("maryo/flying/walk_left_1" + special_state + ".png"));
        Add_Image(pVideo->Get_Package_Surface("maryo/flying/walk_right_1" + special_state + ".png"));
        // running
        Add_Image(pVideo->Get_Package_Surface("maryo/flying/run_left_1" + special_state + ".png"));
        Add_Image(pVideo->Get_Package_Surface("maryo/flying/run_right_1" + special_state + ".png"));
        Add_Image(pVideo->Get_Package_Surface("maryo/flying/run_left_2" + special_state + ".png"));
        Add_Image(pVideo->Get_Package_Surface("maryo/flying/run_right_2" + special_state + ".png"));
        // falling
        Add_Image(pVideo->Get_Package_Surface("maryo/flying/fall_left" + special_state + ".png"));
        Add_Image(pVideo->Get_Package_Surface("maryo/flying/fall_right" + special_state + ".png"));
        // jumping
        Add_Image(pVideo->Get_Package_Surface("maryo/flying/jump_left" + special_state + ".png"));
        Add_Image(pVideo->Get_Package_Surface("maryo/flying/fall_right" + special_state + ".png"));
        // dead
        Add_Image(pVideo->Get_Package_Surface("maryo/small/dead_left.png"));
        Add_Image(pVideo->Get_Package_Surface("maryo/small/dead_right.png"));
        // ducked
        Add_Image(pVideo->Get_Package_Surface("maryo/flying/duck_left.png"));
        Add_Image(pVideo->Get_Package_Surface("maryo/flying/duck_right.png"));
        // climbing
        Add_Image(pVideo->Get_Package_Surface("maryo/flying/climb_left.png"));
        Add_Image(pVideo->Get_Package_Surface("maryo/flying/climb_right.png"));
=======
        Add_Image(pVideo->Get_Surface("maryo/flying/left" + special_state + ".png"));
        Add_Image(pVideo->Get_Surface("maryo/flying/right" + special_state + ".png"));
        // walking
        Add_Image(pVideo->Get_Surface("maryo/flying/walk_left_1" + special_state + ".png"));
        Add_Image(pVideo->Get_Surface("maryo/flying/walk_right_1" + special_state + ".png"));
        Add_Image(pVideo->Get_Surface("maryo/flying/walk_left_2" + special_state + ".png"));
        Add_Image(pVideo->Get_Surface("maryo/flying/walk_right_2" + special_state + ".png"));
        Add_Image(pVideo->Get_Surface("maryo/flying/walk_left_1" + special_state + ".png"));
        Add_Image(pVideo->Get_Surface("maryo/flying/walk_right_1" + special_state + ".png"));
        // running
        Add_Image(pVideo->Get_Surface("maryo/flying/run_left_1" + special_state + ".png"));
        Add_Image(pVideo->Get_Surface("maryo/flying/run_right_1" + special_state + ".png"));
        Add_Image(pVideo->Get_Surface("maryo/flying/run_left_2" + special_state + ".png"));
        Add_Image(pVideo->Get_Surface("maryo/flying/run_right_2" + special_state + ".png"));
        // falling
        Add_Image(pVideo->Get_Surface("maryo/flying/fall_left" + special_state + ".png"));
        Add_Image(pVideo->Get_Surface("maryo/flying/fall_right" + special_state + ".png"));
        // jumping
        Add_Image(pVideo->Get_Surface("maryo/flying/jump_left" + special_state + ".png"));
        Add_Image(pVideo->Get_Surface("maryo/flying/fall_right" + special_state + ".png"));
        // dead
        Add_Image(pVideo->Get_Surface("maryo/small/dead_left.png"));
        Add_Image(pVideo->Get_Surface("maryo/small/dead_right.png"));
        // ducked
        Add_Image(pVideo->Get_Surface("maryo/flying/duck_left.png"));
        Add_Image(pVideo->Get_Surface("maryo/flying/duck_right.png"));
        // climbing
        Add_Image(pVideo->Get_Surface("maryo/flying/climb_left.png"));
        Add_Image(pVideo->Get_Surface("maryo/flying/climb_right.png"));
>>>>>>> e6c4e5e8
        // throwing
        Add_Image(NULL);
        Add_Image(NULL);
        Add_Image(NULL);
        Add_Image(NULL);
        // flying
<<<<<<< HEAD
        Add_Image(pVideo->Get_Package_Surface("maryo/flying/fly_left_1.png"));
        Add_Image(pVideo->Get_Package_Surface("maryo/flying/fly_right_1.png"));
        Add_Image(pVideo->Get_Package_Surface("maryo/flying/fly_left_2.png"));
        Add_Image(pVideo->Get_Package_Surface("maryo/flying/fly_right_2.png"));
        Add_Image(pVideo->Get_Package_Surface("maryo/flying/fly_left_3.png"));
        Add_Image(pVideo->Get_Package_Surface("maryo/flying/fly_right_3.png"));
        Add_Image(pVideo->Get_Package_Surface("maryo/flying/fly_left_4.png"));
        Add_Image(pVideo->Get_Package_Surface("maryo/flying/fly_right_4.png"));
        // slow fall/parachute
        Add_Image(pVideo->Get_Package_Surface("maryo/flying/slow_fall_left.png"));
        Add_Image(pVideo->Get_Package_Surface("maryo/flying/slow_fall_right.png"));
=======
        Add_Image(pVideo->Get_Surface("maryo/flying/fly_left_1.png"));
        Add_Image(pVideo->Get_Surface("maryo/flying/fly_right_1.png"));
        Add_Image(pVideo->Get_Surface("maryo/flying/fly_left_2.png"));
        Add_Image(pVideo->Get_Surface("maryo/flying/fly_right_2.png"));
        Add_Image(pVideo->Get_Surface("maryo/flying/fly_left_3.png"));
        Add_Image(pVideo->Get_Surface("maryo/flying/fly_right_3.png"));
        Add_Image(pVideo->Get_Surface("maryo/flying/fly_left_4.png"));
        Add_Image(pVideo->Get_Surface("maryo/flying/fly_right_4.png"));
        // slow fall/parachute
        Add_Image(pVideo->Get_Surface("maryo/flying/slow_fall_left.png"));
        Add_Image(pVideo->Get_Surface("maryo/flying/slow_fall_right.png"));
>>>>>>> e6c4e5e8
        /****************************************************/
    }
    else if (m_maryo_type == MARYO_GHOST) {
        /********************* Ghost **************************/
        // standing
<<<<<<< HEAD
        Add_Image(pVideo->Get_Package_Surface("maryo/ghost/stand_left" + special_state + ".png"));
        Add_Image(pVideo->Get_Package_Surface("maryo/ghost/stand_right" + special_state + ".png"));
        // walking
        Add_Image(pVideo->Get_Package_Surface("maryo/ghost/walk_left_1" + special_state + ".png"));
        Add_Image(pVideo->Get_Package_Surface("maryo/ghost/walk_right_1" + special_state + ".png"));
        Add_Image(pVideo->Get_Package_Surface("maryo/ghost/walk_left_2" + special_state + ".png"));
        Add_Image(pVideo->Get_Package_Surface("maryo/ghost/walk_right_2" + special_state + ".png"));
        Add_Image(pVideo->Get_Package_Surface("maryo/ghost/walk_left_1" + special_state + ".png"));
        Add_Image(pVideo->Get_Package_Surface("maryo/ghost/walk_right_1" + special_state + ".png"));
=======
        Add_Image(pVideo->Get_Surface("maryo/ghost/stand_left" + special_state + ".png"));
        Add_Image(pVideo->Get_Surface("maryo/ghost/stand_right" + special_state + ".png"));
        // walking
        Add_Image(pVideo->Get_Surface("maryo/ghost/walk_left_1" + special_state + ".png"));
        Add_Image(pVideo->Get_Surface("maryo/ghost/walk_right_1" + special_state + ".png"));
        Add_Image(pVideo->Get_Surface("maryo/ghost/walk_left_2" + special_state + ".png"));
        Add_Image(pVideo->Get_Surface("maryo/ghost/walk_right_2" + special_state + ".png"));
        Add_Image(pVideo->Get_Surface("maryo/ghost/walk_left_1" + special_state + ".png"));
        Add_Image(pVideo->Get_Surface("maryo/ghost/walk_right_1" + special_state + ".png"));
>>>>>>> e6c4e5e8
        // running
        Add_Image(NULL);
        Add_Image(NULL);
        Add_Image(NULL);
        Add_Image(NULL);
        // falling
<<<<<<< HEAD
        Add_Image(pVideo->Get_Package_Surface("maryo/ghost/fall_left" + special_state + ".png"));
        Add_Image(pVideo->Get_Package_Surface("maryo/ghost/fall_right" + special_state + ".png"));
        // jumping
        Add_Image(pVideo->Get_Package_Surface("maryo/ghost/jump_left" + special_state + ".png"));
        Add_Image(pVideo->Get_Package_Surface("maryo/ghost/fall_right" + special_state + ".png"));
        // dead
        Add_Image(pVideo->Get_Package_Surface("maryo/small/dead_left.png"));
        Add_Image(pVideo->Get_Package_Surface("maryo/small/dead_right.png"));
        // ducked
        Add_Image(pVideo->Get_Package_Surface("maryo/ghost/duck_left.png"));
        Add_Image(pVideo->Get_Package_Surface("maryo/ghost/duck_right.png"));
        // climbing
        Add_Image(pVideo->Get_Package_Surface("maryo/ghost/climb_left.png"));
        Add_Image(pVideo->Get_Package_Surface("maryo/ghost/climb_right.png"));
=======
        Add_Image(pVideo->Get_Surface("maryo/ghost/fall_left" + special_state + ".png"));
        Add_Image(pVideo->Get_Surface("maryo/ghost/fall_right" + special_state + ".png"));
        // jumping
        Add_Image(pVideo->Get_Surface("maryo/ghost/jump_left" + special_state + ".png"));
        Add_Image(pVideo->Get_Surface("maryo/ghost/fall_right" + special_state + ".png"));
        // dead
        Add_Image(pVideo->Get_Surface("maryo/small/dead_left.png"));
        Add_Image(pVideo->Get_Surface("maryo/small/dead_right.png"));
        // ducked
        Add_Image(pVideo->Get_Surface("maryo/ghost/duck_left.png"));
        Add_Image(pVideo->Get_Surface("maryo/ghost/duck_right.png"));
        // climbing
        Add_Image(pVideo->Get_Surface("maryo/ghost/climb_left.png"));
        Add_Image(pVideo->Get_Surface("maryo/ghost/climb_right.png"));
>>>>>>> e6c4e5e8
        // throwing
        Add_Image(NULL);
        Add_Image(NULL);
        Add_Image(NULL);
        Add_Image(NULL);
        /****************************************************/
    }

    // set image
    Set_Image_Num(Get_Image() + m_direction);
}

void cLevel_Player :: Get_Item(SpriteType item_type, bool force /* = 0 */, cMovingSprite* base /* = NULL */)
{
    Maryo_type current_maryo_type;
    bool use_temp_power;

    // use original type
    if (m_maryo_type == MARYO_GHOST) {
        current_maryo_type = m_maryo_type_temp_power;
        use_temp_power = 1;
    }
    // already using original type
    else {
        current_maryo_type = m_maryo_type;
        use_temp_power = 0;
    }

    // Default Mushroom
    if (item_type == TYPE_MUSHROOM_DEFAULT) {
        if ((current_maryo_type == MARYO_SMALL || force) && Change_Size(-5, -12, 1)) {
            // change to big
            if (current_maryo_type == MARYO_SMALL) {
                // set type
                Set_Type(MARYO_BIG, 1, 1, use_temp_power);
            }
            // move item to itembox
            else if (current_maryo_type == MARYO_BIG) {
                // item to itembox
                pHud_Itembox->Set_Item(TYPE_MUSHROOM_DEFAULT);
            }
            // change to big
            else if (current_maryo_type == MARYO_FIRE) {
                // set type
                Set_Type(MARYO_BIG, 0, 1, use_temp_power);
                // old item to itembox
                pHud_Itembox->Set_Item(TYPE_FIREPLANT);
            }
        }
        // move item to itembox
        else {
            pHud_Itembox->Set_Item(TYPE_MUSHROOM_DEFAULT);
        }
    }
    // Fireplant
    else if (item_type == TYPE_FIREPLANT) {
        if (((current_maryo_type == MARYO_SMALL || force) && Change_Size(-5, -12, 1)) ||
                (current_maryo_type == MARYO_BIG || current_maryo_type == MARYO_ICE || force)) {
            // move item to itembox
            if (current_maryo_type == MARYO_FIRE) {
                // move item to itembox
                pHud_Itembox->Set_Item(TYPE_FIREPLANT);
            }
            // change to fire
            else {
                // set type
                Set_Type(MARYO_FIRE, 1, 1, use_temp_power);
            }
        }
        // fire explosion
        else if (current_maryo_type == MARYO_FIRE && pHud_Itembox->m_item_id == TYPE_FIREPLANT) {
            unsigned int ball_amount = 10;

            // if star add another ball
            if (m_invincible_star) {
                ball_amount = 20;
            }

            Ball_Add(FIREBALL_EXPLOSION, 180, ball_amount);
            pHud_Points->Add_Points(1000, m_pos_x + (m_col_rect.m_w / 2), m_pos_y + 2);
        }
        // move item to itembox
        else {
            pHud_Itembox->Set_Item(TYPE_FIREPLANT);
        }
    }
    // Blue Mushroom
    else if (item_type == TYPE_MUSHROOM_BLUE) {
        if (((current_maryo_type == MARYO_SMALL || force) && Change_Size(-5, -20, 1)) ||
                ((current_maryo_type == MARYO_BIG || current_maryo_type == MARYO_FIRE || force))) {
            // move item to itembox
            if (current_maryo_type == MARYO_ICE) {
                // move item to itembox
                pHud_Itembox->Set_Item(TYPE_MUSHROOM_BLUE);
            }
            // change to ice
            else {
                // set type
                Set_Type(MARYO_ICE, 1, 1, use_temp_power);
            }
        }
        // ice explosion
        else if (current_maryo_type == MARYO_ICE && pHud_Itembox->m_item_id == TYPE_MUSHROOM_BLUE) {
            unsigned int ball_amount = 10;

            // if star add another ball
            if (m_invincible_star) {
                ball_amount = 20;
            }

            Ball_Add(ICEBALL_EXPLOSION, 180, ball_amount);
            pHud_Points->Add_Points(1000, m_pos_x + (m_col_rect.m_w / 2), m_pos_y + 2);
        }
        // move item to itembox
        else {
            pHud_Itembox->Set_Item(TYPE_MUSHROOM_BLUE);
        }
    }
    // Ghost Mushroom
    else if (item_type == TYPE_MUSHROOM_GHOST) {
        if (((m_maryo_type == MARYO_SMALL || force) && Change_Size(-5, -20, 1)) ||
                m_maryo_type != MARYO_SMALL) {
            // set back ghost time
            if (m_maryo_type == MARYO_GHOST) {
                m_ghost_time = speedfactor_fps * 10;
                m_ghost_time_mod = 0;
            }
            // change to ghost
            else {
                // set type
                Set_Type(MARYO_GHOST, 1, 1);
            }
        }
        // move item to itembox
        else {
            pHud_Itembox->Set_Item(TYPE_MUSHROOM_GHOST);
        }
    }
    // Mushroom 1-UP
    else if (item_type == TYPE_MUSHROOM_LIVE_1) {
        pAudio->Play_Sound("item/live_up.ogg", RID_1UP_MUSHROOM);
        pHud_Lives->Add_Lives(1);
    }
    // Mushroom Poison
    else if (item_type == TYPE_MUSHROOM_POISON) {
        DownGrade_Player();
    }
    // Moon
    else if (item_type == TYPE_MOON) {
        pAudio->Play_Sound("item/moon.ogg", RID_MOON);
        pHud_Lives->Add_Lives(3);
    }
    // Star
    else if (item_type == TYPE_STAR) {
        // todo : check if music is already playing
        pAudio->Play_Music("game/star.ogg", 0, 1, 500);
        pAudio->Play_Music(pActive_Level->m_musicfile, -1, 0);
        pHud_Points->Add_Points(1000, m_pos_x + (m_col_rect.m_w / 2), m_pos_y + 2);
        m_invincible = speedfactor_fps * 16.0f;
        m_invincible_star = speedfactor_fps * 15.0f;
    }
    // Turtle Shell
    else if (item_type == TYPE_TURTLE || item_type == TYPE_SHELL) {
        pAudio->Play_Sound("player/pickup_item.wav");

        m_active_object = base;
        m_active_object->m_massive_type = MASS_PASSIVE;
        m_active_object->m_state = STA_OBJ_LINKED;
        m_active_object->Update_Valid_Update();
        m_active_object->Reset_On_Ground();
        m_active_object->m_velx = 0.0f;
        m_active_object->m_vely = 0.0f;


        cTurtle* turtle = static_cast<cTurtle*>(m_active_object);  // shells are turtles by inheritance anyway
        // clear the standing counter
        turtle->m_counter = 0.0f;
        // clear player counter
        turtle->m_player_counter = 0.0f;
        turtle->Set_Image_Num(5 + 5);

        // load holding images
        Load_Images();
    }
}

float cLevel_Player :: Get_Vel_Modifier(void) const
{
    float vel_mod = 1.0f;

    // if running key is pressed or always run
    if (pPreferences->m_always_run || pKeyboard->m_keys[pPreferences->m_key_action] || pJoystick->Button(pPreferences->m_joy_button_action)) {
        vel_mod = 1.5f;
    }

    if (m_invincible_star > 0.0f) {
        vel_mod *= 1.2f;
    }

    if (m_state == STA_RUN) {
        vel_mod *= 1.2f;
    }

    return vel_mod;
}

void cLevel_Player :: Action_Jump(bool enemy_jump /* = 0 */)
{
    if (m_ducked_counter) {
        // power jump
        if (m_ducked_counter > power_jump_delta) {
            m_force_jump = 1;
            m_next_jump_power += 2.0f;
            m_next_jump_accel += 0.2f;
        }
        // stop ducking after setting power jump
        Stop_Ducking();
    }

    // enemy jump
    if (enemy_jump) {
        m_force_jump = 1;
        m_next_jump_sound = 0;
        m_next_jump_power += 1.0f;
        m_next_jump_accel += 0.1f;
    }

    // start keytime
    Start_Jump_Keytime();
    // check if starting a jump is possible
    Update_Jump_Keytime();
}

void cLevel_Player :: Action_Interact(input_identifier key_type)
{
    // Up
    if (key_type == INP_UP) {
        // Search for colliding level exit objects
        for (cSprite_List::iterator itr = m_sprite_manager->objects.begin(); itr != m_sprite_manager->objects.end(); ++itr) {
            cSprite* obj = (*itr);

            // skip destroyed objects
            if (obj->m_auto_destroy) {
                continue;
            }

            if (!m_col_rect.Intersects(obj->m_col_rect)) {
                continue;
            }

            // level exit
            if (obj->m_type == TYPE_LEVEL_EXIT) {
                cLevel_Exit* level_exit = static_cast<cLevel_Exit*>(obj);

                // beam
                if (level_exit->m_exit_type == LEVEL_EXIT_BEAM) {
                    // needs to be on ground
                    if (m_ground_object) {
                        Game_Action = GA_ACTIVATE_LEVEL_EXIT;
                        Game_Action_ptr = level_exit;
                    }
                }
                // warp
                else if (level_exit->m_exit_type == LEVEL_EXIT_WARP) {
                    if (level_exit->m_direction == DIR_UP) {
                        if (m_vely <= 0) {
                            Game_Action = GA_ACTIVATE_LEVEL_EXIT;
                            Game_Action_ptr = level_exit;
                        }
                    }
                }

                // if leaving level
                if (level_exit->m_dest_level.empty() && level_exit->m_dest_entry.empty()) {
                    Game_Action_Data_Start.add("music_fadeout", "1000");
                }

                return;
            }
            // climbable
            else if (obj->m_massive_type == MASS_CLIMBABLE) {
                Start_Climbing();
            }
        }
    }
    // Down
    else if (key_type == INP_DOWN) {
        // Search for colliding level exit objects
        for (cSprite_List::iterator itr = m_sprite_manager->objects.begin(); itr != m_sprite_manager->objects.end(); ++itr) {
            cSprite* obj = (*itr);

            // skip destroyed objects
            if (obj->m_auto_destroy) {
                continue;
            }

            if (!m_col_rect.Intersects(obj->m_col_rect)) {
                continue;
            }

            // level exit
            if (obj->m_type == TYPE_LEVEL_EXIT) {
                cLevel_Exit* level_exit = static_cast<cLevel_Exit*>(obj);

                // warp
                if (level_exit->m_exit_type == LEVEL_EXIT_WARP) {
                    if (level_exit->m_direction == DIR_DOWN) {
                        // needs to be on ground
                        if (m_ground_object) {
                            Game_Action = GA_ACTIVATE_LEVEL_EXIT;
                            Game_Action_ptr = level_exit;

                            // if leaving level
                            if (level_exit->m_dest_level.empty() && level_exit->m_dest_entry.empty()) {
                                Game_Action_Data_Start.add("music_fadeout", "1000");
                            }
                            return;
                        }
                    }
                }
            }
        }

        // ducking / falling
        if (m_state != STA_FLY) {
            if (m_ground_object) {
                if (m_ground_object->m_massive_type == MASS_MASSIVE) {
                    Start_Ducking();
                }
                else if (m_ground_object->m_massive_type == MASS_HALFMASSIVE) {
                    Start_Falling();
                }
            }
        }
    }
    // Left
    else if (key_type == INP_LEFT) {
        // Search for colliding level exit objects
        for (cSprite_List::iterator itr = m_sprite_manager->objects.begin(); itr != m_sprite_manager->objects.end(); ++itr) {
            cSprite* obj = (*itr);

            // skip destroyed objects
            if (obj->m_auto_destroy) {
                continue;
            }

            if (!m_col_rect.Intersects(obj->m_col_rect)) {
                continue;
            }

            // level exit
            if (obj->m_type == TYPE_LEVEL_EXIT) {
                cLevel_Exit* level_exit = static_cast<cLevel_Exit*>(obj);

                // warp
                if (level_exit->m_exit_type == LEVEL_EXIT_WARP) {
                    if (level_exit->m_direction == DIR_LEFT) {
                        if (m_velx >= 0) {
                            Game_Action = GA_ACTIVATE_LEVEL_EXIT;
                            Game_Action_ptr = level_exit;
                            // if leaving level
                            if (level_exit->m_dest_level.empty() && level_exit->m_dest_entry.empty()) {
                                Game_Action_Data_Start.add("music_fadeout", "1000");
                            }
                            return;
                        }
                    }
                }
            }
        }

        // direction
        if (m_state != STA_FLY) {
            if (m_direction != DIR_LEFT) {
                // play stop sound if already running
                if (m_velx > 12.0f && m_ground_object) {
                    pAudio->Play_Sound("player/run_stop.ogg", RID_MARYO_STOP);
                }

                m_direction = DIR_LEFT;
            }
        }
    }
    // Right
    else if (key_type == INP_RIGHT) {
        // Search for colliding level exit objects
        for (cSprite_List::iterator itr = m_sprite_manager->objects.begin(); itr != m_sprite_manager->objects.end(); ++itr) {
            cSprite* obj = (*itr);

            // skip destroyed objects
            if (obj->m_auto_destroy) {
                continue;
            }

            if (!m_col_rect.Intersects(obj->m_col_rect)) {
                continue;
            }

            // level exit
            if (obj->m_type == TYPE_LEVEL_EXIT) {
                cLevel_Exit* level_exit = static_cast<cLevel_Exit*>(obj);

                // warp
                if (level_exit->m_exit_type == LEVEL_EXIT_WARP) {
                    if (level_exit->m_direction == DIR_RIGHT) {
                        if (m_velx <= 0) {
                            Game_Action = GA_ACTIVATE_LEVEL_EXIT;
                            Game_Action_ptr = level_exit;
                            // if leaving level
                            if (level_exit->m_dest_level.empty() && level_exit->m_dest_entry.empty()) {
                                Game_Action_Data_Start.add("music_fadeout", "1000");
                            }
                            return;
                        }
                    }
                }
            }
        }

        // direction
        if (m_state != STA_FLY) {
            if (m_direction != DIR_RIGHT) {
                // play stop sound if already running
                if (m_velx < -12.0f && m_ground_object) {
                    pAudio->Play_Sound("player/run_stop.ogg", RID_MARYO_STOP);
                }

                m_direction = DIR_RIGHT;
            }
        }
    }
    // Shoot
    else if (key_type == INP_SHOOT) {
        Action_Shoot();
    }
    // Jump
    else if (key_type == INP_JUMP) {
        Action_Jump();
    }
    // Request Item
    else if (key_type == INP_ITEM) {
        pHud_Itembox->Request_Item();
    }
    // Exit
    else if (key_type == INP_EXIT) {
        Game_Action = GA_ENTER_MENU;
        Game_Action_Data_Middle.add("menu_exit_back_to", int_to_string(MODE_LEVEL));

        if (Game_Mode_Type == MODE_TYPE_LEVEL_CUSTOM) {
            Game_Action_Data_Middle.add("load_menu", int_to_string(MENU_START));
            Game_Action_Data_Middle.add("menu_start_current_level", path_to_utf8(Trim_Filename(pActive_Level->m_level_filename, 0, 0)));
        }
        else {
            Game_Action_Data_Middle.add("load_menu", int_to_string(MENU_MAIN));
        }
    }
}

void cLevel_Player :: Action_Shoot(void)
{
    // add fire or ice-ball
    ball_effect ball_type = FIREBALL_DEFAULT;
    // if ice maryo
    if (m_maryo_type == MARYO_ICE || m_maryo_type_temp_power == MARYO_ICE) {
        ball_type = ICEBALL_DEFAULT;
    }

    unsigned int ball_amount = 1;

    // if star add another ball
    if (m_invincible_star) {
        ball_amount = 2;
    }

    // if added ball
    if (Ball_Add(ball_type, -1, ball_amount)) {
        m_shoot_counter = speedfactor_fps;
        m_throwing_counter = speedfactor_fps * 0.3f;

        // Issue shoot event
        Scripting::cShoot_Event evt(ball_type == ICEBALL_DEFAULT ? "ice" : "fire");
        evt.Fire(pActive_Level->m_mruby, this);
    }

}

void cLevel_Player :: Action_Stop_Jump(void)
{
    Stop_Flying();
    m_up_key_time = 0;
}

void cLevel_Player :: Action_Stop_Interact(input_identifier key_type)
{
    // Action
    if (key_type == INP_ACTION) {
        Release_Item();
    }
    // Down
    else if (key_type == INP_DOWN) {
        Stop_Ducking();
    }
    // Left
    else if (key_type == INP_LEFT) {
        // if key in opposite direction is still pressed only change direction
        if (pKeyboard->m_keys[pPreferences->m_key_right] || pJoystick->m_right) {
            m_direction = DIR_RIGHT;
        }
        else {
            Hold();
        }
    }
    // Right
    else if (key_type == INP_RIGHT) {
        // if key in opposite direction is still pressed only change direction
        if (pKeyboard->m_keys[pPreferences->m_key_left] || pJoystick->m_left) {
            m_direction = DIR_LEFT;
        }
        else {
            Hold();
        }
    }
    // Jump
    else if (key_type == INP_JUMP) {
        Action_Stop_Jump();
    }
    // Shoot
    else if (key_type == INP_SHOOT) {
        Action_Stop_Shoot();
    }
}

void cLevel_Player :: Action_Stop_Shoot(void)
{
    // nothing
}

bool cLevel_Player :: Ball_Add(ball_effect effect_type /* = FIREBALL_DEFAULT */, float ball_start_angle /* = -1 */, unsigned int amount /* = 0 */) const
{
    if ((m_maryo_type != MARYO_FIRE && m_maryo_type_temp_power != MARYO_FIRE && m_maryo_type != MARYO_ICE && m_maryo_type_temp_power != MARYO_ICE) || m_ducked_counter) {
        return 0;
    }

    if (amount == 0) {
        amount = 1;
    }

    // default fire/ice-ball
    if (effect_type == FIREBALL_DEFAULT || effect_type == ICEBALL_DEFAULT) {
        // if time not passed between last shot
        if ((effect_type == FIREBALL_DEFAULT || effect_type == ICEBALL_DEFAULT) && m_shoot_counter > 0.0f) {
            return 0;
        }

        // position
        float ball_posx = m_pos_x;
        // horizontal speed
        float ball_vel_x = 17;

        if (effect_type == ICEBALL_DEFAULT) {
            // iceball has slow horizontal speed
            ball_vel_x = 12;

            // sound
            pAudio->Play_Sound("item/iceball.wav", RID_MARYO_BALL);
        }
        // fireball
        else {
            // sound
            pAudio->Play_Sound("item/fireball.ogg", RID_MARYO_BALL);
        }

        if (m_direction == DIR_LEFT) {
            ball_posx += 8;
            // change velocity direction
            ball_vel_x *= -1;
        }
        else {
            ball_posx += 20;
        }

        for (unsigned int i = 0; i < amount; i++) {
            // add ball
            cBall* ball = new cBall(m_sprite_manager);
            ball->Set_Pos(ball_posx, m_rect.m_y + (m_rect.m_h * 0.7f) - 20, 1);
            ball->Set_Origin(m_sprite_array, m_type);
            ball->Set_Ball_Type(effect_type);
            m_sprite_manager->Add(ball);

            // set speed
            if (ball_start_angle >= 0) {
                ball->Set_Velocity_From_Angle(ball_start_angle, ball_vel_x);
                if (ball->m_velx > 0.0f) {
                    ball->m_direction = DIR_RIGHT;
                }
                else {
                    ball->m_direction = DIR_LEFT;
                }

                ball_start_angle += 20;
            }
            else {
                ball->Set_Velocity(ball_vel_x, -2.0f - static_cast<float>(i * 4));
            }
        }
    }
    // half circle fire/ice-ball explosion
    else if (effect_type == FIREBALL_EXPLOSION || effect_type == ICEBALL_EXPLOSION) {
        // start angle
        float ball_angle = 180;

        if (ball_start_angle >= 0) {
            ball_angle = ball_start_angle;
        }

        for (unsigned int i = 0; i < amount; i++) {
            // 10 * 18 = 180 degrees
            ball_angle += 180.0f / amount;

            // add ball
            cBall* ball = new cBall(m_sprite_manager);
            ball->Set_Pos(m_pos_x + m_col_rect.m_w / 2, m_pos_y + m_col_rect.m_h / 2, 1);
            ball->Set_Origin(m_sprite_array, m_type);
            ball->Set_Ball_Type(effect_type);
            ball->Set_Velocity_From_Angle(ball_angle, 15);
            if (ball->m_velx > 0.0f) {
                ball->m_direction = DIR_RIGHT;
            }
            else {
                ball->m_direction = DIR_LEFT;
            }

            ball->Col_Move(ball->m_velx * 2, ball->m_vely * 2, 1);
            m_sprite_manager->Add(ball);
        }

        // explosion animation and sound
        if (effect_type == FIREBALL_EXPLOSION) {
            cAnimation_Fireball* anim = new cAnimation_Fireball(m_sprite_manager, m_pos_x + (m_col_rect.m_w / 2), m_pos_y + (m_col_rect.m_h / 3), 10);
            anim->Set_Fading_Speed(0.3f);
            pActive_Animation_Manager->Add(anim);

            pAudio->Play_Sound("item/fireball_explosion.wav", RID_MARYO_BALL);
        }
        else {
            // create animation
            cParticle_Emitter* anim = new cParticle_Emitter(m_sprite_manager);
            anim->Set_Pos(m_pos_x + (m_col_rect.m_w * 0.5f), m_pos_y + (m_col_rect.m_h * 0.5f));
<<<<<<< HEAD
            anim->Set_Image(pVideo->Get_Package_Surface("animation/particles/light.png"));
=======
            anim->Set_Image(pVideo->Get_Surface("animation/particles/light.png"));
>>>>>>> e6c4e5e8
            anim->Set_Quota(10);
            anim->Set_Time_to_Live(1.5f);
            anim->Set_Pos_Z(m_pos_z + 0.0001f);
            anim->Set_Color(Color(static_cast<Uint8>(50), 50, 250));
            anim->Set_Blending(BLEND_ADD);
            anim->Set_Speed(0.8f, 0.7f);
            anim->Set_Scale(0.4f, 0.2f);
            anim->Emit();
            pActive_Animation_Manager->Add(anim);

            pAudio->Play_Sound("item/iceball_explosion.wav", RID_MARYO_BALL);
        }
    }
    // unknown type
    else {
        return 0;
    }

    return 1;
}

void cLevel_Player :: Ball_Clear(void) const
{
    // destroy all fireballs from the player
    for (cSprite_List::iterator itr = m_sprite_manager->objects.begin(); itr != m_sprite_manager->objects.end(); ++itr) {
        cSprite* obj = (*itr);

        if (obj->m_type == TYPE_BALL) {
            cBall* ball = static_cast<cBall*>(obj);

            // if from player
            if (ball->m_origin_type == TYPE_PLAYER) {
                obj->Destroy();
            }
        }
    }
}

void cLevel_Player :: Add_Kill_Multiplier(void)
{
    m_kill_multiplier += 0.1f;

    // give lives after 10 continuous kills
    if (m_kill_multiplier >= 2) {
        // only every fifth kill
        if (static_cast<int>(m_kill_multiplier * 10) % 5 == 0) {
            // add 1 live
            pHud_Goldpieces->Add_Gold(100);
        }
    }

    m_last_kill_counter = 0;
}

void cLevel_Player :: Update_Kill_Multiplier(void)
{
    m_last_kill_counter += pFramerate->m_speed_factor;

    if (m_kill_multiplier > 1) {
        // if longer than a second reset the multiplier
        if (m_last_kill_counter > speedfactor_fps) {
            m_kill_multiplier = 1;
        }
    }
}

Col_Valid_Type cLevel_Player :: Validate_Collision(cSprite* obj)
{
    // don't collide with anything if dead
    if (m_maryo_type == MARYO_DEAD) {
        return COL_VTYPE_NOT_VALID;
    }

    if (obj->m_massive_type == MASS_MASSIVE) {
        switch (obj->m_type) {
        case TYPE_FLYON: {
            if (m_invincible_star > 0.0f) {
                return COL_VTYPE_INTERNAL;
            }

            if (m_invincible > 0.0f) {
                return COL_VTYPE_NOT_VALID;
            }

            // internal as it could be frozen
            return COL_VTYPE_INTERNAL;
        }
        case TYPE_GEE: {
            if (m_invincible_star > 0.0f) {
                return COL_VTYPE_INTERNAL;
            }

            // block if on top
            if (m_vely >= 0.0f && Is_On_Top(obj)) {
                return COL_VTYPE_BLOCKING;
            }

            if (m_invincible > 0.0f) {
                return COL_VTYPE_NOT_VALID;
            }

            // internal as it could be frozen
            return COL_VTYPE_INTERNAL;
        }
        case TYPE_ROKKO: {
            // block if on top (for walking on it)
            if (m_vely >= 0.0f && Is_On_Top(obj)) {
                return COL_VTYPE_BLOCKING;
            }

            if (m_invincible_star > 0) {
                return COL_VTYPE_INTERNAL;
            }

            return COL_VTYPE_NOT_VALID;
        }
        case TYPE_SPIKA:
        case TYPE_EATO: {
            // block if on top (for walking on it)
            if (m_vely >= 0.0f && Is_On_Top(obj)) {
                return COL_VTYPE_BLOCKING;
            }

            if (m_invincible_star > 0.0f) {
                return COL_VTYPE_INTERNAL;
            }

            if (m_invincible > 0.0f) {
                return COL_VTYPE_NOT_VALID;
            }

            return COL_VTYPE_BLOCKING;
        }
        case TYPE_TURTLE: {
            // block if on top
            if (m_vely >= 0.0f && Is_On_Top(obj)) {
                return COL_VTYPE_BLOCKING;
            }
            // if not on top
            else {
                cTurtle* turtle = static_cast<cTurtle*>(obj);

                // if player counter active
                if (turtle->m_player_counter > 0.0f) {
                    // let shell slide through us
                    return COL_VTYPE_NOT_VALID;
                }
            }

            if (m_invincible_star > 0.0f) {
                return COL_VTYPE_INTERNAL;
            }

            return COL_VTYPE_BLOCKING;
        }
        case TYPE_BALL: {
            cBall* ball = static_cast<cBall*>(obj);

            if (ball->m_origin_type != TYPE_PLAYER) {
                return COL_VTYPE_INTERNAL;
            }

            return COL_VTYPE_NOT_VALID;
        }
        case TYPE_BONUS_BOX:
        case TYPE_SPIN_BOX: {
            cBaseBox* box = static_cast<cBaseBox*>(obj);

            // ghost
            if (box->m_box_invisible == BOX_GHOST) {
                // maryo is not ghost
                if (m_maryo_type != MARYO_GHOST) {
                    return COL_VTYPE_NOT_VALID;
                }
            }

            return COL_VTYPE_BLOCKING;
        }
        default: {
            break;
        }
        }

        // temporarily disabled
        // don't collide with ground
        /*if( m_ground_object == obj )
        {
            return COL_VTYPE_NOT_VALID;
        }*/

        return COL_VTYPE_BLOCKING;
    }
    else if (obj->m_massive_type == MASS_HALFMASSIVE) {
        // fall through
        if (pKeyboard->m_keys[pPreferences->m_key_down]) {
            return COL_VTYPE_NOT_VALID;
        }

        // if moving downwards and the object is on bottom
        if (m_vely >= 0.0f && Is_On_Top(obj)) {
            // don't collide with ground
            if (m_ground_object == obj) {
                return COL_VTYPE_NOT_VALID;
            }

            return COL_VTYPE_BLOCKING;
        }

        return COL_VTYPE_NOT_VALID;
    }
    // allow climbing
    else if (obj->m_massive_type == MASS_CLIMBABLE) {
        // if flying
        if (m_state == STA_FLY) {
            return COL_VTYPE_NOT_VALID;
        }

        return COL_VTYPE_INTERNAL;
    }
    else if (obj->m_massive_type == MASS_PASSIVE) {
        switch (obj->m_type) {
        case TYPE_BONUS_BOX:
        case TYPE_SPIN_BOX:
        case TYPE_TEXT_BOX: {
            cBaseBox* box = static_cast<cBaseBox*>(obj);

            // invisible semi massive
            if (box->m_box_invisible == BOX_INVISIBLE_SEMI_MASSIVE) {
                // if moving upwards and the object is on top
                if (m_vely <= 0.0f && obj->Is_On_Top(this)) {
                    return COL_VTYPE_BLOCKING;
                }
            }

            return COL_VTYPE_NOT_VALID;
        }
        case TYPE_LEVEL_EXIT: {
            cLevel_Exit* levelexit = static_cast<cLevel_Exit*>(obj);

            // warp levelexit key check
            if (levelexit->m_exit_type == LEVEL_EXIT_WARP) {
                // joystick events are sent as keyboard keys
                if (pKeyboard->m_keys[pPreferences->m_key_up]) {
                    if (levelexit->m_start_direction == DIR_UP) {
                        Action_Interact(INP_UP);
                    }
                }
                else if (pKeyboard->m_keys[pPreferences->m_key_down]) {
                    if (levelexit->m_start_direction == DIR_DOWN) {
                        Action_Interact(INP_DOWN);
                    }
                }
                else if (pKeyboard->m_keys[pPreferences->m_key_right]) {
                    if (levelexit->m_start_direction == DIR_RIGHT) {
                        Action_Interact(INP_RIGHT);
                    }
                }
                else if (pKeyboard->m_keys[pPreferences->m_key_left]) {
                    if (levelexit->m_start_direction == DIR_LEFT) {
                        Action_Interact(INP_LEFT);
                    }
                }
            }

            return COL_VTYPE_NOT_VALID;
        }
        case TYPE_FIREPLANT:
        case TYPE_GOLDPIECE:
        case TYPE_MOON: {
            if (!obj->m_active) {
                return COL_VTYPE_NOT_VALID;
            }

            return COL_VTYPE_INTERNAL;
        }
        default: {
            break;
        }
        }
    }

    return COL_VTYPE_NOT_VALID;
}

void cLevel_Player :: Handle_Collision_Enemy(cObjectCollision* collision)
{
    // if invalid
    if (collision->m_direction == DIR_UNDEFINED || m_maryo_type == MARYO_DEAD || !m_active) {
        return;
    }

    cEnemy* enemy = static_cast<cEnemy*>(m_sprite_manager->Get_Pointer(collision->m_number));

    // if enemy already dead
    if (enemy->m_dead) {
        return;
    }

    // if invincible
    if (m_invincible_star > 0.0f) {
        bool hit_enemy = 1;

        // These enemies ignore top collisions
        if ((enemy->m_type == TYPE_SPIKA || enemy->m_type == TYPE_EATO || enemy->m_type == TYPE_THROMP || enemy->m_type == TYPE_BEETLE_BARRAGE) && collision->m_direction == DIR_DOWN) {
            hit_enemy = 0;
        }
        // rokko
        else if (enemy->m_type == TYPE_ROKKO) {
            hit_enemy = 0;
        }
        // turtle boss
        else if (enemy->m_type == TYPE_TURTLE_BOSS) {
            hit_enemy = 0;
        }
        // furball boss
        else if (enemy->m_type == TYPE_FURBALL_BOSS) {
            hit_enemy = 0;
        }

        // hit
        if (hit_enemy) {
            pAudio->Play_Sound("item/star_kill.ogg");
            pHud_Points->Add_Points(static_cast<unsigned int>(enemy->m_kill_points * 1.2f), enemy->m_pos_x, enemy->m_pos_y - 5.0f, "", yellow, 1);
            // force complete downgrade
            enemy->DownGrade(1);
            Add_Kill_Multiplier();

            // check if enemy is still the ground object
            if (enemy == m_ground_object) {
                Check_on_Ground();
            }
            return;
        }
        // no hit
        else {
            // eato blocks
            if (enemy->m_type == TYPE_EATO) {
                if (collision->m_direction == DIR_LEFT) {
                    m_velx = 0;
                }
                else if (collision->m_direction == DIR_RIGHT) {
                    m_velx = 0;
                }
            }
        }
    }

    // enemy is frozen
    if (enemy->m_freeze_counter) {
        // animation
        cParticle_Emitter* anim = new cParticle_Emitter(m_sprite_manager);
<<<<<<< HEAD
        anim->Set_Image(pVideo->Get_Package_Surface("animation/particles/light.png"));
=======
        anim->Set_Image(pVideo->Get_Surface("animation/particles/light.png"));
>>>>>>> e6c4e5e8
        anim->Set_Time_to_Live(0.6f, 0.4f);
        anim->Set_Color(Color(static_cast<Uint8>(160), 160, 240), Color(static_cast<Uint8>(rand() % 80), rand() % 80, rand() % 10, 0));
        anim->Set_Fading_Alpha(1);
        anim->Set_Fading_Size(1);
        anim->Set_Speed(0.5f, 0.2f);
        anim->Set_Blending(BLEND_DRIVE);

        // enemy rect ice particle animation
        for (unsigned int w = 0; w < enemy->m_col_rect.m_w; w += 10) {
            for (unsigned int h = 0; h < enemy->m_col_rect.m_h; h += 10) {
                anim->Set_Pos(enemy->m_pos_x + w, enemy->m_pos_y + h);
                anim->Emit();
            }
        }

        pActive_Animation_Manager->Add(anim);

        // ice sound
        pAudio->Play_Sound("item/ice_kill.wav");

        // get points
        pHud_Points->Add_Points(enemy->m_kill_points, enemy->m_pos_x, enemy->m_pos_y - 10.0f, "", static_cast<Uint8>(255), 1);

        // kill enemy
        enemy->DownGrade(1);
        Add_Kill_Multiplier();

        // slow down
        m_velx *= 0.7f;
        m_vely *= 0.7f;

        // if enemy was ground object
        if (enemy == m_ground_object) {
            Reset_On_Ground();
        }

        return;
    }

    if (collision->m_direction == DIR_TOP) {
        m_vely = 0;

        if (m_state != STA_FLY) {
            if (m_state != STA_CLIMB) {
                Set_Moving_State(STA_FALL);
                m_up_key_time = 0;
                m_jump_power = 0;
            }
        }
    }

    // send collision
    Send_Collision(collision);
}

void cLevel_Player :: Handle_Collision_Massive(cObjectCollision* collision)
{
    // if invalid
    if (collision->m_direction == DIR_UNDEFINED) {
        return;
    }

    /* fixme: the collision direction is sometimes wrong as left/right if landing on a moving platform which moves upwards
    * this seems to cause maryo to hang or to get stuck in it
    * easily reproducible with a low framerate and fast moving platform
    */
    //printf( "direction is %s\n", Get_Direction_Name( collision->m_direction ).c_str() );

    cSprite* col_obj = m_sprite_manager->Get_Pointer(collision->m_number);

    // climbable
    if (col_obj->m_massive_type == MASS_CLIMBABLE && m_state != STA_CLIMB && m_state != STA_FLY) {
        // if not climbing and player wants to climb
        if (pKeyboard->m_keys[pPreferences->m_key_up] || pJoystick->m_up || ((pKeyboard->m_keys[pPreferences->m_key_down] || pJoystick->m_down) && !m_ground_object)) {
            // start climbing
            Start_Climbing();
        }

        return;
    }

    // ignore ball
    if (col_obj->m_type == TYPE_BALL) {
        return;
    }

    // send back if crate
    if (col_obj->m_type == TYPE_CRATE) {
        Send_Collision(collision);
        return;
    }

    // send back if item
    if (col_obj->m_type == TYPE_FIREPLANT || col_obj->m_type == TYPE_GOLDPIECE || col_obj->m_type == TYPE_MOON) {
        Send_Collision(collision);
        return;
    }

    if (collision->m_direction == DIR_UP) {
        m_vely = 0;

        if (m_state != STA_FLY) {
            if (m_state != STA_CLIMB) {
                Set_Moving_State(STA_FALL);

                cMovingSprite* moving_object = dynamic_cast<cMovingSprite*>(col_obj);

                // if valid moving sprite
                if (moving_object) {
                    // add its velocity
                    if (moving_object->m_vely > 0) {
                        m_vely += moving_object->m_vely;
                    }
                }

                if (collision->m_array == ARRAY_MASSIVE) {
                    pAudio->Play_Sound("wall_hit.wav", RID_MARYO_WALL_HIT);

                    // create animation
                    cParticle_Emitter* anim = new cParticle_Emitter(m_sprite_manager);
                    anim->Set_Emitter_Rect(m_col_rect.m_x, m_col_rect.m_y + 6, m_col_rect.m_w);
<<<<<<< HEAD
                    anim->Set_Image(pVideo->Get_Package_Surface("animation/particles/light.png"));
=======
                    anim->Set_Image(pVideo->Get_Surface("animation/particles/light.png"));
>>>>>>> e6c4e5e8
                    anim->Set_Quota(4);
                    anim->Set_Pos_Z(m_pos_z - 0.000001f);
                    anim->Set_Time_to_Live(0.3f);
                    anim->Set_Color(Color(static_cast<Uint8>(150), 150, 150, 200), Color(static_cast<Uint8>(rand() % 55), rand() % 55, rand() % 55, 0));
                    anim->Set_Speed(2, 0.6f);
                    anim->Set_Scale(0.6f);
                    anim->Set_Direction_Range(0, 180);
                    anim->Set_Fading_Alpha(1);
                    anim->Set_Fading_Size(1);
                    anim->Emit();
                    pActive_Animation_Manager->Add(anim);
                }
            }
        }
        // flying
        else {
            m_velx -= m_velx * 0.05f * pFramerate->m_speed_factor;

            // too slow
            if (m_velx > -5.0f && m_velx < 5.0f) {
                Stop_Flying();
            }
        }
    }
    else if (collision->m_direction == DIR_DOWN) {
        // flying
        if (m_state == STA_FLY) {
            m_vely = 0.0f;
            m_velx -= m_velx * 0.05f * pFramerate->m_speed_factor;

            // too slow
            if (m_velx > -5.0f && m_velx < 5.0f) {
                Stop_Flying();
            }
        }
        // not flying
        else {
            // jumping
            if (m_state == STA_JUMP) {
                /* hack : only pick up after some time of jumping because moving objects collide move before the player
                 * also see cMovingSprite :: Validate_Collision_Object_On_Top
                */
                if (m_jump_power < 6.0f) {
                    m_vely = 0.0f;
                }
            }
            // all other states
            else {
                m_vely = 0.0f;
            }
        }
    }
    else if (collision->m_direction == DIR_LEFT) {
        m_velx = 0.0f;
        m_vely -= m_vely * 0.01f * pFramerate->m_speed_factor;

        if (m_state == STA_WALK || m_state == STA_RUN) {
            m_walk_count = 0.0f;
        }
        // flying
        else if (m_state == STA_FLY) {
            // box collision
            if (col_obj->m_type == TYPE_BONUS_BOX || col_obj->m_type == TYPE_SPIN_BOX) {
                cBaseBox* box = static_cast<cBaseBox*>(col_obj);
                box->Activate_Collision(collision->m_direction);
            }

            Stop_Flying();
        }
    }
    else if (collision->m_direction == DIR_RIGHT) {
        m_velx = 0.0f;
        m_vely -= m_vely * 0.01f * pFramerate->m_speed_factor;

        if (m_state == STA_WALK || m_state == STA_RUN) {
            m_walk_count = 0.0f;
        }
        // flying
        else if (m_state == STA_FLY) {
            // box collision
            if (col_obj->m_type == TYPE_BONUS_BOX || col_obj->m_type == TYPE_SPIN_BOX) {
                cBaseBox* box = static_cast<cBaseBox*>(col_obj);
                box->Activate_Collision(collision->m_direction);
            }

            Stop_Flying();
        }
    }

    if (collision->m_array == ARRAY_ACTIVE) {
        // send collision
        Send_Collision(collision);
    }
}

void cLevel_Player :: Handle_Collision_Passive(cObjectCollision* collision)
{
    // if invalid
    if (collision->m_direction == DIR_UNDEFINED) {
        return;
    }

    //cSprite *col_obj = m_sprite_manager->Get_Pointer( collision->m_number );
    //printf( "passive %s\n", col_obj->name.c_str() );

    // send it
    Send_Collision(collision);
}

void cLevel_Player :: Handle_Collision_Lava(cObjectCollision* p_collision)
{
    if (p_collision->m_direction == DIR_UNDEFINED)
        return;

    // Delegate to cLava::Handle_Collision_Player().
    Send_Collision(p_collision);
}

void cLevel_Player :: Handle_out_of_Level(ObjectDirection dir)
{
    if (dir == DIR_LEFT) {
        Set_Pos_X(pLevel_Manager->m_camera->m_limit_rect.m_x - m_col_pos.m_x);
        m_velx = 0.0f;
        Stop_Flying();
    }
    else if (dir == DIR_RIGHT) {
        Set_Pos_X(pLevel_Manager->m_camera->m_limit_rect.m_x + pLevel_Manager->m_camera->m_limit_rect.m_w - m_col_pos.m_x - m_col_rect.m_w - 0.01f);
        m_velx = 0.0f;
        Stop_Flying();
    }
    else if (dir == DIR_TOP) {
        /*if( pActive_Level->limit_top_blocks )
        {
            Set_Pos_Y( pLevel_Manager->m_camera->m_limit_rect.m_y + pLevel_Manager->m_camera->m_limit_rect.m_h + 0.01f );
            m_vely = 0.0f;
        }*/
    }
    else if (dir == DIR_BOTTOM) {
        if (m_god_mode) {
            m_vely = -35.0f;
        }
        else {
            /*if( pActive_Level->limit_bottom_blocks )
            {
                Set_Pos_Y( pLevel_Manager->m_camera->m_limit_rect.m_y + game_res_h - m_col_pos.m_x - m_col_rect.m_w + 0.01f );
                m_vely = 0.0f;
            }
            // falling below ground
            else
            {*/
            DownGrade_Player(true, true, true);
            //}
        }
    }
}

void cLevel_Player :: Editor_Activate(void)
{
    CEGUI::WindowManager& wmgr = CEGUI::WindowManager::getSingleton();

    // direction
    CEGUI::Combobox* combobox = static_cast<CEGUI::Combobox*>(wmgr.createWindow("TaharezLook/Combobox", "editor_player_direction"));
    Editor_Add(UTF8_("Direction"), UTF8_("Initial direction"), combobox, 100, 75);

    combobox->addItem(new CEGUI::ListboxTextItem("right"));
    combobox->addItem(new CEGUI::ListboxTextItem("left"));
    combobox->setText(Get_Direction_Name(m_start_direction));

    combobox->subscribeEvent(CEGUI::Combobox::EventListSelectionAccepted, CEGUI::Event::Subscriber(&cLevel_Player::Editor_Direction_Select, this));

    // init
    Editor_Init();
}

bool cLevel_Player :: Editor_Direction_Select(const CEGUI::EventArgs& event)
{
    const CEGUI::WindowEventArgs& windowEventArgs = static_cast<const CEGUI::WindowEventArgs&>(event);
    CEGUI::ListboxItem* item = static_cast<CEGUI::Combobox*>(windowEventArgs.window)->getSelectedItem();

    Set_Direction(Get_Direction_Id(item->getText().c_str()), 1);

    return 1;
}

void cLevel_Player :: Push_Return(const std::string& level, const std::string& entry)
{
    cLevel_Player_Return_Entry e;
    e.level = level;
    e.entry = entry;

    m_return_stack.push_back(e);
}

bool cLevel_Player :: Pop_Return(std::string& level, std::string& entry)
{
    if (!m_return_stack.empty()) {
        cLevel_Player_Return_Entry e = m_return_stack.back();
        m_return_stack.pop_back();

        level = e.level;
        entry = e.entry;
        return true;
    }
    else {
        level = "";
        entry = "";
        return false;
    }
}

void cLevel_Player :: Clear_Return(void)
{
    m_return_stack.clear();
}

/* *** *** *** *** *** *** *** *** *** *** *** *** *** *** *** *** *** */

cLevel_Player* pLevel_Player = NULL;

/* *** *** *** *** *** *** *** *** *** *** *** *** *** *** *** *** *** */

} // namespace SMC<|MERGE_RESOLUTION|>--- conflicted
+++ resolved
@@ -147,11 +147,7 @@
 {
     // set start image
     if (new_start_direction) {
-<<<<<<< HEAD
         cMovingSprite::Set_Image(pVideo->Get_Package_Surface("maryo/small/stand_" + Get_Direction_Name(dir) + ".png"), 1);
-=======
-        cMovingSprite::Set_Image(pVideo->Get_Surface("maryo/small/stand_" + Get_Direction_Name(dir) + ".png"), 1);
->>>>>>> e6c4e5e8
 
         // set back current image
         m_curr_img = -1;
@@ -248,11 +244,7 @@
     }
     // game over
     else {
-<<<<<<< HEAD
         pAudio->Play_Sound(pPackage_Manager->Get_Music_Reading_Path("game/lost_1.ogg"), RID_MARYO_DEATH);
-=======
-        pAudio->Play_Sound(pResource_Manager->Get_Game_Music("game/lost_1.ogg"), RID_MARYO_DEATH);
->>>>>>> e6c4e5e8
     }
 
     // dying animation
@@ -347,11 +339,7 @@
 
     // game over
     if (m_lives < 0) {
-<<<<<<< HEAD
         cGL_Surface* game_over = pVideo->Get_Package_Surface("game/game_over.png");
-=======
-        cGL_Surface* game_over = pVideo->Get_Surface("game/game_over.png");
->>>>>>> e6c4e5e8
         cSprite* sprite = new cSprite(m_sprite_manager);
         sprite->Set_Image(game_over);
         sprite->Set_Pos((game_res_w * 0.5f) - (game_over->m_w * 0.5f), (game_res_h * 0.5f) - (game_over->m_h * 0.5f));
@@ -366,11 +354,7 @@
         anim->Set_Emitter_Iteration_Interval(0.1f);
         anim->Set_Quota(1);
         anim->Set_Pos_Z(0.79f);
-<<<<<<< HEAD
         anim->Set_Image(pVideo->Get_Package_Surface("animation/particles/axis.png"));
-=======
-        anim->Set_Image(pVideo->Get_Surface("animation/particles/axis.png"));
->>>>>>> e6c4e5e8
         anim->Set_Time_to_Live(10.0f);
         anim->Set_Fading_Alpha(1);
         anim->Set_Speed(2.0f, 0.5f);
@@ -556,22 +540,14 @@
     // ground type
     switch (m_ground_object->m_image->m_ground_type) {
     case GROUND_EARTH: {
-<<<<<<< HEAD
         anim->Set_Image(pVideo->Get_Package_Surface("animation/particles/dirt.png"));
-=======
-        anim->Set_Image(pVideo->Get_Surface("animation/particles/dirt.png"));
->>>>>>> e6c4e5e8
         anim->Set_Time_to_Live(0.3f);
         anim->Set_Scale(0.5f);
         anim->Set_Speed(0.08f + vel * 0.1f, vel * 0.05f);
         break;
     }
     case GROUND_ICE: {
-<<<<<<< HEAD
         anim->Set_Image(pVideo->Get_Package_Surface("animation/particles/ice_1.png"));
-=======
-        anim->Set_Image(pVideo->Get_Surface("animation/particles/ice_1.png"));
->>>>>>> e6c4e5e8
         anim->Set_Time_to_Live(0.6f);
         anim->Set_Scale(0.3f);
         anim->Set_Speed(0.1f + vel * 0.05f, vel * 0.04f);
@@ -579,11 +555,7 @@
     }
     case GROUND_SAND: {
         anim->Set_Emitter_Iteration_Interval(4.0f);
-<<<<<<< HEAD
         anim->Set_Image(pVideo->Get_Package_Surface("animation/particles/cloud.png"));
-=======
-        anim->Set_Image(pVideo->Get_Surface("animation/particles/cloud.png"));
->>>>>>> e6c4e5e8
         anim->Set_Time_to_Live(0.3f);
         anim->Set_Scale(0.2f);
         anim->Set_Color(lightorange);
@@ -591,22 +563,14 @@
         break;
     }
     case GROUND_STONE: {
-<<<<<<< HEAD
         anim->Set_Image(pVideo->Get_Package_Surface("animation/particles/smoke_black.png"));
-=======
-        anim->Set_Image(pVideo->Get_Surface("animation/particles/smoke_black.png"));
->>>>>>> e6c4e5e8
         anim->Set_Time_to_Live(0.3f);
         anim->Set_Scale(0.3f);
         anim->Set_Speed(vel * 0.08f, 0.1f + vel * 0.1f);
         break;
     }
     case GROUND_PLASTIC: {
-<<<<<<< HEAD
         anim->Set_Image(pVideo->Get_Package_Surface("animation/particles/light.png"));
-=======
-        anim->Set_Image(pVideo->Get_Surface("animation/particles/light.png"));
->>>>>>> e6c4e5e8
         anim->Set_Time_to_Live(0.2f);
         anim->Set_Scale(0.2f);
         anim->Set_Color(lightgrey);
@@ -614,11 +578,7 @@
         break;
     }
     default: {
-<<<<<<< HEAD
         anim->Set_Image(pVideo->Get_Package_Surface("animation/particles/smoke.png"));
-=======
-        anim->Set_Image(pVideo->Get_Surface("animation/particles/smoke.png"));
->>>>>>> e6c4e5e8
         anim->Set_Time_to_Live(0.3f);
         anim->Set_Speed(0.1f + vel * 0.1f, vel * 0.1f);
         break;
@@ -718,11 +678,7 @@
             // light particles
             cParticle_Emitter* anim = new cParticle_Emitter(m_sprite_manager);
             anim->Set_Emitter_Rect(m_col_rect.m_x + m_col_rect.m_w * 0.25f, m_col_rect.m_y + m_col_rect.m_h * 0.1f, m_col_rect.m_w * 0.5f, m_col_rect.m_h * 0.8f);
-<<<<<<< HEAD
             anim->Set_Image(pVideo->Get_Package_Surface("animation/particles/light.png"));
-=======
-            anim->Set_Image(pVideo->Get_Surface("animation/particles/light.png"));
->>>>>>> e6c4e5e8
             anim->Set_Pos_Z(m_pos_z + 0.000001f);
             anim->Set_Time_to_Live(0.1f + vel * 0.03f);
             anim->Set_Fading_Alpha(1);
@@ -1053,11 +1009,7 @@
             cParticle_Emitter* anim = new cParticle_Emitter(m_sprite_manager);
             anim->Set_Emitter_Rect(m_col_rect.m_x, m_col_rect.m_y + (m_col_rect.m_h * 0.8f), m_col_rect.m_w * 0.9f, m_col_rect.m_h * 0.1f);
             anim->Set_Quota(static_cast<int>(m_ducked_animation_counter));
-<<<<<<< HEAD
             anim->Set_Image(pVideo->Get_Package_Surface("animation/particles/star_2.png"));
-=======
-            anim->Set_Image(pVideo->Get_Surface("animation/particles/star_2.png"));
->>>>>>> e6c4e5e8
             anim->Set_Pos_Z(m_pos_z - 0.000001f, 0.000002f);
             anim->Set_Time_to_Live(0.3f);
             anim->Set_Fading_Alpha(1);
@@ -1339,13 +1291,8 @@
     // if active object item is available
     if (m_active_object) {
         // collision with something or activated
-<<<<<<< HEAD
-        if ((m_active_object->m_type == TYPE_TURTLE || m_active_object->m_type == TYPE_SHELL) && static_cast<cTurtle*>(m_active_object)->m_dead) { // shell is a turtle anyway
-            Release_Item(0);
-=======
         if ((m_active_object->m_type == TYPE_TURTLE || m_active_object->m_type == TYPE_SHELL) && static_cast<cTurtle*>(m_active_object)->m_dead) { // shell is a turtle anyways
             Release_Item(false);
->>>>>>> e6c4e5e8
             return;
         }
 
@@ -2045,11 +1992,7 @@
                 cParticle_Emitter* anim = new cParticle_Emitter(m_sprite_manager);
                 anim->Set_Emitter_Rect(m_col_rect.m_x + m_col_rect.m_w * 0.1f, m_col_rect.m_y + m_col_rect.m_h * 0.1f, m_col_rect.m_w * 0.8f, m_col_rect.m_h * 0.8f);
                 anim->Set_Quota(static_cast<int>(m_invincible_star_counter));
-<<<<<<< HEAD
                 anim->Set_Image(pVideo->Get_Package_Surface("animation/particles/star.png"));
-=======
-                anim->Set_Image(pVideo->Get_Surface("animation/particles/star.png"));
->>>>>>> e6c4e5e8
                 anim->Set_Pos_Z(m_pos_z - 0.000001f);
                 anim->Set_Time_to_Live(0.3f);
                 anim->Set_Fading_Alpha(1);
@@ -2490,7 +2433,6 @@
     if (m_maryo_type == MARYO_SMALL) {
         /********************* Small **************************/
         // standing
-<<<<<<< HEAD
         Add_Image(pVideo->Get_Package_Surface("maryo/small/stand_left" + special_state + ".png"));
         Add_Image(pVideo->Get_Package_Surface("maryo/small/stand_right" + special_state + ".png"));
         // walking
@@ -2500,24 +2442,12 @@
         Add_Image(pVideo->Get_Package_Surface("maryo/small/walk_right_2" + special_state + ".png"));
         Add_Image(pVideo->Get_Package_Surface("maryo/small/walk_left_1" + special_state + ".png"));
         Add_Image(pVideo->Get_Package_Surface("maryo/small/walk_right_1" + special_state + ".png"));
-=======
-        Add_Image(pVideo->Get_Surface("maryo/small/stand_left" + special_state + ".png"));
-        Add_Image(pVideo->Get_Surface("maryo/small/stand_right" + special_state + ".png"));
-        // walking
-        Add_Image(pVideo->Get_Surface("maryo/small/walk_left_1" + special_state + ".png"));
-        Add_Image(pVideo->Get_Surface("maryo/small/walk_right_1" + special_state + ".png"));
-        Add_Image(pVideo->Get_Surface("maryo/small/walk_left_2" + special_state + ".png"));
-        Add_Image(pVideo->Get_Surface("maryo/small/walk_right_2" + special_state + ".png"));
-        Add_Image(pVideo->Get_Surface("maryo/small/walk_left_1" + special_state + ".png"));
-        Add_Image(pVideo->Get_Surface("maryo/small/walk_right_1" + special_state + ".png"));
->>>>>>> e6c4e5e8
         // running
         Add_Image(NULL);
         Add_Image(NULL);
         Add_Image(NULL);
         Add_Image(NULL);
         // falling
-<<<<<<< HEAD
         Add_Image(pVideo->Get_Package_Surface("maryo/small/fall_left" + special_state + ".png"));
         Add_Image(pVideo->Get_Package_Surface("maryo/small/fall_right" + special_state + ".png"));
         // jumping
@@ -2532,28 +2462,11 @@
         // climbing
         Add_Image(pVideo->Get_Package_Surface("maryo/small/climb_left.png"));
         Add_Image(pVideo->Get_Package_Surface("maryo/small/climb_right.png"));
-=======
-        Add_Image(pVideo->Get_Surface("maryo/small/fall_left" + special_state + ".png"));
-        Add_Image(pVideo->Get_Surface("maryo/small/fall_right" + special_state + ".png"));
-        // jumping
-        Add_Image(pVideo->Get_Surface("maryo/small/jump_left" + special_state + ".png"));
-        Add_Image(pVideo->Get_Surface("maryo/small/jump_right" + special_state + ".png"));
-        // dead
-        Add_Image(pVideo->Get_Surface("maryo/small/dead_left.png"));
-        Add_Image(pVideo->Get_Surface("maryo/small/dead_right.png"));
-        // ducked
-        Add_Image(pVideo->Get_Surface("maryo/small/duck_left.png"));
-        Add_Image(pVideo->Get_Surface("maryo/small/duck_right.png"));
-        // climbing
-        Add_Image(pVideo->Get_Surface("maryo/small/climb_left.png"));
-        Add_Image(pVideo->Get_Surface("maryo/small/climb_right.png"));
->>>>>>> e6c4e5e8
         /****************************************************/
     }
     else if (m_maryo_type == MARYO_BIG) {
         /********************* Big ****************************/
         // standing
-<<<<<<< HEAD
         Add_Image(pVideo->Get_Package_Surface("maryo/big/stand_left" + special_state + ".png"));
         Add_Image(pVideo->Get_Package_Surface("maryo/big/stand_right" + special_state + ".png"));
         // walking
@@ -2563,24 +2476,12 @@
         Add_Image(pVideo->Get_Package_Surface("maryo/big/walk_right_2" + special_state + ".png"));
         Add_Image(pVideo->Get_Package_Surface("maryo/big/walk_left_1" + special_state + ".png"));
         Add_Image(pVideo->Get_Package_Surface("maryo/big/walk_right_1" + special_state + ".png"));
-=======
-        Add_Image(pVideo->Get_Surface("maryo/big/stand_left" + special_state + ".png"));
-        Add_Image(pVideo->Get_Surface("maryo/big/stand_right" + special_state + ".png"));
-        // walking
-        Add_Image(pVideo->Get_Surface("maryo/big/walk_left_1" + special_state + ".png"));
-        Add_Image(pVideo->Get_Surface("maryo/big/walk_right_1" + special_state + ".png"));
-        Add_Image(pVideo->Get_Surface("maryo/big/walk_left_2" + special_state + ".png"));
-        Add_Image(pVideo->Get_Surface("maryo/big/walk_right_2" + special_state + ".png"));
-        Add_Image(pVideo->Get_Surface("maryo/big/walk_left_1" + special_state + ".png"));
-        Add_Image(pVideo->Get_Surface("maryo/big/walk_right_1" + special_state + ".png"));
->>>>>>> e6c4e5e8
         // running
         Add_Image(NULL);
         Add_Image(NULL);
         Add_Image(NULL);
         Add_Image(NULL);
         // falling
-<<<<<<< HEAD
         Add_Image(pVideo->Get_Package_Surface("maryo/big/fall_left" + special_state + ".png"));
         Add_Image(pVideo->Get_Package_Surface("maryo/big/fall_right" + special_state + ".png"));
         // jumping
@@ -2595,22 +2496,6 @@
         // climbing
         Add_Image(pVideo->Get_Package_Surface("maryo/big/climb_left.png"));
         Add_Image(pVideo->Get_Package_Surface("maryo/big/climb_right.png"));
-=======
-        Add_Image(pVideo->Get_Surface("maryo/big/fall_left" + special_state + ".png"));
-        Add_Image(pVideo->Get_Surface("maryo/big/fall_right" + special_state + ".png"));
-        // jumping
-        Add_Image(pVideo->Get_Surface("maryo/big/jump_left" + special_state + ".png"));
-        Add_Image(pVideo->Get_Surface("maryo/big/jump_right" + special_state + ".png"));
-        // dead
-        Add_Image(pVideo->Get_Surface("maryo/small/dead_left.png"));
-        Add_Image(pVideo->Get_Surface("maryo/small/dead_right.png"));
-        // ducked
-        Add_Image(pVideo->Get_Surface("maryo/big/duck_left.png"));
-        Add_Image(pVideo->Get_Surface("maryo/big/duck_right.png"));
-        // climbing
-        Add_Image(pVideo->Get_Surface("maryo/big/climb_left.png"));
-        Add_Image(pVideo->Get_Surface("maryo/big/climb_right.png"));
->>>>>>> e6c4e5e8
         // throwing
         Add_Image(NULL);
         Add_Image(NULL);
@@ -2621,7 +2506,6 @@
     else if (m_maryo_type == MARYO_FIRE) {
         /********************* Fire **************************/
         // standing
-<<<<<<< HEAD
         Add_Image(pVideo->Get_Package_Surface("maryo/fire/stand_left" + special_state + ".png"));
         Add_Image(pVideo->Get_Package_Surface("maryo/fire/stand_right" + special_state + ".png"));
         // walking
@@ -2631,24 +2515,12 @@
         Add_Image(pVideo->Get_Package_Surface("maryo/fire/walk_right_2" + special_state + ".png"));
         Add_Image(pVideo->Get_Package_Surface("maryo/fire/walk_left_1" + special_state + ".png"));
         Add_Image(pVideo->Get_Package_Surface("maryo/fire/walk_right_1" + special_state + ".png"));
-=======
-        Add_Image(pVideo->Get_Surface("maryo/fire/stand_left" + special_state + ".png"));
-        Add_Image(pVideo->Get_Surface("maryo/fire/stand_right" + special_state + ".png"));
-        // walking
-        Add_Image(pVideo->Get_Surface("maryo/fire/walk_left_1" + special_state + ".png"));
-        Add_Image(pVideo->Get_Surface("maryo/fire/walk_right_1" + special_state + ".png"));
-        Add_Image(pVideo->Get_Surface("maryo/fire/walk_left_2" + special_state + ".png"));
-        Add_Image(pVideo->Get_Surface("maryo/fire/walk_right_2" + special_state + ".png"));
-        Add_Image(pVideo->Get_Surface("maryo/fire/walk_left_1" + special_state + ".png"));
-        Add_Image(pVideo->Get_Surface("maryo/fire/walk_right_1" + special_state + ".png"));
->>>>>>> e6c4e5e8
         // running
         Add_Image(NULL);
         Add_Image(NULL);
         Add_Image(NULL);
         Add_Image(NULL);
         // falling
-<<<<<<< HEAD
         Add_Image(pVideo->Get_Package_Surface("maryo/fire/fall_left" + special_state + ".png"));
         Add_Image(pVideo->Get_Package_Surface("maryo/fire/fall_right" + special_state + ".png"));
         // jumping
@@ -2668,33 +2540,11 @@
         Add_Image(pVideo->Get_Package_Surface("maryo/fire/throw_right_1.png"));
         Add_Image(pVideo->Get_Package_Surface("maryo/fire/throw_left_2.png"));
         Add_Image(pVideo->Get_Package_Surface("maryo/fire/throw_right_2.png"));
-=======
-        Add_Image(pVideo->Get_Surface("maryo/fire/fall_left" + special_state + ".png"));
-        Add_Image(pVideo->Get_Surface("maryo/fire/fall_right" + special_state + ".png"));
-        // jumping
-        Add_Image(pVideo->Get_Surface("maryo/fire/jump_left" + special_state + ".png"));
-        Add_Image(pVideo->Get_Surface("maryo/fire/fall_right" + special_state + ".png"));
-        // dead
-        Add_Image(pVideo->Get_Surface("maryo/small/dead_left.png"));
-        Add_Image(pVideo->Get_Surface("maryo/small/dead_right.png"));
-        // ducked
-        Add_Image(pVideo->Get_Surface("maryo/fire/duck_left.png"));
-        Add_Image(pVideo->Get_Surface("maryo/fire/duck_right.png"));
-        // climbing
-        Add_Image(pVideo->Get_Surface("maryo/fire/climb_left.png"));
-        Add_Image(pVideo->Get_Surface("maryo/fire/climb_right.png"));
-        // throwing
-        Add_Image(pVideo->Get_Surface("maryo/fire/throw_left_1.png"));
-        Add_Image(pVideo->Get_Surface("maryo/fire/throw_right_1.png"));
-        Add_Image(pVideo->Get_Surface("maryo/fire/throw_left_2.png"));
-        Add_Image(pVideo->Get_Surface("maryo/fire/throw_right_2.png"));
->>>>>>> e6c4e5e8
         /****************************************************/
     }
     else if (m_maryo_type == MARYO_ICE) {
         /********************* Ice **************************/
         // standing
-<<<<<<< HEAD
         Add_Image(pVideo->Get_Package_Surface("maryo/ice/stand_left" + special_state + ".png"));
         Add_Image(pVideo->Get_Package_Surface("maryo/ice/stand_right" + special_state + ".png"));
         // walking
@@ -2704,24 +2554,12 @@
         Add_Image(pVideo->Get_Package_Surface("maryo/ice/walk_right_2" + special_state + ".png"));
         Add_Image(pVideo->Get_Package_Surface("maryo/ice/walk_left_1" + special_state + ".png"));
         Add_Image(pVideo->Get_Package_Surface("maryo/ice/walk_right_1" + special_state + ".png"));
-=======
-        Add_Image(pVideo->Get_Surface("maryo/ice/stand_left" + special_state + ".png"));
-        Add_Image(pVideo->Get_Surface("maryo/ice/stand_right" + special_state + ".png"));
-        // walking
-        Add_Image(pVideo->Get_Surface("maryo/ice/walk_left_1" + special_state + ".png"));
-        Add_Image(pVideo->Get_Surface("maryo/ice/walk_right_1" + special_state + ".png"));
-        Add_Image(pVideo->Get_Surface("maryo/ice/walk_left_2" + special_state + ".png"));
-        Add_Image(pVideo->Get_Surface("maryo/ice/walk_right_2" + special_state + ".png"));
-        Add_Image(pVideo->Get_Surface("maryo/ice/walk_left_1" + special_state + ".png"));
-        Add_Image(pVideo->Get_Surface("maryo/ice/walk_right_1" + special_state + ".png"));
->>>>>>> e6c4e5e8
         // running
         Add_Image(NULL);
         Add_Image(NULL);
         Add_Image(NULL);
         Add_Image(NULL);
         // falling
-<<<<<<< HEAD
         Add_Image(pVideo->Get_Package_Surface("maryo/ice/fall_left" + special_state + ".png"));
         Add_Image(pVideo->Get_Package_Surface("maryo/ice/fall_right" + special_state + ".png"));
         // jumping
@@ -2741,33 +2579,11 @@
         Add_Image(pVideo->Get_Package_Surface("maryo/ice/throw_right_1.png"));
         Add_Image(pVideo->Get_Package_Surface("maryo/ice/throw_left_2.png"));
         Add_Image(pVideo->Get_Package_Surface("maryo/ice/throw_right_2.png"));
-=======
-        Add_Image(pVideo->Get_Surface("maryo/ice/fall_left" + special_state + ".png"));
-        Add_Image(pVideo->Get_Surface("maryo/ice/fall_right" + special_state + ".png"));
-        // jumping
-        Add_Image(pVideo->Get_Surface("maryo/ice/jump_left" + special_state + ".png"));
-        Add_Image(pVideo->Get_Surface("maryo/ice/fall_right" + special_state + ".png"));
-        // dead
-        Add_Image(pVideo->Get_Surface("maryo/small/dead_left.png"));
-        Add_Image(pVideo->Get_Surface("maryo/small/dead_right.png"));
-        // ducked
-        Add_Image(pVideo->Get_Surface("maryo/ice/duck_left.png"));
-        Add_Image(pVideo->Get_Surface("maryo/ice/duck_right.png"));
-        // climbing
-        Add_Image(pVideo->Get_Surface("maryo/ice/climb_left.png"));
-        Add_Image(pVideo->Get_Surface("maryo/ice/climb_right.png"));
-        // throwing
-        Add_Image(pVideo->Get_Surface("maryo/ice/throw_left_1.png"));
-        Add_Image(pVideo->Get_Surface("maryo/ice/throw_right_1.png"));
-        Add_Image(pVideo->Get_Surface("maryo/ice/throw_left_2.png"));
-        Add_Image(pVideo->Get_Surface("maryo/ice/throw_right_2.png"));
->>>>>>> e6c4e5e8
         /****************************************************/
     }
     else if (m_maryo_type == MARYO_CAPE) {
         /********************* Cape **************************/
         // standing
-<<<<<<< HEAD
         Add_Image(pVideo->Get_Package_Surface("maryo/flying/left" + special_state + ".png"));
         Add_Image(pVideo->Get_Package_Surface("maryo/flying/right" + special_state + ".png"));
         // walking
@@ -2797,44 +2613,12 @@
         // climbing
         Add_Image(pVideo->Get_Package_Surface("maryo/flying/climb_left.png"));
         Add_Image(pVideo->Get_Package_Surface("maryo/flying/climb_right.png"));
-=======
-        Add_Image(pVideo->Get_Surface("maryo/flying/left" + special_state + ".png"));
-        Add_Image(pVideo->Get_Surface("maryo/flying/right" + special_state + ".png"));
-        // walking
-        Add_Image(pVideo->Get_Surface("maryo/flying/walk_left_1" + special_state + ".png"));
-        Add_Image(pVideo->Get_Surface("maryo/flying/walk_right_1" + special_state + ".png"));
-        Add_Image(pVideo->Get_Surface("maryo/flying/walk_left_2" + special_state + ".png"));
-        Add_Image(pVideo->Get_Surface("maryo/flying/walk_right_2" + special_state + ".png"));
-        Add_Image(pVideo->Get_Surface("maryo/flying/walk_left_1" + special_state + ".png"));
-        Add_Image(pVideo->Get_Surface("maryo/flying/walk_right_1" + special_state + ".png"));
-        // running
-        Add_Image(pVideo->Get_Surface("maryo/flying/run_left_1" + special_state + ".png"));
-        Add_Image(pVideo->Get_Surface("maryo/flying/run_right_1" + special_state + ".png"));
-        Add_Image(pVideo->Get_Surface("maryo/flying/run_left_2" + special_state + ".png"));
-        Add_Image(pVideo->Get_Surface("maryo/flying/run_right_2" + special_state + ".png"));
-        // falling
-        Add_Image(pVideo->Get_Surface("maryo/flying/fall_left" + special_state + ".png"));
-        Add_Image(pVideo->Get_Surface("maryo/flying/fall_right" + special_state + ".png"));
-        // jumping
-        Add_Image(pVideo->Get_Surface("maryo/flying/jump_left" + special_state + ".png"));
-        Add_Image(pVideo->Get_Surface("maryo/flying/fall_right" + special_state + ".png"));
-        // dead
-        Add_Image(pVideo->Get_Surface("maryo/small/dead_left.png"));
-        Add_Image(pVideo->Get_Surface("maryo/small/dead_right.png"));
-        // ducked
-        Add_Image(pVideo->Get_Surface("maryo/flying/duck_left.png"));
-        Add_Image(pVideo->Get_Surface("maryo/flying/duck_right.png"));
-        // climbing
-        Add_Image(pVideo->Get_Surface("maryo/flying/climb_left.png"));
-        Add_Image(pVideo->Get_Surface("maryo/flying/climb_right.png"));
->>>>>>> e6c4e5e8
         // throwing
         Add_Image(NULL);
         Add_Image(NULL);
         Add_Image(NULL);
         Add_Image(NULL);
         // flying
-<<<<<<< HEAD
         Add_Image(pVideo->Get_Package_Surface("maryo/flying/fly_left_1.png"));
         Add_Image(pVideo->Get_Package_Surface("maryo/flying/fly_right_1.png"));
         Add_Image(pVideo->Get_Package_Surface("maryo/flying/fly_left_2.png"));
@@ -2846,25 +2630,11 @@
         // slow fall/parachute
         Add_Image(pVideo->Get_Package_Surface("maryo/flying/slow_fall_left.png"));
         Add_Image(pVideo->Get_Package_Surface("maryo/flying/slow_fall_right.png"));
-=======
-        Add_Image(pVideo->Get_Surface("maryo/flying/fly_left_1.png"));
-        Add_Image(pVideo->Get_Surface("maryo/flying/fly_right_1.png"));
-        Add_Image(pVideo->Get_Surface("maryo/flying/fly_left_2.png"));
-        Add_Image(pVideo->Get_Surface("maryo/flying/fly_right_2.png"));
-        Add_Image(pVideo->Get_Surface("maryo/flying/fly_left_3.png"));
-        Add_Image(pVideo->Get_Surface("maryo/flying/fly_right_3.png"));
-        Add_Image(pVideo->Get_Surface("maryo/flying/fly_left_4.png"));
-        Add_Image(pVideo->Get_Surface("maryo/flying/fly_right_4.png"));
-        // slow fall/parachute
-        Add_Image(pVideo->Get_Surface("maryo/flying/slow_fall_left.png"));
-        Add_Image(pVideo->Get_Surface("maryo/flying/slow_fall_right.png"));
->>>>>>> e6c4e5e8
         /****************************************************/
     }
     else if (m_maryo_type == MARYO_GHOST) {
         /********************* Ghost **************************/
         // standing
-<<<<<<< HEAD
         Add_Image(pVideo->Get_Package_Surface("maryo/ghost/stand_left" + special_state + ".png"));
         Add_Image(pVideo->Get_Package_Surface("maryo/ghost/stand_right" + special_state + ".png"));
         // walking
@@ -2874,24 +2644,12 @@
         Add_Image(pVideo->Get_Package_Surface("maryo/ghost/walk_right_2" + special_state + ".png"));
         Add_Image(pVideo->Get_Package_Surface("maryo/ghost/walk_left_1" + special_state + ".png"));
         Add_Image(pVideo->Get_Package_Surface("maryo/ghost/walk_right_1" + special_state + ".png"));
-=======
-        Add_Image(pVideo->Get_Surface("maryo/ghost/stand_left" + special_state + ".png"));
-        Add_Image(pVideo->Get_Surface("maryo/ghost/stand_right" + special_state + ".png"));
-        // walking
-        Add_Image(pVideo->Get_Surface("maryo/ghost/walk_left_1" + special_state + ".png"));
-        Add_Image(pVideo->Get_Surface("maryo/ghost/walk_right_1" + special_state + ".png"));
-        Add_Image(pVideo->Get_Surface("maryo/ghost/walk_left_2" + special_state + ".png"));
-        Add_Image(pVideo->Get_Surface("maryo/ghost/walk_right_2" + special_state + ".png"));
-        Add_Image(pVideo->Get_Surface("maryo/ghost/walk_left_1" + special_state + ".png"));
-        Add_Image(pVideo->Get_Surface("maryo/ghost/walk_right_1" + special_state + ".png"));
->>>>>>> e6c4e5e8
         // running
         Add_Image(NULL);
         Add_Image(NULL);
         Add_Image(NULL);
         Add_Image(NULL);
         // falling
-<<<<<<< HEAD
         Add_Image(pVideo->Get_Package_Surface("maryo/ghost/fall_left" + special_state + ".png"));
         Add_Image(pVideo->Get_Package_Surface("maryo/ghost/fall_right" + special_state + ".png"));
         // jumping
@@ -2906,22 +2664,6 @@
         // climbing
         Add_Image(pVideo->Get_Package_Surface("maryo/ghost/climb_left.png"));
         Add_Image(pVideo->Get_Package_Surface("maryo/ghost/climb_right.png"));
-=======
-        Add_Image(pVideo->Get_Surface("maryo/ghost/fall_left" + special_state + ".png"));
-        Add_Image(pVideo->Get_Surface("maryo/ghost/fall_right" + special_state + ".png"));
-        // jumping
-        Add_Image(pVideo->Get_Surface("maryo/ghost/jump_left" + special_state + ".png"));
-        Add_Image(pVideo->Get_Surface("maryo/ghost/fall_right" + special_state + ".png"));
-        // dead
-        Add_Image(pVideo->Get_Surface("maryo/small/dead_left.png"));
-        Add_Image(pVideo->Get_Surface("maryo/small/dead_right.png"));
-        // ducked
-        Add_Image(pVideo->Get_Surface("maryo/ghost/duck_left.png"));
-        Add_Image(pVideo->Get_Surface("maryo/ghost/duck_right.png"));
-        // climbing
-        Add_Image(pVideo->Get_Surface("maryo/ghost/climb_left.png"));
-        Add_Image(pVideo->Get_Surface("maryo/ghost/climb_right.png"));
->>>>>>> e6c4e5e8
         // throwing
         Add_Image(NULL);
         Add_Image(NULL);
@@ -3570,11 +3312,7 @@
             // create animation
             cParticle_Emitter* anim = new cParticle_Emitter(m_sprite_manager);
             anim->Set_Pos(m_pos_x + (m_col_rect.m_w * 0.5f), m_pos_y + (m_col_rect.m_h * 0.5f));
-<<<<<<< HEAD
             anim->Set_Image(pVideo->Get_Package_Surface("animation/particles/light.png"));
-=======
-            anim->Set_Image(pVideo->Get_Surface("animation/particles/light.png"));
->>>>>>> e6c4e5e8
             anim->Set_Quota(10);
             anim->Set_Time_to_Live(1.5f);
             anim->Set_Pos_Z(m_pos_z + 0.0001f);
@@ -3926,11 +3664,7 @@
     if (enemy->m_freeze_counter) {
         // animation
         cParticle_Emitter* anim = new cParticle_Emitter(m_sprite_manager);
-<<<<<<< HEAD
         anim->Set_Image(pVideo->Get_Package_Surface("animation/particles/light.png"));
-=======
-        anim->Set_Image(pVideo->Get_Surface("animation/particles/light.png"));
->>>>>>> e6c4e5e8
         anim->Set_Time_to_Live(0.6f, 0.4f);
         anim->Set_Color(Color(static_cast<Uint8>(160), 160, 240), Color(static_cast<Uint8>(rand() % 80), rand() % 80, rand() % 10, 0));
         anim->Set_Fading_Alpha(1);
@@ -4052,11 +3786,7 @@
                     // create animation
                     cParticle_Emitter* anim = new cParticle_Emitter(m_sprite_manager);
                     anim->Set_Emitter_Rect(m_col_rect.m_x, m_col_rect.m_y + 6, m_col_rect.m_w);
-<<<<<<< HEAD
                     anim->Set_Image(pVideo->Get_Package_Surface("animation/particles/light.png"));
-=======
-                    anim->Set_Image(pVideo->Get_Surface("animation/particles/light.png"));
->>>>>>> e6c4e5e8
                     anim->Set_Quota(4);
                     anim->Set_Pos_Z(m_pos_z - 0.000001f);
                     anim->Set_Time_to_Live(0.3f);

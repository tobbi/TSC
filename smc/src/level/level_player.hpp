--- conflicted
+++ resolved
@@ -283,18 +283,9 @@
         float m_ghost_time;
         // ghost mode drawing modifier
         float m_ghost_time_mod;
-<<<<<<< HEAD
-        /* invincible time
-         * if 0 we are not invincible
-        */
-        float m_invincible;
-        // invincible time if maryo got a star
-=======
-
         // Amount of time left for invincibility (from damage, star, or file load). 0 means not invincible.
         float m_invincible;
         // Amount of time left for star (used for graphic flash effect)
->>>>>>> e6c4e5e8
         float m_invincible_star;
         // invincible drawing modifier
         float m_invincible_mod;

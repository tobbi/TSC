--- conflicted
+++ resolved
@@ -68,19 +68,12 @@
 void cAudio_Sound :: Free(void)
 {
     Stop();
-<<<<<<< HEAD
+
 
     if (m_data) {
         m_data = NULL;
     }
 
-=======
-
-    if (m_data) {
-        m_data = NULL;
-    }
-
->>>>>>> e6c4e5e8
     m_channel = -1;
     m_resource_id = -1;
 }
@@ -186,11 +179,7 @@
     // if audio system is not initialized
     if (!m_initialised) {
         if (m_debug) {
-<<<<<<< HEAD
             cout << "Initializing Audio System - Buffer " << m_audio_buffer << ", Frequency " << pPreferences->m_audio_hz << ", Speaker Channels " << m_audio_channels << endl;
-=======
-            printf("Initializing Audio System - Buffer %i, Frequency %i, Speaker Channels %i\n", m_audio_buffer, pPreferences->m_audio_hz, m_audio_channels);
->>>>>>> e6c4e5e8
         }
 
         /*  Initializing preferred Audio System specs with Mixer Standard format (Stereo)
@@ -202,37 +191,24 @@
         */
 
         if (Mix_OpenAudio(pPreferences->m_audio_hz, MIX_DEFAULT_FORMAT, m_audio_channels, m_audio_buffer) < 0) {
-<<<<<<< HEAD
             cerr << "Warning : Could not init 16-bit Audio" << endl << "- Reason : " << SDL_GetError() << endl;
-=======
-            printf("Warning : Could not init 16-bit Audio\n- Reason : %s\n", SDL_GetError());
->>>>>>> e6c4e5e8
             return 0;
         }
 
         numtimesopened = Mix_QuerySpec(&dev_frequency, &dev_format, &dev_channels);
 
         if (!numtimesopened) {
-<<<<<<< HEAD
             cerr << "Mix_QuerySpec failed: " << Mix_GetError() << endl;
-=======
-            printf("Mix_QuerySpec failed: %s\n", Mix_GetError());
->>>>>>> e6c4e5e8
         }
         else {
             // different frequency
             if (pPreferences->m_audio_hz != dev_frequency) {
-<<<<<<< HEAD
                 cerr << "Warning : different frequency got " << dev_frequency << " but requested " << pPreferences->m_audio_hz << endl;
-=======
-                printf("Warning : different frequency got %d but requested %d\n", dev_frequency, pPreferences->m_audio_hz);
->>>>>>> e6c4e5e8
             }
 
             // different format
             if (dev_format != MIX_DEFAULT_FORMAT) {
                 const char* format_str;
-<<<<<<< HEAD
 
                 switch (dev_format) {
                 case AUDIO_U8:
@@ -330,105 +306,6 @@
             m_sound_enabled = 0;
         }
 
-=======
-
-                switch (dev_format) {
-                case AUDIO_U8:
-                    format_str = "U8";
-                    break;
-                case AUDIO_S8:
-                    format_str = "S8";
-                    break;
-                case AUDIO_U16LSB:
-                    format_str = "U16LSB";
-                    break;
-                case AUDIO_S16LSB:
-                    format_str = "S16LSB";
-                    break;
-                case AUDIO_U16MSB:
-                    format_str = "U16MSB";
-                    break;
-                case AUDIO_S16MSB:
-                    format_str = "S16MSB";
-                    break;
-                default:
-                    format_str = "Unknown";
-                    break;
-                }
-
-                printf("Warning : got different format %s\n", format_str);
-            }
-
-            // different amount of channels
-            if (m_audio_channels != dev_channels) {
-                printf("Warning : different channels got %d but requested %d\n", dev_channels, m_audio_channels);
-            }
-        }
-
-        m_initialised = 1;
-    }
-
-
-    if (m_debug) {
-        printf("Audio Sound Channels available : %d\n", Mix_AllocateChannels(-1));
-    }
-
-    // music initialization
-    if (music && !m_music_enabled) {
-        m_music_enabled = 1;
-
-        // set music volume
-        Set_Music_Volume(m_music_volume);
-    }
-    // music de-initialization
-    else if (!music && m_music_enabled) {
-        Halt_Music();
-
-        m_music_enabled = 0;
-    }
-
-    // sound initialization
-    if (sound && !m_sound_enabled) {
-        m_sound_enabled = 1;
-
-        // create sound array
-        Set_Max_Sounds();
-        // set sound volume
-        Set_Sound_Volume(m_sound_volume);
-    }
-    // sound de-initialization
-    else if (!sound && m_sound_enabled) {
-        Stop_Sounds();
-
-        m_sound_enabled = 0;
-    }
-
-    return 1;
-}
-
-void cAudio :: Close(void)
-{
-    if (m_initialised) {
-        if (m_debug) {
-            printf("Closing Audio System\n");
-        }
-
-        if (m_sound_enabled) {
-            Stop_Sounds();
-
-            // clear sounds
-            for (AudioSoundList::iterator itr = m_active_sounds.begin(); itr != m_active_sounds.end(); ++itr) {
-                delete *itr;
-            }
-
-            m_active_sounds.clear();
-
-            Mix_AllocateChannels(0);
-            m_max_sounds = 0;
-            m_sound_enabled = 0;
-        }
-
->>>>>>> e6c4e5e8
         if (m_music_enabled) {
             Halt_Music();
 
@@ -480,11 +357,7 @@
     Mix_AllocateChannels(m_max_sounds);
 
     if (m_debug) {
-<<<<<<< HEAD
         cout << "Audio Sound Channels changed : " << Mix_AllocateChannels(-1) << endl;
-=======
-        printf("Audio Sound Channels changed : %d\n", Mix_AllocateChannels(-1));
->>>>>>> e6c4e5e8
     }
 }
 
@@ -498,11 +371,7 @@
     if (!File_Exists(filename)) {
         // add sound directory if required
         if (!filename.is_absolute())
-<<<<<<< HEAD
             filename = pPackage_Manager->Get_Sound_Reading_Path(path_to_utf8(filename));
-=======
-            filename = pResource_Manager->Get_Game_Sounds_Directory() / filename;
->>>>>>> e6c4e5e8
     }
 
     cSound* sound = pSound_Manager->Get_Pointer(filename);
@@ -516,20 +385,12 @@
             pSound_Manager->Add(sound);
 
             if (m_debug) {
-<<<<<<< HEAD
                 cout << "Loaded sound file : " << filename.c_str() << endl;
-=======
-                printf("Loaded sound file : %s\n", filename.c_str());
->>>>>>> e6c4e5e8
             }
         }
         // failed loading
         else {
-<<<<<<< HEAD
             cerr << "Could not load sound file : " << filename.c_str() << "\nReason : " << SDL_GetError() << "\n";
-=======
-            printf("Could not load sound file : %s \nReason : %s\n", filename.c_str(), SDL_GetError());
->>>>>>> e6c4e5e8
 
             delete sound;
             return NULL;
@@ -549,19 +410,11 @@
     if (!File_Exists(filename)) {
         // add sound directory
         if (!filename.is_absolute())
-<<<<<<< HEAD
             filename = pPackage_Manager->Get_Sound_Reading_Path(path_to_utf8(filename));
 
         // not found
         if (!File_Exists(filename)) {
             cerr << "Warning: Could not find sound file '" << path_to_utf8(filename) << "'" << endl;
-=======
-            filename = pResource_Manager->Get_Game_Sounds_Directory() / filename;
-
-        // not found
-        if (!File_Exists(filename)) {
-            std::cerr << "Warning: Could not find sound file '" << path_to_utf8(filename) << "'" << std::endl;
->>>>>>> e6c4e5e8
             return false;
         }
     }
@@ -570,7 +423,6 @@
 
     // failed loading
     if (!sound_data) {
-<<<<<<< HEAD
         cerr << "Warning: Could not load sound file '" << path_to_utf8(filename) << "'" << endl;
         return false;
     }
@@ -578,15 +430,6 @@
     // create channel
     cAudio_Sound* sound = Create_Sound_Channel();
 
-=======
-        std::cerr << "Warning: Could not load sound file '" << path_to_utf8(filename) << "'" << std::endl;
-        return false;
-    }
-
-    // create channel
-    cAudio_Sound* sound = Create_Sound_Channel();
-
->>>>>>> e6c4e5e8
     if (!sound) {
         // no free channel available
         return 0;
@@ -606,11 +449,7 @@
     else {
         // volume is out of range
         if (volume > MIX_MAX_VOLUME) {
-<<<<<<< HEAD
             cerr << "PlaySound Volume is out of range : " << volume << endl;
-=======
-            printf("PlaySound Volume is out of range : %d\n", volume);
->>>>>>> e6c4e5e8
             volume = m_sound_volume;
         }
         // no volume is given
@@ -627,7 +466,6 @@
 
 bool cAudio :: Play_Music(fs::path filename, int loops /* = 0 */, bool force /* = 1 */, unsigned int fadein_ms /* = 0 */)
 {
-<<<<<<< HEAD
     if (!filename.is_absolute())
         filename = pPackage_Manager->Get_Music_Reading_Path(path_to_utf8(filename));
 
@@ -714,94 +552,6 @@
     // add sound directory
     if (!filename.is_absolute())
         filename = pPackage_Manager->Get_Sound_Reading_Path(path_to_utf8(filename));
-=======
-    if (!filename.is_absolute())
-        filename = pResource_Manager->Get_Game_Music_Directory() / filename;
-
-    // no valid file
-    if (!File_Exists(filename)) {
-        std::cerr << "Warning: Couldn't find music file '" << path_to_utf8(filename) << "'" << std::endl;
-        return 0;
-    }
-
-    // save music filename
-    m_music_filename = filename;
-
-    if (!m_music_enabled || !m_initialised) {
-        return 0;
-    }
-
-    // if music is stopped resume it
-    Resume_Music();
-
-    // if no music is playing or force to play the given music
-    if (!Is_Music_Playing() || force) {
-        // stop and free current music
-        if (m_music) {
-            Halt_Music();
-            Mix_FreeMusic(m_music);
-        }
-        // free old music
-        if (m_music_old) {
-            Mix_FreeMusic(m_music_old);
-            m_music_old = NULL;
-        }
-
-        // load the given music
-        m_music = Mix_LoadMUS(path_to_utf8(filename).c_str());
-
-        // loaded
-        if (m_music) {
-            // no fade in
-            if (!fadein_ms) {
-                Mix_PlayMusic(m_music, loops);
-            }
-            // fade in
-            else {
-                Mix_FadeInMusic(m_music, loops, fadein_ms);
-            }
-        }
-        // not loaded
-        else {
-            debug_print("Couldn't load music file : %s\n", path_to_utf8(filename).c_str());
-
-            // failed to play
-            return false;
-        }
-    }
-    // music is playing and is not forced
-    else {
-        // if music is loaded
-        if (m_music) {
-            // if old music is loaded free the wanted next playing music data
-            if (m_music_old) {
-                Mix_FreeMusic(m_music);
-                m_music = NULL;
-            }
-            // if no old music move current to old music
-            else {
-                m_music_old = m_music;
-                m_music = NULL;
-            }
-        }
-
-        // load the wanted next playing music
-        m_music = Mix_LoadMUS(path_to_utf8(filename).c_str());
-    }
-
-    return true;
-}
-
-cAudio_Sound* cAudio :: Get_Playing_Sound(fs::path filename)
-{
-    if (!m_sound_enabled || !m_initialised) {
-        return NULL;
-    }
-
-    // add sound directory
-    if (!filename.is_absolute())
-        filename = pResource_Manager->Get_Game_Sounds_Directory() / filename;
->>>>>>> e6c4e5e8
 
     // get all sounds
     for (AudioSoundList::const_iterator itr = m_active_sounds.begin(); itr != m_active_sounds.end(); ++itr) {
@@ -825,7 +575,6 @@
 }
 
 cAudio_Sound* cAudio :: Create_Sound_Channel(void)
-<<<<<<< HEAD
 {
     // get all sounds
     for (AudioSoundList::iterator itr = m_active_sounds.begin(); itr != m_active_sounds.end(); ++itr) {
@@ -908,115 +657,11 @@
 }
 
 void cAudio :: Fadeout_Sounds(unsigned int ms /* = 200 */, int channel /* = -1 */, bool overwrite_fading /* = 0 */) const
-=======
-{
-    // get all sounds
-    for (AudioSoundList::iterator itr = m_active_sounds.begin(); itr != m_active_sounds.end(); ++itr) {
-        // get object pointer
-        cAudio_Sound* obj = (*itr);
-
-        // if not playing
-        if (obj->m_channel < 0) {
-            // found a free channel
-            obj->Free();
-            return obj;
-        }
-    }
-
-    // if not maximum sounds
-    if (m_active_sounds.size() < m_max_sounds) {
-        cAudio_Sound* sound = new cAudio_Sound();
-        m_active_sounds.push_back(sound);
-        return sound;
-    }
-
-    // none found
-    return NULL;
-}
-
-void cAudio :: Toggle_Music(void)
-{
-    pPreferences->m_audio_music = !pPreferences->m_audio_music;
-    Init();
-
-    // play music
-    if (m_music_enabled && !m_music_filename.empty()) {
-        Play_Music(m_music_filename, -1, 1, 2000);
-    }
-}
-
-void cAudio :: Toggle_Sounds(void)
-{
-    pPreferences->m_audio_sound = !pPreferences->m_audio_sound;
-    Init();
-
-    // play test sound
-    if (m_sound_enabled) {
-        Play_Sound("audio_on.ogg");
-    }
-}
-
-void cAudio :: Pause_Music(void) const
-{
-    if (!m_music_enabled || !m_initialised) {
-        return;
-    }
-
-    // if music is playing
-    if (Mix_PlayingMusic()) {
-        Mix_PauseMusic();
-    }
-}
-
-void cAudio :: Resume_Sound(int channel /* = -1 */) const
 {
     if (!m_sound_enabled || !m_initialised) {
         return;
     }
 
-    // resume playback on all previously active channels
-    Mix_Resume(channel);
-}
-
-void cAudio :: Resume_Music(void) const
-{
-    if (!m_music_enabled || !m_initialised) {
-        return;
-    }
-
-    // if music is paused
-    if (Mix_PausedMusic()) {
-        Mix_ResumeMusic();
-    }
-}
-
-void cAudio :: Fadeout_Sounds(unsigned int ms /* = 200 */, int channel /* = -1 */, bool overwrite_fading /* = 0 */) const
-{
-    if (!m_sound_enabled || !m_initialised) {
-        return;
-    }
-
-    // if not playing
-    if (Mix_Playing(channel) <= 0) {
-        return;
-    }
-
-    // Do not fade-out the sound again
-    if (channel >= 0 && !overwrite_fading && Is_Sound_Fading(channel) == MIX_FADING_OUT) {
-        return;
-    }
-
-    Mix_FadeOutChannel(channel, ms);
-}
-
-void cAudio :: Fadeout_Sounds(unsigned int ms, fs::path filename, bool overwrite_fading /* = 0 */)
->>>>>>> e6c4e5e8
-{
-    if (!m_sound_enabled || !m_initialised) {
-        return;
-    }
-
-<<<<<<< HEAD
     // if not playing
     if (Mix_Playing(channel) <= 0) {
         return;
@@ -1055,27 +700,6 @@
             continue;
         }
 
-=======
-    // add sound directory
-    if (!filename.is_absolute())
-        filename = pResource_Manager->Get_Game_Sounds_Directory() / filename;
-
-    // get all sounds
-    for (AudioSoundList::const_iterator itr = m_active_sounds.begin(); itr != m_active_sounds.end(); ++itr) {
-        // get object pointer
-        const cAudio_Sound* obj = (*itr);
-
-        // filename does not match
-        if (obj->m_data->m_filename.compare(filename) != 0) {
-            continue;
-        }
-
-        // Do not fade out the sound again
-        if (!overwrite_fading && Is_Sound_Fading(obj->m_channel) == MIX_FADING_OUT) {
-            continue;
-        }
-
->>>>>>> e6c4e5e8
         Mix_FadeOutChannel(obj->m_channel, ms);
     }
 }

--- conflicted
+++ resolved
@@ -80,65 +80,13 @@
 
 void cCampaign_Manager :: Load(void)
 {
-<<<<<<< HEAD
-	// if already loaded
-	if( !objects.empty() )
-	{
-		Delete_All();
-	}
-
-	vector<fs::path> user_files = pVfs->Get_Directory_Files( pPackage_Manager->Get_User_Campaign_Path(), ".smccpn", false, false);
-	vector<fs::path> game_files = pVfs->Get_Directory_Files( pPackage_Manager->Get_Game_Campaign_Path(), ".smccpn", false, false);
-
-	for( vector<fs::path>::iterator itr = user_files.begin(); itr != user_files.end(); ++itr )
-	{
-		fs::path user_campaign_filename = (*itr);
-		cCampaign* campaign = Load_Campaign(user_campaign_filename);
-
-		// remove base directory
-		user_campaign_filename = user_campaign_filename.filename();
-
-		if( campaign )
-		{
-			Add( campaign );
-			campaign->m_user = 1;
-
-			// remove name from game files
-			for( vector<fs::path>::iterator game_itr = game_files.begin(); game_itr != game_files.end(); ++game_itr )
-			{
-				fs::path game_campaign_filename = (*game_itr);
-
-				// remove base directory
-				game_campaign_filename = game_campaign_filename.filename();
-
-				if( user_campaign_filename.compare( game_campaign_filename ) == 0 )
-				{
-					campaign->m_user = 2;
-					game_files.erase( game_itr );
-					break;
-				}
-			}
-		}
-	}
-
-	for( vector<fs::path>::iterator itr = game_files.begin(); itr != game_files.end(); ++itr )
-	{
-		fs::path campaign_filename = (*itr);
-		cCampaign *campaign = Load_Campaign( campaign_filename );
-
-		if( campaign )
-		{
-			Add( campaign );
-		}
-	}
-=======
     // if already loaded
     if (!objects.empty()) {
         Delete_All();
     }
 
-    vector<fs::path> user_files = Get_Directory_Files(pPackage_Manager->Get_User_Campaign_Path(), ".smccpn", false, false);
-    vector<fs::path> game_files = Get_Directory_Files(pPackage_Manager->Get_Game_Campaign_Path(), ".smccpn", false, false);
+    vector<fs::path> user_files = pVfs->Get_Directory_Files(pPackage_Manager->Get_User_Campaign_Path(), ".smccpn", false, false);
+    vector<fs::path> game_files = pVfs->Get_Directory_Files(pPackage_Manager->Get_Game_Campaign_Path(), ".smccpn", false, false);
 
     for (vector<fs::path>::iterator itr = user_files.begin(); itr != user_files.end(); ++itr) {
         fs::path user_campaign_filename = (*itr);
@@ -175,17 +123,11 @@
             Add(campaign);
         }
     }
->>>>>>> 61f20533
 }
 
 cCampaign* cCampaign_Manager :: Load_Campaign(const fs::path& filename)
 {
-<<<<<<< HEAD
-	if( !pVfs->File_Exists( filename ) )
-	{
-=======
-    if (!File_Exists(filename)) {
->>>>>>> 61f20533
+    if (!pVfs->File_Exists(filename)) {
         cerr << "Error : Campaign loading failed : " << path_to_utf8(filename) << endl;
         return NULL;
     }

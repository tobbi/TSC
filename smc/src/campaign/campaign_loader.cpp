--- conflicted
+++ resolved
@@ -31,18 +31,13 @@
 
 void cCampaignLoader::parse_file(boost::filesystem::path filename)
 {
-<<<<<<< HEAD
-	m_campaignfile = filename;
-	std::istream* s = pVfs->Open_Stream(filename);
-	if(s)
-	{
-		xmlpp::SaxParser::parse_stream(*s);
-		delete s;
-	}
-=======
     m_campaignfile = filename;
-    xmlpp::SaxParser::parse_file(path_to_utf8(filename));
->>>>>>> 61f20533
+    std::istream* s = pVfs->Open_Stream(filename);
+    if(s)
+    {
+        xmlpp::SaxParser::parse_stream(*s);
+        delete s;
+    }
 }
 
 void cCampaignLoader::on_start_document()

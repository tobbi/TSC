/***************************************************************************
 * menu_data.cpp  -  menu data and handling classes
 *
 * Copyright © 2004 - 2011 The SMC Contributors
 ***************************************************************************/
/*
   This program is free software; you can redistribute it and/or modify
   it under the terms of the GNU General Public License as published by
   the Free Software Foundation; either version 3 of the License, or
   (at your option) any later version.
   
   You should have received a copy of the GNU General Public License
   along with this program.  If not, see <http://www.gnu.org/licenses/>.
*/

#include "../core/global_basic.hpp"
#include "../gui/menu_data.hpp"
#include "../audio/audio.hpp"
#include "../core/game_core.hpp"
#include "../gui/generic.hpp"
#include "../video/font.hpp"
#include "../overworld/overworld.hpp"
#include "../campaign/campaign_manager.hpp"
#include "../user/preferences.hpp"
#include "../input/joystick.hpp"
#include "../input/mouse.hpp"
#include "../core/framerate.hpp"
#include "../user/savegame.hpp"
#include "../video/renderer.hpp"
#include "../level/level.hpp"
#include "../input/keyboard.hpp"
#include "../level/level_editor.hpp"
#include "../core/math/utilities.hpp"
#include "../core/i18n.hpp"
#include "../core/math/size.hpp"
#include "../core/filesystem/filesystem.hpp"
#include "../core/filesystem/resource_manager.hpp"
#include "../core/filesystem/package_manager.hpp"
#include "../core/main.hpp"

using namespace std;

namespace fs = boost::filesystem;

namespace SMC
{

/* *** *** *** *** *** *** *** *** cMenu_Base *** *** *** *** *** *** *** *** *** */

cMenu_Base :: cMenu_Base( void )
{
	m_gui_window = NULL;
	m_action = 0;
	m_menu_pos_y = 140.0f;
	m_text_color = Color( static_cast<Uint8>(255), 251, 98 );
	m_text_color_value = Color( static_cast<Uint8>(255), 190, 30 );

	m_exit_to_gamemode = MODE_NOTHING;
}

cMenu_Base :: ~cMenu_Base( void )
{
	if( m_gui_window )
	{
		pGuiSystem->getGUISheet()->removeChildWindow( m_gui_window );
		CEGUI::WindowManager::getSingleton().destroyWindow( m_gui_window );
	}

	for( HudSpriteList::iterator itr = m_draw_list.begin(); itr != m_draw_list.end(); ++itr )
	{
		delete *itr;
	}
	
	m_draw_list.clear();
}

void cMenu_Base :: Init( void )
{
	m_layout_file = "";
}

void cMenu_Base :: Init_GUI( void )
{
	if( m_layout_file.empty() )
	{
		return;
	}

	m_gui_window = CEGUI::WindowManager::getSingleton().loadWindowLayout( m_layout_file.c_str() );
	pGuiSystem->getGUISheet()->addChildWindow( m_gui_window );
}

void cMenu_Base :: Enter( const GameMode old_mode /* = MODE_NOTHING */ )
{
	// virtual
}

void cMenu_Base :: Leave( const GameMode next_mode /* = MODE_NOTHING */ )
{
	// virtual
}

void cMenu_Base :: Exit( void )
{
	// virtual
}

void cMenu_Base :: Update( void )
{
	if( m_exit_to_gamemode != MODE_LEVEL && m_exit_to_gamemode != MODE_OVERWORLD )
	{
		// animation
		pMenuCore->m_animation_manager->Update();
	}

	// hud
	pHud_Manager->Update();
}

void cMenu_Base :: Draw( void )
{
	pVideo->Clear_Screen();

	if( m_exit_to_gamemode == MODE_LEVEL )
	{
		pActive_Level->m_sprite_manager->Update_Items_Valid_Draw();
		// draw level layer 1
		pActive_Level->Draw_Layer_1();
		// draw alpha rect
		pVideo->Draw_Rect( NULL, 0.125f, &blackalpha128 );

		// gui
		pMenuCore->m_handler->Draw( 0 );
	}
	else if( m_exit_to_gamemode == MODE_OVERWORLD )
	{
		pActive_Overworld->m_sprite_manager->Update_Items_Valid_Draw();
		// draw world layer 1
		pActive_Overworld->Draw_Layer_1();
		// draw alpha rect
		pVideo->Draw_Rect( NULL, 0.125f, &blackalpha128 );

		// gui
		pMenuCore->m_handler->Draw( 0 );
	}
	else
	{
		// animation
		pMenuCore->m_animation_manager->Draw();
		// gui
		pMenuCore->m_handler->Draw();
	}

	// menu items
	for( HudSpriteList::iterator itr = m_draw_list.begin(); itr != m_draw_list.end(); ++itr )
	{
		(*itr)->Draw();
	}
}

void cMenu_Base :: Draw_End( void )
{
	// hud
	pHud_Manager->Draw();
}

void cMenu_Base :: Set_Exit_To_Game_Mode( GameMode gamemode )
{
	m_exit_to_gamemode = gamemode;
}

/* *** *** *** *** *** *** *** *** cMenu_Main *** *** *** *** *** *** *** *** *** */

cMenu_Main :: cMenu_Main( void )
: cMenu_Base()
{

}

cMenu_Main :: ~cMenu_Main( void )
{

}

void cMenu_Main :: Init( void )
{
	cMenu_Base::Init();

	cMenu_Item *temp_item = NULL;

	m_layout_file = "menu/main.layout";

	// Start
	temp_item = pMenuCore->Auto_Menu( "start.png", "start.png", m_menu_pos_y );
	temp_item->m_image_menu->Set_Pos( temp_item->m_pos_x + ( temp_item->m_image_default->m_col_rect.m_w + 16 ), temp_item->m_pos_y );
	pMenuCore->m_handler->Add_Menu_Item( temp_item );
	// Options
	m_menu_pos_y += 60;
	temp_item = pMenuCore->Auto_Menu( "options.png", "options.png", m_menu_pos_y );
	temp_item->m_image_menu->Set_Pos( temp_item->m_pos_x - temp_item->m_image_menu->m_col_rect.m_w - 16, temp_item->m_pos_y );
	pMenuCore->m_handler->Add_Menu_Item( temp_item );
	// Load
	m_menu_pos_y += 60;
	temp_item = pMenuCore->Auto_Menu( "load.png", "load.png", m_menu_pos_y );
	temp_item->m_image_menu->Set_Pos( temp_item->m_pos_x + ( temp_item->m_image_default->m_col_rect.m_w + 16 ), temp_item->m_pos_y );
	pMenuCore->m_handler->Add_Menu_Item( temp_item );
	// Save
	m_menu_pos_y += 60;
	temp_item = pMenuCore->Auto_Menu( "save.png", "save.png", m_menu_pos_y );
	temp_item->m_image_menu->Set_Pos( temp_item->m_pos_x - temp_item->m_image_menu->m_col_rect.m_w - 16, temp_item->m_pos_y );
	pMenuCore->m_handler->Add_Menu_Item( temp_item );
	// Quit
	m_menu_pos_y += 60;
	temp_item = pMenuCore->Auto_Menu( "quit.png", "", m_menu_pos_y, 1 );
	temp_item->m_image_menu->Set_Pos( temp_item->m_pos_x + temp_item->m_col_rect.m_w + 16, temp_item->m_pos_y );
	pMenuCore->m_handler->Add_Menu_Item( temp_item );

	if( m_exit_to_gamemode == MODE_NOTHING )
	{
		// Credits
		cGL_Surface *credits = pFont->Render_Text( pFont->m_font_normal, _("Credits"), yellow );
		temp_item = new cMenu_Item( pMenuCore->m_handler->m_level->m_sprite_manager );
		temp_item->m_image_default->Set_Image( credits );
		temp_item->Set_Pos( static_cast<float>(game_res_w) * 0.45f, static_cast<float>(game_res_h) - 30.0f );
		pMenuCore->m_handler->Add_Menu_Item( temp_item, 1.5f, grey );

		cHudSprite *hud_sprite = new cHudSprite( pMenuCore->m_handler->m_level->m_sprite_manager );
		hud_sprite->Set_Image( credits, 0, 1 );
		hud_sprite->Set_Pos( -200, 0 );
		m_draw_list.push_back( hud_sprite );
		// SDL logo
		hud_sprite = new cHudSprite( pMenuCore->m_handler->m_level->m_sprite_manager );
		hud_sprite->Set_Image( pVideo->Get_Package_Surface( "menu/logo_sdl.png" ) );
		hud_sprite->Set_Pos( static_cast<float>(game_res_w) * 0.04f, static_cast<float>(game_res_h) * 0.935f );
		m_draw_list.push_back( hud_sprite );
	}

	Init_GUI();
}

void cMenu_Main :: Init_GUI( void )
{
	cMenu_Base::Init_GUI();

	CEGUI::Window *text_version = CEGUI::WindowManager::getSingleton().getWindow( "text_version" );

	if (SMC_VERSION_DEVELOPMENT) {
		text_version->setProperty("Text", UTF8_("UNRELEASED"));
		text_version->setProperty("TextColours", "tl:FFFF0000 tr:FFFF0000 bl:FFFF0000 br:FFFF0000");
	}
	else
		text_version->setProperty( "Text", UTF8_("Version ") + CEGUI::PropertyHelper::intToString(SMC_VERSION_MAJOR) + "." + CEGUI::PropertyHelper::intToString(SMC_VERSION_MINOR) + "." + CEGUI::PropertyHelper::intToString(SMC_VERSION_PATCH) );

	// if in a level/world
	if( m_exit_to_gamemode != MODE_NOTHING )
	{
		CEGUI::Window *text_website = CEGUI::WindowManager::getSingleton().getWindow( "text_website" );
		text_website->hide();
	}
}

void cMenu_Main :: Exit( void )
{
	if( m_exit_to_gamemode == MODE_LEVEL )
	{
		Game_Action = GA_ENTER_LEVEL;
		Game_Action_Data_Middle.add( "unload_menu", "1" );
	}
	else if( m_exit_to_gamemode == MODE_OVERWORLD )
	{
		Game_Action = GA_ENTER_WORLD;
		Game_Action_Data_Middle.add( "unload_menu", "1" );
	}
}

void cMenu_Main :: Update( void )
{
	cMenu_Base::Update();

	if( !m_action )
	{
		return;
	}

	m_action = 0;

	// Start
	if( pMenuCore->m_handler->m_active == 0 )
	{
		Game_Action = GA_ENTER_MENU;
		Game_Action_Data_Middle.add( "load_menu", int_to_string( MENU_START ) );
	}
	// Options
	else if( pMenuCore->m_handler->m_active == 1 )
	{
		Game_Action = GA_ENTER_MENU;
		Game_Action_Data_Middle.add( "load_menu", int_to_string( MENU_OPTIONS ) );
	}
	// Load
	else if( pMenuCore->m_handler->m_active == 2 )
	{
		Game_Action = GA_ENTER_MENU;
		Game_Action_Data_Middle.add( "load_menu", int_to_string( MENU_LOAD ) );
	}
	// Save
	else if( pMenuCore->m_handler->m_active == 3 )
	{
		Game_Action = GA_ENTER_MENU;
		Game_Action_Data_Middle.add( "load_menu", int_to_string( MENU_SAVE ) );
	}
	// Quit
	else if( pMenuCore->m_handler->m_active == 4 )
	{
		game_exit = 1;
	}
	// Credits
	else if( pMenuCore->m_handler->m_active == 5 )
	{
		Game_Action = GA_ENTER_MENU;
		Game_Action_Data_Middle.add( "load_menu", int_to_string( MENU_CREDITS ) );
		Game_Action_Data_Start.add( "music_fadeout", "500" );
	}

	if( m_exit_to_gamemode != MODE_NOTHING )
	{
		Game_Action_Data_Middle.add( "menu_exit_back_to", int_to_string( m_exit_to_gamemode ) );
	}
}

void cMenu_Main :: Draw( void )
{
	cMenu_Base::Draw();
	Draw_End();
}

/* *** *** *** *** *** *** *** *** cMenu_Start *** *** *** *** *** *** *** *** *** */

cMenu_Start :: cMenu_Start( void )
: cMenu_Base()
{

}

cMenu_Start :: ~cMenu_Start( void )
{

}

void cMenu_Start :: Init( void )
{
	m_listbox_search_buffer_counter = 0.0f;

	cMenu_Base::Init();

	m_layout_file = "menu/start.layout";

	cHudSprite *hud_sprite = new cHudSprite( pMenuCore->m_handler->m_level->m_sprite_manager );
	hud_sprite->Set_Image( pVideo->Get_Package_Surface( "menu/start.png" ) );
	hud_sprite->Set_Pos( static_cast<float>(game_res_w) * 0.02f, 140 );
	m_draw_list.push_back( hud_sprite );
	hud_sprite = new cHudSprite( pMenuCore->m_handler->m_level->m_sprite_manager );
	hud_sprite->Set_Image( pVideo->Get_Package_Surface( "menu/items/overworld.png" ) );
	hud_sprite->Set_Pos( static_cast<float>(game_res_w) / 20, 210 );
	m_draw_list.push_back( hud_sprite );

	Init_GUI();
}

void cMenu_Start :: Init_GUI( void )
{
	cMenu_Base::Init_GUI();

	// Tab Control
	CEGUI::TabControl *tabcontrol = static_cast<CEGUI::TabControl *>(CEGUI::WindowManager::getSingleton().getWindow( "tabcontrol_main" ));
	tabcontrol->activate();

	// events
	tabcontrol->subscribeEvent( CEGUI::TabControl::EventSelectionChanged, CEGUI::Event::Subscriber( &cMenu_Start::TabControl_Selection_Changed, this ) );
	tabcontrol->subscribeEvent( CEGUI::Window::EventKeyDown, CEGUI::Event::Subscriber( &cMenu_Start::TabControl_Keydown, this ) );
	
	// ### Package ###
	CEGUI::Listbox *listbox_packages = static_cast<CEGUI::Listbox *>(CEGUI::WindowManager::getSingleton().getWindow( "listbox_packages" ));

	// package names
	vector<PackageInfo> packages = pPackage_Manager->Get_Packages();
	for( vector<PackageInfo>::const_iterator itr = packages.begin(); itr != packages.end(); ++itr )
	{
		if(itr == packages.begin())
		{
			CEGUI::ListboxTextItem *first_item = new CEGUI::ListboxTextItem( reinterpret_cast<const CEGUI::utf8*>("<Core>") );
            
			first_item->setTextColours( CEGUI::colour( 1, 0.8f, 0.6f ) );
			first_item->setSelectionColours( CEGUI::colour( 0.33f, 0.33f, 0.33f ) );
			first_item->setSelectionBrushImage( "TaharezLook", "ListboxSelectionBrush" );
			listbox_packages->addItem( first_item );

			if(pPackage_Manager->Get_Current_Package().empty())
				first_item->setSelected(true);
		}

		if ( itr->hidden )
		{
#ifndef _DEBUG
			continue;
#else
			std::cout << "Showing hidden package  '" << itr->name << "' because this is a debug build." << std::endl;
#endif
		}

		CEGUI::ListboxTextItem *item = new CEGUI::ListboxTextItem( reinterpret_cast<const CEGUI::utf8*>((itr->name).c_str()) );
		
		item->setTextColours( CEGUI::colour( 1, 0.8f, 0.6f ) );
		item->setSelectionColours( CEGUI::colour( 0.33f, 0.33f, 0.33f ) );
		item->setSelectionBrushImage( "TaharezLook", "ListboxSelectionBrush" );
		listbox_packages->addItem( item );

		if(pPackage_Manager->Get_Current_Package() == itr->name)
			item->setSelected(true);
	}
	
	// events
	listbox_packages->subscribeEvent( CEGUI::Window::EventKeyDown, CEGUI::Event::Subscriber( &cMenu_Start::Listbox_Keydown, this ) );
	listbox_packages->subscribeEvent( CEGUI::Window::EventCharacterKey, CEGUI::Event::Subscriber( &cMenu_Start::Listbox_Character_Key, this ) );
	listbox_packages->subscribeEvent( CEGUI::Listbox::EventSelectionChanged, CEGUI::Event::Subscriber( &cMenu_Start::Package_Select, this ) );
	listbox_packages->subscribeEvent( CEGUI::Listbox::EventMouseDoubleClick, CEGUI::Event::Subscriber( &cMenu_Start::Package_Select_final_list, this ) );

	// ### Campaign ###
	CEGUI::Listbox *listbox_campaigns = static_cast<CEGUI::Listbox *>(CEGUI::WindowManager::getSingleton().getWindow( "listbox_campaigns" ));

	// events
	listbox_campaigns->subscribeEvent( CEGUI::Window::EventKeyDown, CEGUI::Event::Subscriber( &cMenu_Start::Listbox_Keydown, this ) );
	listbox_campaigns->subscribeEvent( CEGUI::Window::EventCharacterKey, CEGUI::Event::Subscriber( &cMenu_Start::Listbox_Character_Key, this ) );
	listbox_campaigns->subscribeEvent( CEGUI::Listbox::EventSelectionChanged, CEGUI::Event::Subscriber( &cMenu_Start::Campaign_Select, this ) );
	listbox_campaigns->subscribeEvent( CEGUI::Listbox::EventMouseDoubleClick, CEGUI::Event::Subscriber( &cMenu_Start::Campaign_Select_final_list, this ) );
	
	// ### World ###
	CEGUI::Listbox *listbox_worlds = static_cast<CEGUI::Listbox *>(CEGUI::WindowManager::getSingleton().getWindow( "listbox_worlds" ));

<<<<<<< HEAD
	// overworld names
	for( vector<cOverworld *>::const_iterator itr = pOverworld_Manager->objects.begin(); itr != pOverworld_Manager->objects.end(); ++itr )
	{
		const cOverworld_description *world = (*itr)->m_description;

// show all worlds in debug builds
#ifndef _DEBUG
		if( !world->m_visible )
		{
			continue;
		}
#else
		cout << "Showing invisible world '" << world->m_name << "' because this is a debug build." << endl;
#endif
		
		CEGUI::ListboxTextItem *item = new CEGUI::ListboxTextItem( reinterpret_cast<const CEGUI::utf8*>(world->m_name.c_str()) );
		// is in game dir
		if( world->m_user == 0 )
		{
			item->setTextColours( CEGUI::colour( 1, 0.8f, 0.6f ) );
		}
		// is in user dir
		else if( world->m_user == 1 )
		{
			item->setTextColours( CEGUI::colour( 0.8f, 1, 0.6f ) );
		}
		// is in both
		else if( world->m_user == 2 )
		{
			// mix colors
			item->setTextColours( CEGUI::colour( 0.8f, 1, 0.6f ), CEGUI::colour( 0.8f, 1, 0.6f ), CEGUI::colour( 1, 0.8f, 0.6f ), CEGUI::colour( 1, 0.8f, 0.6f ) );
		}

		item->setSelectionColours( CEGUI::colour( 0.33f, 0.33f, 0.33f ) );
		item->setSelectionBrushImage( "TaharezLook", "ListboxSelectionBrush" );
		listbox_worlds->addItem( item );
	}

=======
>>>>>>> db52d82f
	// events
	listbox_worlds->subscribeEvent( CEGUI::Window::EventKeyDown, CEGUI::Event::Subscriber( &cMenu_Start::Listbox_Keydown, this ) );
	listbox_worlds->subscribeEvent( CEGUI::Window::EventCharacterKey, CEGUI::Event::Subscriber( &cMenu_Start::Listbox_Character_Key, this ) );
	listbox_worlds->subscribeEvent( CEGUI::Listbox::EventSelectionChanged, CEGUI::Event::Subscriber( &cMenu_Start::World_Select, this ) );
	listbox_worlds->subscribeEvent( CEGUI::Listbox::EventMouseDoubleClick, CEGUI::Event::Subscriber( &cMenu_Start::World_Select_final_list, this ) );
	
	// ### Level ###
	CEGUI::Listbox *listbox_levels = static_cast<CEGUI::Listbox *>(CEGUI::WindowManager::getSingleton().getWindow( "listbox_levels" ));
	listbox_levels->setSortingEnabled( 1 );

	// events
	listbox_levels->subscribeEvent( CEGUI::Listbox::EventSelectionChanged, CEGUI::Event::Subscriber( &cMenu_Start::Level_Select, this ) );
	listbox_levels->subscribeEvent( CEGUI::Listbox::EventMouseDoubleClick, CEGUI::Event::Subscriber( &cMenu_Start::Level_Select_Final_List, this ) );
	listbox_levels->subscribeEvent( CEGUI::Window::EventKeyDown, CEGUI::Event::Subscriber( &cMenu_Start::Listbox_Keydown, this ) );
	listbox_levels->subscribeEvent( CEGUI::Window::EventCharacterKey, CEGUI::Event::Subscriber( &cMenu_Start::Listbox_Character_Key, this ) );
	
	// Level Buttons
	CEGUI::PushButton *button_new = static_cast<CEGUI::PushButton *>(CEGUI::WindowManager::getSingleton().getWindow( "button_level_new" ));
	button_new->subscribeEvent( CEGUI::PushButton::EventClicked, CEGUI::Event::Subscriber( &cMenu_Start::Button_Level_New_Clicked, this ) );
	CEGUI::PushButton *button_edit = static_cast<CEGUI::PushButton *>(CEGUI::WindowManager::getSingleton().getWindow( "button_level_edit" ));
	button_edit->subscribeEvent( CEGUI::PushButton::EventClicked, CEGUI::Event::Subscriber( &cMenu_Start::Button_Level_Edit_Clicked, this ) );
	CEGUI::PushButton *button_delete = static_cast<CEGUI::PushButton *>(CEGUI::WindowManager::getSingleton().getWindow( "button_level_delete" ));
	button_delete->subscribeEvent( CEGUI::PushButton::EventClicked, CEGUI::Event::Subscriber( &cMenu_Start::Button_Level_Delete_Clicked, this ) );

	// Button Enter 
	CEGUI::PushButton *button_enter = static_cast<CEGUI::PushButton *>(CEGUI::WindowManager::getSingleton().getWindow( "button_enter" ));
	// Button back
	CEGUI::PushButton *button_back = static_cast<CEGUI::PushButton *>(CEGUI::WindowManager::getSingleton().getWindow( "button_back" ));

	// events
	button_enter->subscribeEvent( CEGUI::PushButton::EventClicked, CEGUI::Event::Subscriber( &cMenu_Start::Button_Enter_Clicked, this ) );
	button_back->subscribeEvent( CEGUI::PushButton::EventClicked, CEGUI::Event::Subscriber( &cMenu_Start::Button_Back_Clicked, this ) );

	Update_Lists();

	// Set focus
	listbox_worlds->activate();
}

void cMenu_Start :: Exit( void )
{
	Game_Action = GA_ENTER_MENU;
	Game_Action_Data_Middle.add( "load_menu", int_to_string( MENU_MAIN ) );
	if( m_exit_to_gamemode != MODE_NOTHING )
	{
		Game_Action_Data_Middle.add( "menu_exit_back_to", int_to_string( m_exit_to_gamemode ) );
	}
}

void cMenu_Start :: Update( void )
{
	// if search buffer is active
	if( m_listbox_search_buffer_counter > 0.0f )
	{
		m_listbox_search_buffer_counter -= pFramerate->m_speed_factor;

		// if time limit reached search buffer is abandoned
		if( m_listbox_search_buffer_counter <= 0.0f )
		{
			m_listbox_search_buffer_counter = 0.0f;
			m_listbox_search_buffer.clear();
		}
	}

	cMenu_Base::Update();

	if( !m_action )
	{
		return;
	}

	m_action = 0;

	// enter
	Load_Selected();
}

void cMenu_Start :: Draw( void )
{
	cMenu_Base::Draw();
	Draw_End();
}

void cMenu_Start :: Get_Levels( fs::path dir, CEGUI::colour color )
{
	// Level Listbox
	CEGUI::Listbox *listbox_levels = static_cast<CEGUI::Listbox *>(CEGUI::WindowManager::getSingleton().getWindow( "listbox_levels" ));

	// get all files
	vector<fs::path> lvl_files = Get_Directory_Files( dir, ".smclvl", false, false );

	// list all available levels
	for( vector<fs::path>::iterator itr = lvl_files.begin(); itr != lvl_files.end(); ++itr )
	{
		// get filename without base directory
		fs::path lvl_path = (*itr).filename();

		// erase file extension only if smclvl
		if (lvl_path.extension() == fs::path(".smclvl"))
			lvl_path = lvl_path.stem();

		// create listbox item
		std::string lvl_name = path_to_utf8(lvl_path);
		CEGUI::ListboxTextItem *item = new CEGUI::ListboxTextItem( reinterpret_cast<const CEGUI::utf8*>(lvl_name.c_str()) );
		item->setTextColours( color );

		// check if item with the same name already exists
		CEGUI::ListboxTextItem *item_old = static_cast<CEGUI::ListboxTextItem *>(listbox_levels->findItemWithText( lvl_name, NULL ));

		if( item_old )
		{
			// mix colors
			item->setTextColours( item->getTextColours().d_top_left, item->getTextColours().d_top_right, item_old->getTextColours().d_bottom_left, item_old->getTextColours().d_bottom_right );
			// remove old item
			listbox_levels->removeItem( item_old );
		}


		item->setSelectionColours( CEGUI::colour( 0.33f, 0.33f, 0.33f ) );
		item->setSelectionBrushImage( "TaharezLook", "ListboxSelectionBrush" );
		listbox_levels->addItem( item );
	}
}

bool cMenu_Start :: Highlight_Level( std::string lvl_name )
{
	if( lvl_name.empty() )
	{
		return 0;
	}
	
	// get tab control
	CEGUI::TabControl *tabcontrol = static_cast<CEGUI::TabControl *>(CEGUI::WindowManager::getSingleton().getWindow( "tabcontrol_main" ));
	// select level tab
	tabcontrol->setSelectedTab( "tab_level" );

	// get levels listbox
	CEGUI::Listbox *listbox_levels = static_cast<CEGUI::Listbox *>(CEGUI::WindowManager::getSingleton().getWindow( "listbox_levels" ));
	// get item
	CEGUI::ListboxItem *list_item = listbox_levels->findItemWithText( lvl_name, NULL );
	// select level
	if( list_item )
	{
		listbox_levels->setItemSelectState( list_item, 1 );
		listbox_levels->ensureItemIsVisible( list_item );
	}
	else
	{
		return 0;
	}

	return 1;
}

void cMenu_Start :: Load_Selected( void )
{
	// Get Tab Control
	CEGUI::TabControl *tabcontrol = static_cast<CEGUI::TabControl *>(CEGUI::WindowManager::getSingleton().getWindow( "tabcontrol_main" ));

	// Package
	if( tabcontrol->getSelectedTabIndex() == 0 )
	{
		CEGUI::ListboxItem *item = (static_cast<CEGUI::Listbox *>(CEGUI::WindowManager::getSingleton().getWindow( "listbox_packages" )))->getFirstSelectedItem();

		if( item )
		{
			if((static_cast<CEGUI::Listbox *>(CEGUI::WindowManager::getSingleton().getWindow( "listbox_packages" )))->getItemIndex(item) == 0)
				Load_Package("");
			else
				Load_Package( item->getText().c_str() );
		}
	}
	// Campaign
	else if( tabcontrol->getSelectedTabIndex() == 1 )
	{
		CEGUI::ListboxItem *item = (static_cast<CEGUI::Listbox *>(CEGUI::WindowManager::getSingleton().getWindow( "listbox_campaigns" )))->getFirstSelectedItem();

		if( item )
		{
			Load_Campaign( item->getText().c_str() );
		}
	}
	// World
	else if( tabcontrol->getSelectedTabIndex() == 2 )
	{
		CEGUI::ListboxItem *item = (static_cast<CEGUI::Listbox *>(CEGUI::WindowManager::getSingleton().getWindow( "listbox_worlds" )))->getFirstSelectedItem();

		if( item )
		{
			Load_World( item->getText().c_str() );
		}
	}
	// Level
	else
	{
		CEGUI::ListboxItem *item = (static_cast<CEGUI::Listbox *>(CEGUI::WindowManager::getSingleton().getWindow( "listbox_levels" )))->getFirstSelectedItem();

		if( item )
		{
			Load_Level( item->getText().c_str() );
		}
	}
}

void cMenu_Start :: Load_Package( std::string name )
{
	if( !Box_Question( _("This will take affect after restarting.\nContinue ?") ) )
	{
		return;
	}

	pPreferences->m_package = name;
	pPreferences->Save();
}

void cMenu_Start :: Load_Campaign( std::string name )
{
	if( pLevel_Player->m_points > 0 && !Box_Question( _("This will reset your current progress.\nContinue ?") ) )
	{
		return;
	}

	cCampaign *new_campaign = pCampaign_Manager->Get_from_Name( name );

	// if not available
	if( !new_campaign )
	{
		pHud_Debug->Set_Text( _("Couldn't load campaign ") + name, static_cast<float>(speedfactor_fps) );
	}
	else
	{
		// enter level
		if( new_campaign->m_is_target_level )
		{
			Game_Action = GA_ENTER_LEVEL;
			Game_Mode_Type = MODE_TYPE_LEVEL_CUSTOM;
			Game_Action_Data_Middle.add( "load_level", new_campaign->m_target.c_str() );
		}
		// enter world
		else
		{
			Game_Action = GA_ENTER_WORLD;
			Game_Action_Data_Middle.add( "enter_world", new_campaign->m_target.c_str() );
		}

		Game_Action_Data_Start.add( "music_fadeout", "1000" );
		Game_Action_Data_Start.add( "screen_fadeout", CEGUI::PropertyHelper::intToString( EFFECT_OUT_BLACK ) );
		Game_Action_Data_Start.add( "screen_fadeout_speed", "3" );
		Game_Action_Data_Middle.add( "unload_menu", "1" );
		Game_Action_Data_Middle.add( "reset_save", "1" );
		Game_Action_Data_End.add( "screen_fadein", CEGUI::PropertyHelper::intToString( EFFECT_IN_RANDOM ) );
		Game_Action_Data_End.add( "screen_fadein_speed", "3" );
	}
}

void cMenu_Start :: Load_World( std::string name )
{
	if( pLevel_Player->m_points > 0 && !Box_Question( _("This will reset your current progress.\nContinue ?") ) )
	{
		return;
	}

	cOverworld *new_world = pOverworld_Manager->Get_from_Name( name );

	// if not available
	if( !new_world )
	{
		pHud_Debug->Set_Text( _("Couldn't load overworld ") + name, static_cast<float>(speedfactor_fps) );
	}
	else
	{
		// enter world
		Game_Action = GA_ENTER_WORLD;
		Game_Action_Data_Start.add( "music_fadeout", "1000" );
		Game_Action_Data_Start.add( "screen_fadeout", CEGUI::PropertyHelper::intToString( EFFECT_OUT_BLACK ) );
		Game_Action_Data_Start.add( "screen_fadeout_speed", "3" );
		Game_Action_Data_Middle.add( "enter_world", name.c_str() );
		Game_Action_Data_Middle.add( "unload_menu", "1" );
		Game_Action_Data_Middle.add( "reset_save", "1" );
		Game_Action_Data_End.add( "screen_fadein", CEGUI::PropertyHelper::intToString( EFFECT_IN_RANDOM ) );
		Game_Action_Data_End.add( "screen_fadein_speed", "3" );
	}
}

bool cMenu_Start :: Load_Level( std::string level_name )
{
	if( pLevel_Player->m_points > 0 && !Box_Question( _("This will reset your current progress.\nContinue ?") ) )
	{
		return 0;
	}

	// if not available
	boost::filesystem::path level_path = pLevel_Manager->Get_Path(level_name);
	if( level_path.empty() )
	{
		pAudio->Play_Sound( "error.ogg" );
		pHud_Debug->Set_Text( _("Couldn't load level ") + level_name, static_cast<float>(speedfactor_fps) );
		return 0;
	}

	// enter level
	Game_Action = GA_ENTER_LEVEL;
	Game_Mode_Type = MODE_TYPE_LEVEL_CUSTOM;
	Game_Action_Data_Start.add( "music_fadeout", "1000" );
	Game_Action_Data_Start.add( "screen_fadeout", CEGUI::PropertyHelper::intToString( EFFECT_OUT_BLACK ) );
	Game_Action_Data_Start.add( "screen_fadeout_speed", "3" );
	Game_Action_Data_Middle.add( "load_level", level_name.c_str() );
	Game_Action_Data_Middle.add( "unload_menu", "1" );
	Game_Action_Data_Middle.add( "reset_save", "1" );
	Game_Action_Data_End.add( "screen_fadein", CEGUI::PropertyHelper::intToString( EFFECT_IN_RANDOM ) );
	Game_Action_Data_End.add( "screen_fadein_speed", "3" );

	return 1;
}

void cMenu_Start :: Update_Lists( void )
{
	// ### Campaign ###
	CEGUI::Listbox *listbox_campaigns = static_cast<CEGUI::Listbox *>(CEGUI::WindowManager::getSingleton().getWindow( "listbox_campaigns" ));
    listbox_campaigns->resetList();

	// campaign names
	for( vector<cCampaign *>::const_iterator itr = pCampaign_Manager->objects.begin(); itr != pCampaign_Manager->objects.end(); ++itr )
	{
		const cCampaign *campaign = (*itr);
		
		CEGUI::ListboxTextItem *item = new CEGUI::ListboxTextItem( reinterpret_cast<const CEGUI::utf8*>(campaign->m_name.c_str()) );
		// is in game dir
		if( campaign->m_user == 0 )
		{
			item->setTextColours( CEGUI::colour( 1, 0.8f, 0.6f ) );
		}
		// is in user dir
		else if( campaign->m_user == 1 )
		{
			item->setTextColours( CEGUI::colour( 0.8f, 1, 0.6f ) );
		}
		// is in both
		else if( campaign->m_user == 2 )
		{
			// mix colors
			item->setTextColours( CEGUI::colour( 0.8f, 1, 0.6f ), CEGUI::colour( 0.8f, 1, 0.6f ), CEGUI::colour( 1, 0.8f, 0.6f ), CEGUI::colour( 1, 0.8f, 0.6f ) );
		}

		item->setSelectionColours( CEGUI::colour( 0.33f, 0.33f, 0.33f ) );
		item->setSelectionBrushImage( "TaharezLook", "ListboxSelectionBrush" );
		listbox_campaigns->addItem( item );
	}

	// select first item
	if( listbox_campaigns->getItemCount() )
	{
		listbox_campaigns->setItemSelectState( static_cast<size_t>(0), 1 );
	}

	// ### World ###
	CEGUI::Listbox *listbox_worlds = static_cast<CEGUI::Listbox *>(CEGUI::WindowManager::getSingleton().getWindow( "listbox_worlds" ));
    listbox_worlds->resetList();

	// overworld names
	for( vector<cOverworld *>::const_iterator itr = pOverworld_Manager->objects.begin(); itr != pOverworld_Manager->objects.end(); ++itr )
	{
		const cOverworld_description *world = (*itr)->m_description;

// show all worlds in debug builds
#ifndef _DEBUG
		if( !world->m_visible )
		{
			continue;
		}
#else
		std::cout << "Showing invisible world '" << world->m_name << "' because this is a debug build." << std::endl;
#endif
		
		CEGUI::ListboxTextItem *item = new CEGUI::ListboxTextItem( reinterpret_cast<const CEGUI::utf8*>(world->m_name.c_str()) );
		// is in game dir
		if( world->m_user == 0 )
		{
			item->setTextColours( CEGUI::colour( 1, 0.8f, 0.6f ) );
		}
		// is in user dir
		else if( world->m_user == 1 )
		{
			item->setTextColours( CEGUI::colour( 0.8f, 1, 0.6f ) );
		}
		// is in both
		else if( world->m_user == 2 )
		{
			// mix colors
			item->setTextColours( CEGUI::colour( 0.8f, 1, 0.6f ), CEGUI::colour( 0.8f, 1, 0.6f ), CEGUI::colour( 1, 0.8f, 0.6f ), CEGUI::colour( 1, 0.8f, 0.6f ) );
		}

		item->setSelectionColours( CEGUI::colour( 0.33f, 0.33f, 0.33f ) );
		item->setSelectionBrushImage( "TaharezLook", "ListboxSelectionBrush" );
		listbox_worlds->addItem( item );
	}

	// select first item
	if( listbox_worlds->getItemCount() )
	{
		listbox_worlds->setItemSelectState( static_cast<size_t>(0), 1 );
	}

	// ### Level ###
	CEGUI::Listbox *listbox_levels = static_cast<CEGUI::Listbox *>(CEGUI::WindowManager::getSingleton().getWindow( "listbox_levels" ));
	listbox_levels->resetList();

	// get game level
	Get_Levels( pPackage_Manager->Get_Game_Level_Path(), CEGUI::colour( 1, 0.8f, 0.6f ) );
	// get user level
	Get_Levels( pPackage_Manager->Get_User_Level_Path(), CEGUI::colour( 0.8f, 1, 0.6f ) );
}

bool cMenu_Start :: TabControl_Selection_Changed( const CEGUI::EventArgs &e )
{
	const CEGUI::WindowEventArgs &windowEventArgs = static_cast<const CEGUI::WindowEventArgs&>( e );
	CEGUI::TabControl *tabcontrol = static_cast<CEGUI::TabControl *>( windowEventArgs.window );

	if( tabcontrol->getSelectedTabIndex() == 0 )
	{
		static_cast<CEGUI::Listbox *>(CEGUI::WindowManager::getSingleton().getWindow( "listbox_campaigns" ))->activate();
	}
	else if( tabcontrol->getSelectedTabIndex() == 1 )
	{
		static_cast<CEGUI::Listbox *>(CEGUI::WindowManager::getSingleton().getWindow( "listbox_worlds" ))->activate();
	}
	else if( tabcontrol->getSelectedTabIndex() == 2 )
	{
		static_cast<CEGUI::Listbox *>(CEGUI::WindowManager::getSingleton().getWindow( "listbox_levels" ))->activate();
	}

	return 1;
}

bool cMenu_Start :: TabControl_Keydown( const CEGUI::EventArgs &e )
{
	const CEGUI::KeyEventArgs &ke = static_cast<const CEGUI::KeyEventArgs &>(e);

	// Return
	if( ke.scancode == CEGUI::Key::Return || ke.scancode == CEGUI::Key::NumpadEnter )
	{
		Load_Selected();
		return 1;
	}
	// Left (todo: only for joystick when CEGUI supports these events)
	else if( ke.scancode == pKeyboard->SDLKey_to_CEGUIKey( pPreferences->m_key_left ) )
	{
		// Get Tab Control
		CEGUI::TabControl *tabcontrol = static_cast<CEGUI::TabControl *>(CEGUI::WindowManager::getSingleton().getWindow( "tabcontrol_main" ));

		// if not first tab
		if( tabcontrol->getSelectedTabIndex() != 0 )
		{
			tabcontrol->setSelectedTabAtIndex( tabcontrol->getSelectedTabIndex() - 1 );
		}

		return 1;
	}
	// Right (todo: only for joystick when CEGUI supports these events)
	else if( ke.scancode == pKeyboard->SDLKey_to_CEGUIKey( pPreferences->m_key_right ) )
	{
		// Get Tab Control
		CEGUI::TabControl *tabcontrol = static_cast<CEGUI::TabControl *>(CEGUI::WindowManager::getSingleton().getWindow( "tabcontrol_main" ));

		// if not last tab
		if( tabcontrol->getSelectedTabIndex() + 1 != tabcontrol->getTabCount() )
		{
			tabcontrol->setSelectedTabAtIndex( tabcontrol->getSelectedTabIndex() + 1 );
		}

		return 1;
	}
	// Shift Tab
	else if( pKeyboard->Is_Shift_Down() && ke.scancode == CEGUI::Key::Tab )
	{
		// Get Tab Control
		CEGUI::TabControl *tabcontrol = static_cast<CEGUI::TabControl *>(CEGUI::WindowManager::getSingleton().getWindow( "tabcontrol_main" ));

		// if last tab
		if( tabcontrol->getSelectedTabIndex() + 1 == tabcontrol->getTabCount() )
		{
			tabcontrol->setSelectedTabAtIndex( 0 );
		}
		// select next tab
		else
		{
			tabcontrol->setSelectedTabAtIndex( tabcontrol->getSelectedTabIndex() + 1 );
		}

		return 1;
	}

	return 0;
}

bool cMenu_Start :: Listbox_Keydown( const CEGUI::EventArgs &e )
{
	const CEGUI::KeyEventArgs &ke = static_cast<const CEGUI::KeyEventArgs &>(e);

	// Get the Listbox
	CEGUI::Listbox *listbox = static_cast<CEGUI::Listbox *>(ke.window);

	// Down/Up (todo: detect event for joystick properly when CEGUI supports these events)
	if( ke.scancode == CEGUI::Key::ArrowDown || ke.scancode == CEGUI::Key::ArrowUp || ke.scancode == CEGUI::Key::PageDown || ke.scancode == CEGUI::Key::PageUp ||
		ke.scancode == CEGUI::Key::Home || ke.scancode == CEGUI::Key::End ||
		ke.scancode == pKeyboard->SDLKey_to_CEGUIKey(pPreferences->m_key_up) || ke.scancode == pKeyboard->SDLKey_to_CEGUIKey(pPreferences->m_key_down) )
	{
		int new_selected = 0;
		int last_selected = 0;

		// get selected item
		CEGUI::ListboxItem *last_selected_item = listbox->getFirstSelectedItem();

		// if something is selected
		if( last_selected_item != NULL )
		{
			last_selected = listbox->getItemIndex( last_selected_item );
		}

		// down (todo: detect event for joystick properly when CEGUI supports these events)
		if( ke.scancode == CEGUI::Key::ArrowDown || ke.scancode == pKeyboard->SDLKey_to_CEGUIKey(pPreferences->m_key_down) )
		{
			new_selected = last_selected + 1;
		}
		// up (todo: detect event for joystick properly when CEGUI supports these events)
		else if( ke.scancode == CEGUI::Key::ArrowUp || ke.scancode == pKeyboard->SDLKey_to_CEGUIKey(pPreferences->m_key_up) )
		{
			new_selected = last_selected - 1;
		}
		// page down
		else if( ke.scancode == CEGUI::Key::PageDown )
		{
			// todo : should skip all visible items
			new_selected = last_selected + 10;
		}
		// page up
		else if( ke.scancode == CEGUI::Key::PageUp )
		{
			// todo : should skip all visible items
			new_selected = last_selected - 10;
		}
		// home
		else if( ke.scancode == CEGUI::Key::Home )
		{
			new_selected = 0;
		}
		// end
		else if( ke.scancode == CEGUI::Key::End )
		{
			new_selected = listbox->getItemCount() - 1;
		}

		// if after last item
		if( new_selected >= static_cast<int>(listbox->getItemCount()) )
		{
			// select first
			if( last_selected == static_cast<int>(listbox->getItemCount()) - 1 )
			{
				new_selected = 0;
			}
			// select last
			else
			{
				new_selected = listbox->getItemCount() - 1;
			}
		}
		// if before first item
		else if( new_selected < 0 )
		{
			// select last
			if( last_selected == 0 )
			{
				new_selected = listbox->getItemCount() - 1;
			}
			// select first
			else
			{
				new_selected = 0;
			}
		}

		listbox->setItemSelectState( new_selected, 1 );
		listbox->ensureItemIsVisible( new_selected );

		return 1;
	}

	return 0;
}

bool cMenu_Start :: Listbox_Character_Key( const CEGUI::EventArgs &e )
{
	const CEGUI::KeyEventArgs &ke = static_cast<const CEGUI::KeyEventArgs &>(e);

	// Get the Listbox
	CEGUI::Listbox *listbox = static_cast<CEGUI::Listbox *>(ke.window);

	if( listbox->getFont()->isCodepointAvailable( ke.codepoint ) )
	{
		m_listbox_search_buffer_counter = speedfactor_fps;
		m_listbox_search_buffer.insert( m_listbox_search_buffer.end(), 1, ke.codepoint );

		// new selected if found
		CEGUI::ListboxItem *new_selected = NULL;

		// search the list
		size_t index = 0;

		while( index < listbox->getItemCount() )
		{
			CEGUI::ListboxItem *item = listbox->getListboxItemFromIndex( index );

			// found
			if( item->getText().substr( 0, m_listbox_search_buffer.length() ).compare( m_listbox_search_buffer ) == 0 )
			{
				new_selected = item;
				break;
			}
			// no match
			else
			{
				index++;
			}
		}

		// set new item selected
		if( new_selected )
		{
			listbox->setItemSelectState( new_selected, 1 );
			listbox->ensureItemIsVisible( new_selected );
		}
	}

	return 0;
}

bool cMenu_Start :: Package_Select( const CEGUI::EventArgs &event )
{
	const CEGUI::WindowEventArgs &windowEventArgs = static_cast<const CEGUI::WindowEventArgs&>( event );
	CEGUI::ListboxItem *item = static_cast<CEGUI::Listbox *>( windowEventArgs.window )->getFirstSelectedItem();

	// description
	CEGUI::Editbox *editbox_package_description = static_cast<CEGUI::Editbox *>(CEGUI::WindowManager::getSingleton().getWindow( "editbox_package_description" ));

	// set description
	if( item )
	{
		if(static_cast<CEGUI::Listbox *>( windowEventArgs.window )->getItemIndex(item) == 0)
		{
			editbox_package_description->setText( "Core campaigns, worlds, and levels." );
		}
		else
		{
			std::string package = item->getText().c_str();
			PackageInfo info = pPackage_Manager->Get_Package(package);

			editbox_package_description->setText( info.desc );
		}
	}
	// clear
	else
	{
		editbox_package_description->setText( "" );
	}

	return 1;
}

bool cMenu_Start :: Package_Select_final_list( const CEGUI::EventArgs &event )
{
	const CEGUI::WindowEventArgs &windowEventArgs = static_cast<const CEGUI::WindowEventArgs&>( event );
	CEGUI::ListboxItem *item = static_cast<CEGUI::Listbox *>( windowEventArgs.window )->getFirstSelectedItem();

	// load package
	if( item )
	{
		if(static_cast<CEGUI::Listbox *>( windowEventArgs.window )->getItemIndex(item) == 0)
			Load_Package( "" );
		else
			Load_Package( item->getText().c_str() );
	}

	return 1;
}

bool cMenu_Start :: Campaign_Select( const CEGUI::EventArgs &event )
{
	const CEGUI::WindowEventArgs &windowEventArgs = static_cast<const CEGUI::WindowEventArgs&>( event );
	CEGUI::ListboxItem *item = static_cast<CEGUI::Listbox *>( windowEventArgs.window )->getFirstSelectedItem();

	// description
	CEGUI::Editbox *editbox_campaign_description = static_cast<CEGUI::Editbox *>(CEGUI::WindowManager::getSingleton().getWindow( "editbox_campaign_description" ));

	// set description
	if( item )
	{
		// todo : should be from the filename not name (more unique)
		editbox_campaign_description->setText( reinterpret_cast<const CEGUI::utf8*>(pCampaign_Manager->Get_from_Name( item->getText().c_str() )->m_description.c_str()) );
	}
	// clear
	else
	{
		editbox_campaign_description->setText( "" );
	}

	return 1;
}

bool cMenu_Start :: Campaign_Select_final_list( const CEGUI::EventArgs &event )
{
	const CEGUI::WindowEventArgs &windowEventArgs = static_cast<const CEGUI::WindowEventArgs&>( event );
	CEGUI::ListboxItem *item = static_cast<CEGUI::Listbox *>( windowEventArgs.window )->getFirstSelectedItem();

	// load campaign
	if( item )
	{
		Load_Campaign( item->getText().c_str() );
	}

	return 1;
}

bool cMenu_Start :: World_Select( const CEGUI::EventArgs &event )
{
	const CEGUI::WindowEventArgs &windowEventArgs = static_cast<const CEGUI::WindowEventArgs&>( event );
	CEGUI::ListboxItem *item = static_cast<CEGUI::Listbox *>( windowEventArgs.window )->getFirstSelectedItem();

	// description
	CEGUI::Editbox *editbox_world_description = static_cast<CEGUI::Editbox *>(CEGUI::WindowManager::getSingleton().getWindow( "editbox_world_description" ));

	// set description
	if( item )
	{
		// todo : should be from the path not name (more unique)
		editbox_world_description->setText( reinterpret_cast<const CEGUI::utf8*>(pOverworld_Manager->Get_from_Name( item->getText().c_str() )->m_description->m_comment.c_str()) );
	}
	// clear
	else
	{
		editbox_world_description->setText( "" );
	}

	return 1;
}

bool cMenu_Start :: World_Select_final_list( const CEGUI::EventArgs &event )
{
	const CEGUI::WindowEventArgs &windowEventArgs = static_cast<const CEGUI::WindowEventArgs&>( event );
	CEGUI::ListboxItem *item = static_cast<CEGUI::Listbox *>( windowEventArgs.window )->getFirstSelectedItem();

	// load world
	if( item )
	{
		Load_World( item->getText().c_str() );
	}

	return 1;
}

bool cMenu_Start :: Level_Select( const CEGUI::EventArgs &event )
{
	const CEGUI::WindowEventArgs &windowEventArgs = static_cast<const CEGUI::WindowEventArgs&>( event );
	CEGUI::ListboxItem *item = static_cast<CEGUI::Listbox *>( windowEventArgs.window )->getFirstSelectedItem();

	// set level something
	if( item )
	{
		// todo : needs level manager
	}
	// clear
	else
	{
		// todo : needs level manager
	}

	return 1;
}

bool cMenu_Start :: Level_Select_Final_List( const CEGUI::EventArgs &event )
{
	const CEGUI::WindowEventArgs &windowEventArgs = static_cast<const CEGUI::WindowEventArgs&>( event );
	CEGUI::ListboxItem *item = static_cast<CEGUI::Listbox *>( windowEventArgs.window )->getFirstSelectedItem();

	// load level
	if( item )
	{
		Load_Level( item->getText().c_str() );
	}

	return 1;
}


bool cMenu_Start :: Button_Level_New_Clicked( const CEGUI::EventArgs &event )
{
	if( !pLevel_Editor->Function_New() )
	{
		// aborted/failed
		return 0;
	}

	Game_Mode_Type = MODE_TYPE_LEVEL_CUSTOM;
	Game_Action_Data_Middle.add( "unload_menu", "1" );
	Game_Action_Data_Middle.add( "reset_save", "1" );
	Game_Action_Data_End.add( "activate_editor", "1" );

	return 1;
}

bool cMenu_Start :: Button_Level_Edit_Clicked( const CEGUI::EventArgs &event )
{
	// Get Selected Level
	CEGUI::Listbox *listbox_levels = static_cast<CEGUI::Listbox *>(CEGUI::WindowManager::getSingleton().getWindow( "listbox_levels" ));
	CEGUI::ListboxItem *item = listbox_levels->getFirstSelectedItem();

	// load level
	if( item && Load_Level( item->getText().c_str() ) )
	{
		Game_Action_Data_End.add( "activate_editor", "1" );
	}

	return 1;
}

bool cMenu_Start :: Button_Level_Delete_Clicked( const CEGUI::EventArgs &event )
{
	// Get Selected Level
	CEGUI::Listbox *listbox_levels = static_cast<CEGUI::Listbox *>(CEGUI::WindowManager::getSingleton().getWindow( "listbox_levels" ));
	CEGUI::ListboxItem *item = listbox_levels->getFirstSelectedItem();

	// load level
	if( item )
	{
		std::string filename = item->getText().c_str();

		// if denied
		if( !Box_Question( _("Delete ") + filename + " ?" ) )
		{
			return 1;
		}

		// only user directory
		fs::path filepath = pLevel_Manager->Get_Path( filename, true );
		if( !filepath.empty() )
		{
			fs::remove( filename );
			listbox_levels->removeItem( item );
		}
	}

	return 1;
}

bool cMenu_Start :: Button_Enter_Clicked( const CEGUI::EventArgs &event )
{
	Load_Selected();
	return 1;
}

bool cMenu_Start :: Button_Back_Clicked( const CEGUI::EventArgs &event )
{
	Exit();
	return 1;
}

/* *** *** *** *** *** *** *** *** cMenu_Options *** *** *** *** *** *** *** *** *** */

cMenu_Options :: cMenu_Options( void )
: cMenu_Base()
{

}

cMenu_Options :: ~cMenu_Options( void )
{

}

void cMenu_Options :: Init( void )
{
	cMenu_Base::Init();
	m_layout_file = "menu/options_main.layout";

	// video settings
	m_vid_w = pPreferences->m_video_screen_w;
	m_vid_h = pPreferences->m_video_screen_h;
	m_vid_bpp = pPreferences->m_video_screen_bpp;
	m_vid_fullscreen = pPreferences->m_video_fullscreen;
	m_vid_vsync = pPreferences->m_video_vsync;
	m_vid_geometry_detail = pVideo->m_geometry_quality;
	m_vid_texture_detail = pVideo->m_texture_quality;

	cMenu_Item *temp_item = NULL;

	// options image
	cHudSprite *hud_sprite = new cHudSprite( pMenuCore->m_handler->m_level->m_sprite_manager );
	hud_sprite->Set_Image( pVideo->Get_Package_Surface( "menu/options.png" ) );
	hud_sprite->Set_Pos( game_res_w * 0.01f, 100 );
	m_draw_list.push_back( hud_sprite );

	Init_GUI();
}

void cMenu_Options :: Init_GUI( void )
{
	cMenu_Base::Init_GUI();

	// get the CEGUI window manager
	CEGUI::WindowManager &wmgr = CEGUI::WindowManager::getSingleton();

	// back button
	CEGUI::PushButton *button_back = static_cast<CEGUI::PushButton *>(wmgr.getWindow( "button_back" ));
	button_back->setText( UTF8_("Back") );
	button_back->subscribeEvent( CEGUI::PushButton::EventClicked, CEGUI::Event::Subscriber( &cMenu_Options::Button_Back_Click, this ) );

	// Tab Control
	m_tabcontrol = static_cast<CEGUI::TabControl *>(wmgr.getWindow( "tabcontrol_main" ));
	// tab game
	CEGUI::Window *tabwindow = wmgr.loadWindowLayout( "menu/tab_game.layout" );
	m_tabcontrol->addTab( tabwindow );
	// tab video
	tabwindow = wmgr.loadWindowLayout( "menu/tab_video.layout" );
	m_tabcontrol->addTab( tabwindow );
	// tab audio
	tabwindow = wmgr.loadWindowLayout( "menu/tab_audio.layout" );
	m_tabcontrol->addTab( tabwindow );
	// tab keyboard
	tabwindow = wmgr.loadWindowLayout( "menu/tab_keyboard.layout" );
	m_tabcontrol->addTab( tabwindow );
	// tab joystick
	tabwindow = wmgr.loadWindowLayout( "menu/tab_joystick.layout" );
	m_tabcontrol->addTab( tabwindow );
	// tab editor
	tabwindow = wmgr.loadWindowLayout( "menu/tab_editor.layout" );
	m_tabcontrol->addTab( tabwindow );

	Init_GUI_Game();
	Init_GUI_Video();
	Init_GUI_Audio();
	Init_GUI_Keyboard();
	Init_GUI_Joystick();
	Init_GUI_Editor();
}

void cMenu_Options :: Init_GUI_Game( void )
{
	// get the CEGUI window manager
	CEGUI::WindowManager &wmgr = CEGUI::WindowManager::getSingleton();

	// always run
	CEGUI::Window *text_always_run = static_cast<CEGUI::Window *>(CEGUI::WindowManager::getSingleton().getWindow( "game_text_always_run" ));
	text_always_run->setText( UTF8_("Always Run") );

	m_game_combo_always_run = static_cast<CEGUI::Combobox *>(wmgr.getWindow( "game_combo_always_run" ));

	CEGUI::ListboxTextItem *item = new CEGUI::ListboxTextItem( UTF8_("On") );
	item->setTextColours( CEGUI::colour( 0, 1, 0 ) );
	m_game_combo_always_run->addItem( item );
	item = new CEGUI::ListboxTextItem( UTF8_("Off") );
	item->setTextColours( CEGUI::colour( 0, 0, 1 ) );
	m_game_combo_always_run->addItem( item );

	if( pPreferences->m_always_run )
	{
		m_game_combo_always_run->setText( UTF8_("On") );
	}
	else
	{
		m_game_combo_always_run->setText( UTF8_("Off") );
	}

	m_game_combo_always_run->subscribeEvent( CEGUI::Combobox::EventListSelectionAccepted, CEGUI::Event::Subscriber( &cMenu_Options::Game_Always_Run_Select, this ) );

	// Camera Horizontal Speed
	CEGUI::Window *text_camera_hor_speed = static_cast<CEGUI::Window *>(CEGUI::WindowManager::getSingleton().getWindow( "game_text_camera_hor_speed" ));
	text_camera_hor_speed->setText( UTF8_("Camera Hor Speed") );

	m_game_spinner_camera_hor_speed = static_cast<CEGUI::Spinner *>(wmgr.getWindow( "game_spinner_camera_hor_speed" ));
	m_game_spinner_camera_hor_speed->setCurrentValue( pLevel_Manager->m_camera->m_hor_offset_speed );

	m_game_spinner_camera_hor_speed->subscribeEvent( CEGUI::Spinner::EventValueChanged, CEGUI::Event::Subscriber( &cMenu_Options::Game_Camera_Hor_Select, this ) );

	// Camera Vertical Speed
	CEGUI::Window *text_camera_ver_speed = static_cast<CEGUI::Window *>(CEGUI::WindowManager::getSingleton().getWindow( "game_text_camera_ver_speed" ));
	text_camera_ver_speed->setText( UTF8_("Camera Ver Speed") );

	m_game_spinner_camera_ver_speed = static_cast<CEGUI::Spinner *>(wmgr.getWindow( "game_spinner_camera_ver_speed" ));
	m_game_spinner_camera_ver_speed->setCurrentValue( pLevel_Manager->m_camera->m_ver_offset_speed );

	m_game_spinner_camera_ver_speed->subscribeEvent( CEGUI::Spinner::EventValueChanged, CEGUI::Event::Subscriber( &cMenu_Options::Game_Camera_Ver_Select, this ) );

	// language
	CEGUI::Window *text_language = static_cast<CEGUI::Window *>(CEGUI::WindowManager::getSingleton().getWindow( "game_text_language" ));
	text_language->setText( UTF8_("Language") );

	m_game_combo_language = static_cast<CEGUI::Combobox *>(wmgr.getWindow( "game_combo_language" ));

	item = new CEGUI::ListboxTextItem( UTF8_("default") );
	item->setTextColours( CEGUI::colour( 0, 1, 0 ) );
	m_game_combo_language->addItem( item );

	// get available languages
	vector<fs::path> language_files = Get_Directory_Files( pResource_Manager->Get_Game_Translation_Directory(), ".none", true, false );
	// add english as it is the base language and not in the translation directory
	language_files.push_back( pResource_Manager->Get_Game_Translation("en") );

	for( vector<fs::path>::iterator itr = language_files.begin(); itr != language_files.end(); ++itr )
	{
		// get filename
		fs::path this_path = (*itr);

		// if not directory
		if (!fs::is_directory(this_path))
			continue;

		item = new CEGUI::ListboxTextItem( path_to_utf8( this_path.filename() ) );
		item->setTextColours( CEGUI::colour( 0, 0, 1 ) );
		m_game_combo_language->addItem( item );
	}

	if( pPreferences->m_language.empty() )
	{
		m_game_combo_language->setText( UTF8_("default") );
	}
	else
	{
		m_game_combo_language->setText( pPreferences->m_language );
	}

	m_game_combo_language->subscribeEvent( CEGUI::Combobox::EventListSelectionAccepted, CEGUI::Event::Subscriber( &cMenu_Options::Game_Language_Select, this ) );

	// menu level
	CEGUI::Window *text_menu_level = static_cast<CEGUI::Window *>(CEGUI::WindowManager::getSingleton().getWindow( "game_text_menu_level" ));
	text_menu_level->setText( UTF8_("Menu Level") );

	m_game_combo_menu_level = static_cast<CEGUI::Combobox *>(wmgr.getWindow( "game_combo_menu_level" ));

	m_game_combo_menu_level->addItem( new CEGUI::ListboxTextItem( "menu_green_1" ) );
	m_game_combo_menu_level->addItem( new CEGUI::ListboxTextItem( "menu_blue_1" ) );
	m_game_combo_menu_level->addItem( new CEGUI::ListboxTextItem( "menu_brown_1" ) );

	m_game_combo_menu_level->setText( pPreferences->m_menu_level );

	m_game_combo_menu_level->subscribeEvent( CEGUI::Combobox::EventListSelectionAccepted, CEGUI::Event::Subscriber( &cMenu_Options::Game_Menu_Level_Select, this ) );
	m_game_combo_menu_level->getEditbox()->subscribeEvent( CEGUI::Editbox::EventTextChanged, CEGUI::Event::Subscriber( &cMenu_Options::Game_Menu_Level_Text_Changed, this ) );

	// Reset Game
	CEGUI::PushButton *button_reset_game = static_cast<CEGUI::PushButton *>(CEGUI::WindowManager::getSingleton().getWindow( "game_button_reset" ));
	button_reset_game->subscribeEvent( CEGUI::PushButton::EventClicked, CEGUI::Event::Subscriber( &cMenu_Options::Game_Button_Reset_Game_Clicked, this ) );
	button_reset_game->setText( UTF8_("Reset") );
}

void cMenu_Options :: Init_GUI_Video( void )
{
	// get the CEGUI window manager
	CEGUI::WindowManager &wmgr = CEGUI::WindowManager::getSingleton();

	// Resolution
	CEGUI::Window *text_resolution = static_cast<CEGUI::Window *>(wmgr.getWindow( "video_text_resolution" ));
	text_resolution->setText( UTF8_("Resolution") );

	m_video_combo_resolution = static_cast<CEGUI::Combobox *>(wmgr.getWindow( "video_combo_resolution" ));
	
	vector<cSize_Int> valid_resolutions = pVideo->Get_Supported_Resolutions();
	CEGUI::ListboxTextItem *item;

	// add to listbox
	for( vector<cSize_Int>::iterator itr = valid_resolutions.begin(); itr != valid_resolutions.end(); ++itr )
	{
		// get resolution
		cSize_Int res = (*itr);

		if( res.m_width <= 0 || res.m_height <= 0 )
		{
			continue;
		}

		// calculate aspect ratio
		float ar = static_cast<float>(res.m_width) / static_cast<float>(res.m_height);

		item = new CEGUI::ListboxTextItem( int_to_string( res.m_width ) + "x" + int_to_string( res.m_height ) );
		CEGUI::colour color( 0, 0, 0 );
		// if a badly stretched resolution, display it in red
		if( ar < 1.1f || ar > 1.5f )
		{
			color.setGreen( 0 );
			color.setRed( 1 );
		}
		// good resolution
		else
		{
			// calculate difference from a default 1.333 resolution
			float diff_from_default;

			if( ar > 1.333f )
			{
				diff_from_default = ( ar - 1.333f ) * 4;
			}
			else
			{
				diff_from_default = -( ar - 1.333f ) * 4;
			}

			color.setGreen( 1 - diff_from_default );
			color.setRed( diff_from_default );
		}
		item->setTextColours( color );
		m_video_combo_resolution->addItem( item );
	}

	std::string temp = int_to_string( pPreferences->m_video_screen_w ) + "x" + int_to_string( pPreferences->m_video_screen_h );
	m_video_combo_resolution->setText( temp.c_str() );

	m_video_combo_resolution->subscribeEvent( CEGUI::Combobox::EventListSelectionAccepted, CEGUI::Event::Subscriber( &cMenu_Options::Video_Resolution_Select, this ) );

	// Bpp
	CEGUI::Window *text_bpp = static_cast<CEGUI::Window *>(wmgr.getWindow( "video_text_bpp" ));
	text_bpp->setText( UTF8_("Bpp") );

	m_video_combo_bpp = static_cast<CEGUI::Combobox *>(wmgr.getWindow( "video_combo_bpp" ));

	item = new CEGUI::ListboxTextItem( "16" );
	item->setTextColours( CEGUI::colour( 1, 0.6f, 0.3f ) );
	m_video_combo_bpp->addItem( item );
	item = new CEGUI::ListboxTextItem( "32" );
	item->setTextColours( CEGUI::colour( 0, 1, 0 ) );
	m_video_combo_bpp->addItem( item );

	m_video_combo_bpp->setText( int_to_string( pPreferences->m_video_screen_bpp ) );

	m_video_combo_bpp->subscribeEvent( CEGUI::Combobox::EventListSelectionAccepted, CEGUI::Event::Subscriber( &cMenu_Options::Video_Bpp_Select, this ) );

	// Fullscreen
	CEGUI::Window *text_fullscreen = static_cast<CEGUI::Window *>(wmgr.getWindow( "video_text_fullscreen" ));
	text_fullscreen->setText( UTF8_("Fullscreen") );

	m_video_combo_fullscreen = static_cast<CEGUI::Combobox *>(wmgr.getWindow( "video_combo_fullscreen" ));

	item = new CEGUI::ListboxTextItem( UTF8_("On") );
	item->setTextColours( CEGUI::colour( 0, 1, 0 ) );
	m_video_combo_fullscreen->addItem( item );
	item = new CEGUI::ListboxTextItem( UTF8_("Off") );
	item->setTextColours( CEGUI::colour( 0, 0, 1 ) );
	m_video_combo_fullscreen->addItem( item );

	if( pPreferences->m_video_fullscreen )
	{
		m_video_combo_fullscreen->setText( UTF8_("On") );
	}
	else
	{
		m_video_combo_fullscreen->setText( UTF8_("Off") );
	}

	m_video_combo_fullscreen->subscribeEvent( CEGUI::Combobox::EventListSelectionAccepted, CEGUI::Event::Subscriber( &cMenu_Options::Video_Fullscreen_Select, this ) );

	// VSync
	CEGUI::Window *text_vsync = static_cast<CEGUI::Window *>(wmgr.getWindow( "video_text_vsync" ));
	text_vsync->setText( UTF8_("VSync") );

	m_video_combo_vsync = static_cast<CEGUI::Combobox *>(wmgr.getWindow( "video_combo_vsync" ));

	item = new CEGUI::ListboxTextItem( UTF8_("On") );
	item->setTextColours( CEGUI::colour( 0, 1, 0 ) );
	m_video_combo_vsync->addItem( item );
	item = new CEGUI::ListboxTextItem( UTF8_("Off") );
	item->setTextColours( CEGUI::colour( 0, 0, 1 ) );
	m_video_combo_vsync->addItem( item );

	if( pPreferences->m_video_vsync )
	{
		m_video_combo_vsync->setText( UTF8_("On") );
	}
	else
	{
		m_video_combo_vsync->setText( UTF8_("Off") );
	}

	m_video_combo_vsync->subscribeEvent( CEGUI::Combobox::EventListSelectionAccepted, CEGUI::Event::Subscriber( &cMenu_Options::Video_Vsync_Select, this ) );

	// FPS Limit
	CEGUI::Window *text_fps_limit = static_cast<CEGUI::Window *>(wmgr.getWindow( "video_text_fps_limit" ));
	text_fps_limit->setText( UTF8_("FPS Limit") );

	m_video_spinner_fps_limit = static_cast<CEGUI::Spinner *>(wmgr.getWindow( "video_spinner_fps_limit" ));
	m_video_spinner_fps_limit->setCurrentValue( pPreferences->m_video_fps_limit );

	m_video_spinner_fps_limit->subscribeEvent( CEGUI::Spinner::EventValueChanged, CEGUI::Event::Subscriber( &cMenu_Options::Video_FPS_Limit_Select, this ) );

	// Geometry quality
	CEGUI::Window *text_geometry_quality = static_cast<CEGUI::Window *>(wmgr.getWindow( "video_text_geometry_quality" ));
	text_geometry_quality->setText( UTF8_("Geometry Quality") );

	m_video_slider_geometry_quality = static_cast<CEGUI::Slider *>(wmgr.getWindow( "video_slider_geometry_quality" ));
	m_video_slider_geometry_quality->setCurrentValue( pVideo->m_geometry_quality );
	m_video_slider_geometry_quality->subscribeEvent( CEGUI::Slider::EventValueChanged, CEGUI::Event::Subscriber( &cMenu_Options::Video_Slider_Geometry_Quality_Changed, this ) );

	// Texture quality
	CEGUI::Window *text_texture_quality = static_cast<CEGUI::Window *>(wmgr.getWindow( "video_text_texture_quality" ));
	text_texture_quality->setText( UTF8_("Texture Quality") );

	m_video_slider_texture_quality = static_cast<CEGUI::Slider *>(wmgr.getWindow( "video_slider_texture_quality" ));
	m_video_slider_texture_quality->setCurrentValue( pVideo->m_texture_quality );
	m_video_slider_texture_quality->subscribeEvent( CEGUI::Slider::EventValueChanged, CEGUI::Event::Subscriber( &cMenu_Options::Video_Slider_Texture_Quality_Changed, this ) );

	// Reset
	CEGUI::PushButton *button_reset = static_cast<CEGUI::PushButton *>(wmgr.getWindow( "video_button_reset" ));
	button_reset->subscribeEvent( CEGUI::PushButton::EventClicked, CEGUI::Event::Subscriber( &cMenu_Options::Video_Button_Reset_Clicked, this ) );
	button_reset->setText( UTF8_("Reset") );

	// Apply
	CEGUI::PushButton *button_apply = static_cast<CEGUI::PushButton *>(wmgr.getWindow( "video_button_apply" ));
	button_apply->subscribeEvent( CEGUI::PushButton::EventClicked, CEGUI::Event::Subscriber( &cMenu_Options::Video_Button_Apply_Clicked, this ) );
	button_apply->setText( UTF8_("Apply") );

	// Recreate Cache
	CEGUI::PushButton *button_recreate_cache = static_cast<CEGUI::PushButton *>(wmgr.getWindow( "video_button_recreate_cache" ));
	button_recreate_cache->subscribeEvent( CEGUI::PushButton::EventClicked, CEGUI::Event::Subscriber( &cMenu_Options::Video_Button_Recreate_Cache_Clicked, this ) );
	button_recreate_cache->setText( UTF8_("Recreate Cache") );
}

void cMenu_Options :: Init_GUI_Audio( void )
{
	// get the CEGUI window manager
	CEGUI::WindowManager &wmgr = CEGUI::WindowManager::getSingleton();

	// Audio Hz
	CEGUI::Window *text_hz = static_cast<CEGUI::Window *>(wmgr.getWindow( "audio_text_hz" ));
	text_hz->setText( UTF8_("Hertz (Hz)") );
	text_hz->setTooltipText( UTF8_("You should only change the value if the audio is scratchy.") );

	m_audio_combo_hz = static_cast<CEGUI::Combobox *>(wmgr.getWindow( "audio_combo_hz" ));

	CEGUI::ListboxTextItem *item = new CEGUI::ListboxTextItem( "22050" );
	item->setTextColours( CEGUI::colour( 1, 0, 0 ) );
	m_audio_combo_hz->addItem( item );
	item = new CEGUI::ListboxTextItem( "44100" );
	item->setTextColours( CEGUI::colour( 0, 1, 0 ) );
	m_audio_combo_hz->addItem( item );
	item = new CEGUI::ListboxTextItem( "48000" );
	item->setTextColours( CEGUI::colour( 0, 0, 1 ) );
	m_audio_combo_hz->addItem( item );

	// Set current value
	m_audio_combo_hz->setText( int_to_string( pPreferences->m_audio_hz ) );

	m_audio_combo_hz->subscribeEvent( CEGUI::Combobox::EventListSelectionAccepted, CEGUI::Event::Subscriber( &cMenu_Options::Audio_Hz_Select, this ) );


	// Music
	CEGUI::Window *text_music = static_cast<CEGUI::Window *>(wmgr.getWindow( "audio_text_music" ));
	text_music->setText( UTF8_("Music") );
	text_music->setTooltipText( UTF8_("Enable to play music. You need to have the Music Addon installed.") );

	m_audio_combo_music = static_cast<CEGUI::Combobox *>(wmgr.getWindow( "audio_combo_music" ));

	item = new CEGUI::ListboxTextItem( UTF8_("On") );
	item->setTextColours( CEGUI::colour( 0, 1, 0 ) );
	m_audio_combo_music->addItem( item );
	item = new CEGUI::ListboxTextItem( UTF8_("Off") );
	item->setTextColours( CEGUI::colour( 0, 0, 1 ) );
	m_audio_combo_music->addItem( item );

	if( pAudio->m_music_enabled )
	{
		m_audio_combo_music->setText( UTF8_("On") );
	}
	else
	{
		m_audio_combo_music->setText( UTF8_("Off") );
	}

	m_audio_combo_music->subscribeEvent( CEGUI::Combobox::EventListSelectionAccepted, CEGUI::Event::Subscriber( &cMenu_Options::Audio_Music_Select, this ) );

	// music volume slider
	m_audio_slider_music = static_cast<CEGUI::Slider *>(wmgr.getWindow( "audio_slider_music_volume" ));
	m_audio_slider_music->setTooltipText( UTF8_("Set the Music Volume.") );

	m_audio_slider_music->setCurrentValue( static_cast<float>(pAudio->m_music_volume) );
	m_audio_slider_music->subscribeEvent( CEGUI::Slider::EventValueChanged, CEGUI::Event::Subscriber( &cMenu_Options::Audio_Music_Volume_Changed, this ) );
	

	// Sounds
	CEGUI::Window *text_sound = static_cast<CEGUI::Window *>(wmgr.getWindow( "audio_text_sound" ));
	text_sound->setText( UTF8_("Sound") );
	text_sound->setTooltipText( UTF8_("Enable to play Sounds.") ) ;

	m_audio_combo_sounds = static_cast<CEGUI::Combobox *>(wmgr.getWindow( "audio_combo_sounds" ));

	item = new CEGUI::ListboxTextItem( UTF8_("On") );
	item->setTextColours( CEGUI::colour( 0, 1, 0 ) );
	m_audio_combo_sounds->addItem( item );
	item = new CEGUI::ListboxTextItem( UTF8_("Off") );
	item->setTextColours( CEGUI::colour( 1, 0.6f, 0.3f ) );
	m_audio_combo_sounds->addItem( item );

	if( pAudio->m_sound_enabled )
	{
		m_audio_combo_sounds->setText( UTF8_("On") );
	}
	else
	{
		m_audio_combo_sounds->setText( UTF8_("Off") );
	}

	m_audio_combo_sounds->subscribeEvent( CEGUI::Combobox::EventListSelectionAccepted, CEGUI::Event::Subscriber( &cMenu_Options::Audio_Sound_Select, this ) );

	// sound volume slider
	m_audio_slider_sound = static_cast<CEGUI::Slider *>(wmgr.getWindow( "audio_slider_sound_volume" ));
	m_audio_slider_sound->setTooltipText( UTF8_("Set the Sound Volume.") );

	m_audio_slider_sound->setCurrentValue( static_cast<float>(pAudio->m_sound_volume) );
	m_audio_slider_sound->subscribeEvent( CEGUI::Slider::EventValueChanged, CEGUI::Event::Subscriber( &cMenu_Options::Audio_Sound_Volume_Changed, this ) );

	// Reset
	CEGUI::PushButton *button_reset = static_cast<CEGUI::PushButton *>(wmgr.getWindow( "audio_button_reset" ));
	button_reset->subscribeEvent( CEGUI::PushButton::EventClicked, CEGUI::Event::Subscriber( &cMenu_Options::Audio_Button_Reset_Clicked, this ) );
	button_reset->setText( UTF8_("Reset") );
}

void cMenu_Options :: Init_GUI_Keyboard( void )
{
	// get the CEGUI window manager
	CEGUI::WindowManager &wmgr = CEGUI::WindowManager::getSingleton();

	// Keyboard listbox
	CEGUI::Window *text_keyboard_shortcuts = wmgr.getWindow( "keyboard_text_shortcuts" );
	text_keyboard_shortcuts->setText( UTF8_("Shortcuts") );

	CEGUI::MultiColumnList *listbox_keyboard = static_cast<CEGUI::MultiColumnList *>(wmgr.getWindow( "keyboard_listbox" ));

	listbox_keyboard->addColumn( UTF8_("Name"), 0, CEGUI::UDim( 0.47f, 0 ) );
	listbox_keyboard->addColumn( UTF8_("Key"), 1, CEGUI::UDim( 0.47f, 0 ) );
	Build_Shortcut_List();

	listbox_keyboard->subscribeEvent( CEGUI::MultiColumnList::EventMouseDoubleClick, CEGUI::Event::Subscriber( &cMenu_Options::Keyboard_List_Double_Click, this ) );

	// Keyboard scroll speed
	CEGUI::Window *text_keyboard_scroll_speed = wmgr.getWindow( "keyboard_text_scroll_speed" );
	text_keyboard_scroll_speed->setText( UTF8_("Scroll Speed") );

	CEGUI::Slider *slider_scoll_speed = static_cast<CEGUI::Slider *>(wmgr.getWindow( "keyboard_slider_scroll_speed" ));
	slider_scoll_speed->setCurrentValue( pPreferences->m_scroll_speed );
	slider_scoll_speed->subscribeEvent( CEGUI::Slider::EventValueChanged, CEGUI::Event::Subscriber( &cMenu_Options::Keyboard_Slider_Scroll_Speed_Changed, this ) );

	// Reset Keyboard
	CEGUI::PushButton *button_reset_keyboard = static_cast<CEGUI::PushButton *>(wmgr.getWindow( "keyboard_button_reset" ));
	button_reset_keyboard->subscribeEvent( CEGUI::PushButton::EventClicked, CEGUI::Event::Subscriber( &cMenu_Options::Keyboard_Button_Reset_Clicked, this ) );
	button_reset_keyboard->setText( UTF8_("Reset") );
}

void cMenu_Options :: Init_GUI_Joystick( void )
{
	// get the CEGUI window manager
	CEGUI::WindowManager &wmgr = CEGUI::WindowManager::getSingleton();

	// Joystick sensitivity text
	CEGUI::Window *text_joystick_sensitivity = wmgr.getWindow( "joystick_text_sensitivity" );
	text_joystick_sensitivity->setText( UTF8_("Sensitivity") );	

	// Joystick analog jump text
	CEGUI::Window *text_joystick_analog_jump = wmgr.getWindow( "joystick_text_analog_jump" );
	text_joystick_analog_jump->setText( UTF8_("Analog Jump") );
	
	// Joystick name
	CEGUI::Window *text_joystick_name = wmgr.getWindow( "joystick_text_name" );
	text_joystick_name->setText( UTF8_("Joystick") );

	text_joystick_name->subscribeEvent( CEGUI::Window::EventMouseClick, CEGUI::Event::Subscriber( &cMenu_Options::Joystick_Name_Click, this ) );

	CEGUI::Combobox *combo_joy = static_cast<CEGUI::Combobox *>(wmgr.getWindow( "joystick_combo" ));

	// Add None
	CEGUI::ListboxTextItem *item = new CEGUI::ListboxTextItem( UTF8_("None") );
	item->setTextColours( CEGUI::colour( 0, 0, 1 ) );
	combo_joy->addItem( item );

	// Add all Joy names
	vector<std::string> joy_names = pJoystick->Get_Names();

	for( unsigned int i = 0; i < joy_names.size(); i++ )
	{
		item = new CEGUI::ListboxTextItem( joy_names[i] );
		item->setTextColours( CEGUI::colour( 0.3f, 1, 0.3f ) );
		combo_joy->addItem( item );
	}

	// Selected Item
	CEGUI::ListboxTextItem *selected_item = NULL;

	// Set current Joy name
	if( pPreferences->m_joy_enabled )
	{
		selected_item = static_cast<CEGUI::ListboxTextItem *>( combo_joy->findItemWithText( pJoystick->Get_Name(), NULL ) );
	}
	// disabled
	else
	{
		selected_item = static_cast<CEGUI::ListboxTextItem *>( combo_joy->getListboxItemFromIndex( 0 ) );
	}
	// set Item
	combo_joy->setText( selected_item->getText() );

	combo_joy->subscribeEvent( CEGUI::Combobox::EventListSelectionAccepted, CEGUI::Event::Subscriber( &cMenu_Options::Joystick_Name_Select, this ) );

	// Joystick Sensitivity
	CEGUI::Slider *slider_joy_sensitivity = static_cast<CEGUI::Slider *>(wmgr.getWindow( "joystick_slider_sensitivity" ));
	slider_joy_sensitivity->setCurrentValue( pPreferences->m_joy_axis_threshold );
	slider_joy_sensitivity->subscribeEvent( CEGUI::Slider::EventValueChanged, CEGUI::Event::Subscriber( &cMenu_Options::Joystick_Sensitivity_Changed, this ) );

	// Joystick analog jump
	CEGUI::Combobox *combo_joy_analog_jump = static_cast<CEGUI::Combobox *>(wmgr.getWindow( "joystick_combo_analog_jump" ));

	item = new CEGUI::ListboxTextItem( UTF8_("On") );
	item->setTextColours( CEGUI::colour( 0, 0, 1 ) );
	combo_joy_analog_jump->addItem( item );
	item = new CEGUI::ListboxTextItem( UTF8_("Off") );
	item->setTextColours( CEGUI::colour( 0, 1, 0 ) );
	combo_joy_analog_jump->addItem( item );

	if( pPreferences->m_joy_analog_jump )
	{
		combo_joy_analog_jump->setText( UTF8_("On") );
	}
	else
	{
		combo_joy_analog_jump->setText( UTF8_("Off") );
	}

	combo_joy_analog_jump->subscribeEvent( CEGUI::Combobox::EventListSelectionAccepted, CEGUI::Event::Subscriber( &cMenu_Options::Joystick_Analog_Jump_Select, this ) );

	// Joystick axis horizontal
	CEGUI::Window *text_joystick_axis_hor = wmgr.getWindow( "joystick_text_axis_hor" );
	text_joystick_axis_hor->setText( UTF8_("Axis Hor") );

	CEGUI::Spinner *spinner_joystick_axis_hor = static_cast<CEGUI::Spinner *>(wmgr.getWindow( "joystick_spinner_axis_hor" ));
	spinner_joystick_axis_hor->setCurrentValue( static_cast<float>(pPreferences->m_joy_axis_hor) );
	spinner_joystick_axis_hor->subscribeEvent( CEGUI::Spinner::EventValueChanged, CEGUI::Event::Subscriber( &cMenu_Options::Joystick_Spinner_Axis_Hor_Changed, this ) );

	// Joystick axis vertical
	CEGUI::Window *text_joystick_axis_ver = wmgr.getWindow( "joystick_text_axis_ver" );
	text_joystick_axis_ver->setText( UTF8_("Ver") );

	CEGUI::Spinner *spinner_joystick_axis_ver = static_cast<CEGUI::Spinner *>(wmgr.getWindow( "joystick_spinner_axis_ver" ));
	spinner_joystick_axis_ver->setCurrentValue( static_cast<float>(pPreferences->m_joy_axis_ver) );
	spinner_joystick_axis_ver->subscribeEvent( CEGUI::Spinner::EventValueChanged, CEGUI::Event::Subscriber( &cMenu_Options::Joystick_Spinner_Axis_Ver_Changed, this ) );

	// Joystick shortcut listbox
	CEGUI::Window *text_joystick_shortcuts = wmgr.getWindow( "joystick_text_shortcuts" );
	text_joystick_shortcuts->setText( UTF8_("Shortcuts") );

	CEGUI::MultiColumnList *listbox_joystick = static_cast<CEGUI::MultiColumnList *>(wmgr.getWindow( "joystick_listbox" ));

	listbox_joystick->addColumn( UTF8_("Name"), 0, CEGUI::UDim( 0.47f, 0 ) );
	listbox_joystick->addColumn( UTF8_("Button"), 1, CEGUI::UDim( 0.47f, 0 ) );
	Build_Shortcut_List( 1 );

	listbox_joystick->subscribeEvent( CEGUI::MultiColumnList::EventMouseDoubleClick, CEGUI::Event::Subscriber( &cMenu_Options::Joystick_List_Double_Click, this ) );

	// Reset Joystick
	CEGUI::PushButton *button_reset_joystick = static_cast<CEGUI::PushButton *>(wmgr.getWindow( "joystick_button_reset" ));
	button_reset_joystick->subscribeEvent( CEGUI::PushButton::EventClicked, CEGUI::Event::Subscriber( &cMenu_Options::Joystick_Button_Reset_Clicked, this ) );
	button_reset_joystick->setText( UTF8_("Reset") );
}

void cMenu_Options :: Init_GUI_Editor( void )
{
	// get the CEGUI window manager
	CEGUI::WindowManager &wmgr = CEGUI::WindowManager::getSingleton();

	// show item images
	CEGUI::Window *text_editor_show_item_images = static_cast<CEGUI::Window *>(wmgr.getWindow( "editor_text_show_item_images" ));
	text_editor_show_item_images->setText( UTF8_("Show images") );

	m_game_combo_editor_show_item_images = static_cast<CEGUI::Combobox *>(wmgr.getWindow( "editor_combo_show_item_images" ));

	CEGUI::ListboxTextItem *item = new CEGUI::ListboxTextItem( UTF8_("On") );
	item->setTextColours( CEGUI::colour( 0, 1, 0 ) );
	m_game_combo_editor_show_item_images->addItem( item );
	item = new CEGUI::ListboxTextItem( UTF8_("Off") );
	item->setTextColours( CEGUI::colour( 0, 0, 1 ) );
	m_game_combo_editor_show_item_images->addItem( item );

	if( pPreferences->m_editor_show_item_images )
	{
		m_game_combo_editor_show_item_images->setText( UTF8_("On") );
	}
	else
	{
		m_game_combo_editor_show_item_images->setText( UTF8_("Off") );
	}

	m_game_combo_editor_show_item_images->subscribeEvent( CEGUI::Combobox::EventListSelectionAccepted, CEGUI::Event::Subscriber( &cMenu_Options::Game_Editor_Show_Item_Images_Select, this ) );

	// item image size
	CEGUI::Window *text_editor_item_image_size = static_cast<CEGUI::Window *>(wmgr.getWindow( "editor_text_item_image_size" ));
	text_editor_item_image_size->setText( UTF8_("Item image size") );

	m_game_spinner_editor_item_image_size = static_cast<CEGUI::Spinner *>(wmgr.getWindow( "editor_spinner_item_image_size" ));
	m_game_spinner_editor_item_image_size->setCurrentValue( static_cast<float>(pPreferences->m_editor_item_image_size) );

	m_game_spinner_editor_item_image_size->subscribeEvent( CEGUI::Spinner::EventValueChanged, CEGUI::Event::Subscriber( &cMenu_Options::Game_Editor_Item_Image_Size_Select, this ) );

	// editor mouse auto hide
	CEGUI::Window *text_editor_mouse_auto_hide = static_cast<CEGUI::Window *>(wmgr.getWindow( "editor_text_mouse_auto_hide" ));
	text_editor_mouse_auto_hide->setText( UTF8_("Auto-Hide Mouse") );

	m_game_combo_editor_mouse_auto_hide = static_cast<CEGUI::Combobox *>(wmgr.getWindow( "editor_combo_mouse_auto_hide" ));

	item = new CEGUI::ListboxTextItem( UTF8_("On") );
	item->setTextColours( CEGUI::colour( 0, 1, 0 ) );
	m_game_combo_editor_mouse_auto_hide->addItem( item );
	item = new CEGUI::ListboxTextItem( UTF8_("Off") );
	item->setTextColours( CEGUI::colour( 0, 0, 1 ) );
	m_game_combo_editor_mouse_auto_hide->addItem( item );

	if( pPreferences->m_editor_mouse_auto_hide )
	{
		m_game_combo_editor_mouse_auto_hide->setText( UTF8_("On") );
	}
	else
	{
		m_game_combo_editor_mouse_auto_hide->setText( UTF8_("Off") );
	}

	m_game_combo_editor_mouse_auto_hide->subscribeEvent( CEGUI::Combobox::EventListSelectionAccepted, CEGUI::Event::Subscriber( &cMenu_Options::Game_Editor_Auto_Hide_Mouse_Select, this ) );

	// Reset Editor
	CEGUI::PushButton *button_reset_editor = static_cast<CEGUI::PushButton *>(wmgr.getWindow( "editor_button_reset" ));
	button_reset_editor->subscribeEvent( CEGUI::PushButton::EventClicked, CEGUI::Event::Subscriber( &cMenu_Options::Game_Button_Reset_Editor_Clicked, this ) );
	button_reset_editor->setText( UTF8_("Reset") );
}

void cMenu_Options :: Exit( void )
{
	pPreferences->Save();
	Game_Action = GA_ENTER_MENU;
	Game_Action_Data_Middle.add( "load_menu", int_to_string( MENU_MAIN ) );
	if( m_exit_to_gamemode != MODE_NOTHING )
	{
		Game_Action_Data_Middle.add( "menu_exit_back_to", int_to_string( m_exit_to_gamemode ) );
	}
}

void cMenu_Options :: Update( void )
{
	cMenu_Base::Update();

	if( !m_action )
	{
		return;
	}

	m_action = 0;

	// only menu actions
	if( pMenuCore->m_handler->m_active > 0 )
	{
		return;
	}

	// todo : use this functionality again
	Change_Game_Setting( pMenuCore->m_handler->m_active );
	Change_Video_Setting( pMenuCore->m_handler->m_active );
	Change_Audio_Setting( pMenuCore->m_handler->m_active );
	Change_Keyboard_Setting( pMenuCore->m_handler->m_active );
	Change_Joystick_Setting( pMenuCore->m_handler->m_active );
	Change_Editor_Setting( pMenuCore->m_handler->m_active );
}

void cMenu_Options :: Change_Game_Setting( int setting )
{
	// always run
	if( pMenuCore->m_handler->m_active == 5 )
	{
		pPreferences->m_always_run = !pPreferences->m_always_run;

		if( pPreferences->m_always_run )
		{
			m_game_combo_always_run->setText( UTF8_("On") );
		}
		else
		{
			m_game_combo_always_run->setText( UTF8_("Off") );
		}
	}
	// Camera Horizontal
	else if( pMenuCore->m_handler->m_active == 6 )
	{
		// nothing
	}
	// Camera Vertical
	else if( pMenuCore->m_handler->m_active == 7 )
	{
		// nothing
	}
	// language
	else if( pMenuCore->m_handler->m_active == 8 )
	{
		unsigned int selected = m_game_combo_language->getItemIndex( m_game_combo_language->findItemWithText( m_game_combo_language->getText(), NULL ) );

		CEGUI::ListboxItem *new_selected = NULL;

		// last item selected
		if( selected == m_game_combo_language->getItemCount() - 1 )
		{
			new_selected = m_game_combo_language->getListboxItemFromIndex( 0 );
		}
		// select next item
		else
		{
			new_selected = m_game_combo_language->getListboxItemFromIndex( selected + 1 );
		}
		
		m_game_combo_language->setText( new_selected->getText() );
		m_game_combo_language->setItemSelectState( new_selected, 1 );
		Game_Language_Select( CEGUI::WindowEventArgs( m_game_combo_language ) );
	}
	// menu level
	else if( pMenuCore->m_handler->m_active == 9 )
	{
		unsigned int selected = m_game_combo_menu_level->getItemIndex( m_game_combo_menu_level->findItemWithText( m_game_combo_menu_level->getText(), NULL ) );

		CEGUI::ListboxItem *new_selected = NULL;

		// last item selected
		if( selected == m_game_combo_menu_level->getItemCount() - 1 )
		{
			new_selected = m_game_combo_menu_level->getListboxItemFromIndex( 0 );
		}
		// select next item
		else
		{
			new_selected = m_game_combo_menu_level->getListboxItemFromIndex( selected + 1 );
		}
		
		m_game_combo_menu_level->setText( new_selected->getText() );
		m_game_combo_menu_level->setItemSelectState( new_selected, 1 );
		Game_Menu_Level_Select( CEGUI::WindowEventArgs( m_game_combo_menu_level ) );
	}
}

void cMenu_Options :: Change_Video_Setting( int setting )
{
	// Resolution
	if( pMenuCore->m_handler->m_active == 5 )
	{
		// Resolution
		unsigned int selected = m_video_combo_resolution->getItemIndex( m_video_combo_resolution->findItemWithText( m_video_combo_resolution->getText(), NULL ) );

		CEGUI::ListboxItem *new_selected = NULL;

		// last item selected
		if( selected == m_video_combo_resolution->getItemCount() - 1 )
		{
			new_selected = m_video_combo_resolution->getListboxItemFromIndex( 0 );
		}
		// select next item
		else
		{
			new_selected = m_video_combo_resolution->getListboxItemFromIndex( selected + 1 );
		}
		
		m_video_combo_resolution->setText( new_selected->getText() );
		m_video_combo_resolution->setItemSelectState( new_selected, 1 );
		Video_Resolution_Select( CEGUI::WindowEventArgs( m_video_combo_resolution ) );
	}
	// BPP
	else if( pMenuCore->m_handler->m_active == 6 )
	{
		if( m_vid_bpp == 16 )
		{
			m_vid_bpp = 32;
		}
		else if( m_vid_bpp == 32 )
		{
			m_vid_bpp = 16;
		}

		m_video_combo_bpp->setText( int_to_string( m_vid_bpp ).c_str() );	
	}
	// Fullscreen
	else if( pMenuCore->m_handler->m_active == 7 )
	{
		m_vid_fullscreen = !m_vid_fullscreen;

		if( m_vid_fullscreen )
		{
			m_video_combo_fullscreen->setText( UTF8_("On") );	
		}
		else
		{
			m_video_combo_fullscreen->setText( UTF8_("Off") );
		}
	}
	// VSync
	else if( pMenuCore->m_handler->m_active == 8 )
	{
		m_vid_vsync = !m_vid_vsync;

		if( m_vid_vsync )
		{
			m_video_combo_vsync->setText( UTF8_("On") );	
		}
		else
		{
			m_video_combo_vsync->setText( UTF8_("Off") );
		}
	}
	// FPS Limit
	else if( pMenuCore->m_handler->m_active == 8 )
	{
		// nothing
	}
}

void cMenu_Options :: Change_Audio_Setting( int setting )
{
	// Hz
	if( pMenuCore->m_handler->m_active == 5 )
	{
		unsigned int selected = m_audio_combo_hz->getItemIndex( m_audio_combo_hz->findItemWithText( m_audio_combo_hz->getText(), NULL ) );

		CEGUI::ListboxItem *new_selected = NULL;

		// last item selected
		if( selected == m_audio_combo_hz->getItemCount() - 1 )
		{
			new_selected = m_audio_combo_hz->getListboxItemFromIndex( 0 );
		}
		// select next item
		else
		{
			new_selected = m_audio_combo_hz->getListboxItemFromIndex( selected + 1 );
		}
		
		m_audio_combo_hz->setText( new_selected->getText() );
		m_audio_combo_hz->setItemSelectState( new_selected, 1 );
		Audio_Hz_Select( CEGUI::WindowEventArgs( m_audio_combo_hz ) );
	}
	// Music
	else if( pMenuCore->m_handler->m_active == 6 )
	{
		pAudio->Toggle_Music();

		if( pAudio->m_music_enabled )
		{
			m_audio_combo_music->setText( UTF8_("On") );
		}
		else
		{
			m_audio_combo_music->setText( UTF8_("Off") );
		}
	}
	// Sounds
	else if( pMenuCore->m_handler->m_active == 7 )
	{
		pAudio->Toggle_Sounds();

		if( pAudio->m_sound_enabled )
		{
			m_audio_combo_sounds->setText( UTF8_("On") );
		}
		else
		{
			m_audio_combo_sounds->setText( UTF8_("Off") );
		}
	}
}

void cMenu_Options :: Change_Keyboard_Setting( int setting )
{
	// todo
}

void cMenu_Options :: Change_Joystick_Setting( int setting )
{
	// todo
}

void cMenu_Options :: Change_Editor_Setting( int setting )
{
	// editor show item images
	if( pMenuCore->m_handler->m_active == 10 )
	{
		pPreferences->m_editor_show_item_images = !pPreferences->m_editor_show_item_images;

		if( pPreferences->m_editor_show_item_images )
		{
			m_game_combo_editor_show_item_images->setText( UTF8_("On") );
		}
		else
		{
			m_game_combo_editor_show_item_images->setText( UTF8_("Off") );
		}
	}
	// editor item image size
	else if( pMenuCore->m_handler->m_active == 11 )
	{
		// nothing
	}
	// editor auto mouse hide
	else if( pMenuCore->m_handler->m_active == 12 )
	{
		pPreferences->m_editor_mouse_auto_hide = !pPreferences->m_editor_mouse_auto_hide;

		if( pPreferences->m_editor_mouse_auto_hide )
		{
			m_game_combo_editor_show_item_images->setText( UTF8_("On") );
		}
		else
		{
			m_game_combo_editor_show_item_images->setText( UTF8_("Off") );
		}
	}
}

void cMenu_Options :: Draw( void )
{
	cMenu_Base::Draw();
	Draw_End();
}

void cMenu_Options :: Build_Shortcut_List( bool joystick /* = 0 */ )
{
	// Get Listbox
	CEGUI::MultiColumnList *listbox = NULL;

	// Keyboard
	if( !joystick )
	{
		listbox = static_cast<CEGUI::MultiColumnList *>(CEGUI::WindowManager::getSingleton().getWindow( "keyboard_listbox" ));
	}
	// Joystick
	else
	{
		listbox = static_cast<CEGUI::MultiColumnList *>(CEGUI::WindowManager::getSingleton().getWindow( "joystick_listbox" ));
	}

	listbox->resetList();

	// build shortcut list
	vector<cShortcut_item> shortcuts;

	// Keyboard
	if( !joystick )
	{
		shortcuts.push_back( cShortcut_item( UTF8_("Up"), &pPreferences->m_key_up, &pPreferences->m_key_up_default ) );
		shortcuts.push_back( cShortcut_item( UTF8_("Down"), &pPreferences->m_key_down, &pPreferences->m_key_down_default ) );
		shortcuts.push_back( cShortcut_item( UTF8_("Left"), &pPreferences->m_key_left, &pPreferences->m_key_left_default ) );
		shortcuts.push_back( cShortcut_item( UTF8_("Right"), &pPreferences->m_key_right, &pPreferences->m_key_right_default ) );
		shortcuts.push_back( cShortcut_item( UTF8_("Jump"), &pPreferences->m_key_jump, &pPreferences->m_key_jump_default ) );
		shortcuts.push_back( cShortcut_item( UTF8_("Shoot"), &pPreferences->m_key_shoot, &pPreferences->m_key_shoot_default ) );
		shortcuts.push_back( cShortcut_item( UTF8_("Item"), &pPreferences->m_key_item, &pPreferences->m_key_item_default ) );
		shortcuts.push_back( cShortcut_item( UTF8_("Action"), &pPreferences->m_key_action, &pPreferences->m_key_action_default ) );
		shortcuts.push_back( cShortcut_item( UTF8_("Screenshot"), &pPreferences->m_key_screenshot, &pPreferences->m_key_screenshot_default ) );
		shortcuts.push_back( cShortcut_item( UTF8_("Editor fast copy up"), &pPreferences->m_key_editor_fast_copy_up, &pPreferences->m_key_editor_fast_copy_up_default ) );
		shortcuts.push_back( cShortcut_item( UTF8_("Editor fast copy down"), &pPreferences->m_key_editor_fast_copy_down, &pPreferences->m_key_editor_fast_copy_down_default ) );
		shortcuts.push_back( cShortcut_item( UTF8_("Editor fast copy left"), &pPreferences->m_key_editor_fast_copy_left, &pPreferences->m_key_editor_fast_copy_left_default ) );
		shortcuts.push_back( cShortcut_item( UTF8_("Editor fast copy right"), &pPreferences->m_key_editor_fast_copy_right, &pPreferences->m_key_editor_fast_copy_right_default ) );
		shortcuts.push_back( cShortcut_item( UTF8_("Editor pixel move up"), &pPreferences->m_key_editor_pixel_move_up, &pPreferences->m_key_editor_pixel_move_up_default ) );
		shortcuts.push_back( cShortcut_item( UTF8_("Editor pixel move down"), &pPreferences->m_key_editor_pixel_move_down, &pPreferences->m_key_editor_pixel_move_down_default ) );
		shortcuts.push_back( cShortcut_item( UTF8_("Editor pixel move left"), &pPreferences->m_key_editor_pixel_move_left, &pPreferences->m_key_editor_pixel_move_left_default ) );
		shortcuts.push_back( cShortcut_item( UTF8_("Editor pixel move right"), &pPreferences->m_key_editor_pixel_move_right, &pPreferences->m_key_editor_pixel_move_right_default ) );
	}
	// Joystick
	else
	{
		shortcuts.push_back( cShortcut_item( UTF8_("Jump"), &pPreferences->m_joy_button_jump, &pPreferences->m_joy_button_jump_default ) );
		shortcuts.push_back( cShortcut_item( UTF8_("Shoot"), &pPreferences->m_joy_button_shoot, &pPreferences->m_joy_button_shoot_default ) );
		shortcuts.push_back( cShortcut_item( UTF8_("Action"), &pPreferences->m_joy_button_action, &pPreferences->m_joy_button_action_default ) );
		shortcuts.push_back( cShortcut_item( UTF8_("Item"), &pPreferences->m_joy_button_item, &pPreferences->m_joy_button_item_default ) );
		shortcuts.push_back( cShortcut_item( UTF8_("Exit"), &pPreferences->m_joy_button_exit, &pPreferences->m_joy_button_exit_default ) );
	}


	// add all available shortcuts
	for( vector<cShortcut_item>::iterator itr = shortcuts.begin(); itr != shortcuts.end(); ++itr )
	{
		cShortcut_item shortcut_item = (*itr);
		
		CEGUI::ListboxTextItem *item = new CEGUI::ListboxTextItem( shortcut_item.m_name, 0, shortcut_item.m_key );
		item->setSelectionColours( CEGUI::colour( 0.33f, 0.33f, 0.33f ) );
		item->setSelectionBrushImage( "TaharezLook", "ListboxSelectionBrush" );
		unsigned int row_id = listbox->addRow( item, 0 );

		// Get shortcut key name
		std::string shortcut_key;
		bool shortcut_not_the_default = 0;

		// Keyboard
		if( !joystick )
		{
			SDLKey *key = static_cast<SDLKey *>(shortcut_item.m_key);
			const SDLKey *key_default = static_cast<const SDLKey *>(shortcut_item.m_key_default);
			shortcut_key = SDL_GetKeyName( *key );

			if( *key != *key_default )
			{
				shortcut_not_the_default = 1;
			}
		}
		// Joystick
		else
		{
			Uint8 *button = static_cast<Uint8 *>(shortcut_item.m_key);
			const Uint8 *button_default = static_cast<const Uint8 *>(shortcut_item.m_key_default);
			shortcut_key = int_to_string( *button );

			if( *button != *button_default )
			{
				shortcut_not_the_default = 1;
			}
		}

		// CEGUI eats [] if not escaped
		string_replace_all( shortcut_key, "[", "\\[" );

		item = new CEGUI::ListboxTextItem( shortcut_key );
		// if not default
		if( shortcut_not_the_default )
		{
			item->setTextColours( CEGUI::colour( 0.9f, 0.6f, 0.0f ) );
		}
		item->setSelectionColours( CEGUI::colour( 0.33f, 0.33f, 0.33f ) );
		item->setSelectionBrushImage( "TaharezLook", "ListboxSelectionBrush" );
		listbox->setItem( item, 1, row_id );
	}
}

void cMenu_Options :: Set_Shortcut( std::string name, void *data, bool joystick /* = 0 */ )
{
	std::string info_text;

	if( !joystick )
	{
		info_text += _("Press a key");
	}
	else
	{
		info_text += _("Press a button");
	}

	Draw_Static_Text( info_text + _(" for ") + name + _(". Press ESC to cancel."), &orange, NULL, 0 );

	bool sub_done = 0;

	while( !sub_done )
	{
		// no event
		if( !SDL_PollEvent( &input_event ) )
		{
			continue;
		}

		if( input_event.key.keysym.sym == SDLK_ESCAPE || input_event.key.keysym.sym == SDLK_BACKSPACE )
		{
			sub_done = 1;
			break;
		}

		if( !joystick && input_event.type != SDL_KEYDOWN )
		{
			continue;
		}
		else if( joystick && input_event.type != SDL_JOYBUTTONDOWN )
		{
			continue;
		}

		// Keyboard
		if( !joystick )
		{
			SDLKey *key = static_cast<SDLKey *>(data);
			*key = input_event.key.keysym.sym;
		}
		// Joystick
		else
		{
			Uint8 *button = static_cast<Uint8 *>(data);
			*button = input_event.jbutton.button;
		}

		sub_done = 1;
	}

	Build_Shortcut_List( joystick );
}

void cMenu_Options :: Joy_Default( unsigned int index )
{
	pPreferences->m_joy_enabled = 1;
	pPreferences->m_joy_name = SDL_JoystickName( index );

	// initialize and if no joystick available disable
	pJoystick->Init();
}

void cMenu_Options :: Joy_Disable( void )
{
	pPreferences->m_joy_enabled = 0;
	pPreferences->m_joy_name.clear();

	// close the joystick
	pJoystick->Stick_Close();
}

bool cMenu_Options :: Button_Back_Click( const CEGUI::EventArgs &event )
{
	Exit();
	return 1;
}

bool cMenu_Options :: Game_Always_Run_Select( const CEGUI::EventArgs &event )
{
	const CEGUI::WindowEventArgs &windowEventArgs = static_cast<const CEGUI::WindowEventArgs&>( event );
	CEGUI::ListboxItem *item = static_cast<CEGUI::Combobox*>( windowEventArgs.window )->getSelectedItem();

	bool always_run = 0;

	if( item->getText().compare( UTF8_("On") ) == 0 )
	{
		always_run = 1;
	}

	pPreferences->m_always_run = always_run;

	return 1;
}

bool cMenu_Options :: Game_Camera_Hor_Select( const CEGUI::EventArgs &event )
{
	const CEGUI::WindowEventArgs &windowEventArgs = static_cast<const CEGUI::WindowEventArgs&>( event );
	CEGUI::Spinner *spinner_camera_hor = static_cast<CEGUI::Spinner *>( windowEventArgs.window );
	
	pLevel_Manager->m_camera->m_hor_offset_speed = spinner_camera_hor->getCurrentValue();
	pPreferences->m_camera_hor_speed = spinner_camera_hor->getCurrentValue();

	return 1;
}

bool cMenu_Options :: Game_Camera_Ver_Select( const CEGUI::EventArgs &event )
{
	const CEGUI::WindowEventArgs &windowEventArgs = static_cast<const CEGUI::WindowEventArgs&>( event );
	CEGUI::Spinner *spinner_camera_ver = static_cast<CEGUI::Spinner *>( windowEventArgs.window );
	
	pLevel_Manager->m_camera->m_ver_offset_speed = spinner_camera_ver->getCurrentValue();
	pPreferences->m_camera_ver_speed = spinner_camera_ver->getCurrentValue();

	return 1;
}

bool cMenu_Options :: Game_Language_Select( const CEGUI::EventArgs &event )
{
	const CEGUI::WindowEventArgs &windowEventArgs = static_cast<const CEGUI::WindowEventArgs&>( event );
	CEGUI::ListboxItem *item = static_cast<CEGUI::Combobox*>( windowEventArgs.window )->getSelectedItem();

	// default
	if( item->getText().compare( UTF8_("default") ) == 0 )
	{
		pPreferences->m_language = "";
	}
	// force
	else
	{
		pPreferences->m_language = item->getText().c_str();
	}

	return 1;
}

bool cMenu_Options :: Game_Menu_Level_Select( const CEGUI::EventArgs &event )
{
	const CEGUI::WindowEventArgs &windowEventArgs = static_cast<const CEGUI::WindowEventArgs&>( event );
	CEGUI::ListboxItem *item = static_cast<CEGUI::Combobox*>( windowEventArgs.window )->getSelectedItem();

	pPreferences->m_menu_level = item->getText().c_str();

	return 1;
}

bool cMenu_Options :: Game_Menu_Level_Text_Changed( const CEGUI::EventArgs &event )
{
	const CEGUI::WindowEventArgs &windowEventArgs = static_cast<const CEGUI::WindowEventArgs&>( event );
	pPreferences->m_menu_level = static_cast<CEGUI::Editbox *>( windowEventArgs.window )->getText().c_str();

	return 1;
}

bool cMenu_Options :: Game_Button_Reset_Game_Clicked( const CEGUI::EventArgs &event )
{
	pPreferences->Reset_Game();

	// clear
	Game_Action = GA_ENTER_MENU;
	Game_Action_Data_Middle.add( "load_menu", int_to_string( MENU_OPTIONS ) );
	if( m_exit_to_gamemode != MODE_NOTHING )
	{
		Game_Action_Data_Middle.add( "menu_exit_back_to", int_to_string( m_exit_to_gamemode ) );
	}

	return 1;
}

bool cMenu_Options :: Video_Resolution_Select( const CEGUI::EventArgs &event )
{
	const CEGUI::WindowEventArgs &windowEventArgs = static_cast<const CEGUI::WindowEventArgs&>( event );
	CEGUI::ListboxItem *item = static_cast<CEGUI::Combobox *>( windowEventArgs.window )->getSelectedItem();

	std::string temp = item->getText().c_str();

	// get end of height value if text is after resolution string
	std::string::size_type height_end = temp.find( " " );

	if( height_end == std::string::npos )
	{
		height_end = temp.length();
	}

	// get resolution
	unsigned int w = string_to_int( temp.substr( 0, temp.find( "x" ) ) );
	unsigned int h = string_to_int( temp.substr( temp.find( "x" ) + 1, height_end ) );

	// is it supported
	if( !pVideo->Test_Video( w, h, m_vid_bpp ) )
	{
		return 0;
	}

	// set new selected resolution
	m_vid_w = w;
	m_vid_h = h;

	return 1;
}

bool cMenu_Options :: Video_Bpp_Select( const CEGUI::EventArgs &event )
{
	const CEGUI::WindowEventArgs &windowEventArgs = static_cast<const CEGUI::WindowEventArgs&>( event );
	CEGUI::ListboxItem *item = static_cast<CEGUI::Combobox *>( windowEventArgs.window )->getSelectedItem();

	unsigned int bpp = string_to_int( item->getText().c_str() );

	if( !pVideo->Test_Video( m_vid_w, m_vid_h, bpp ) )
	{
		return 0;
	}

	m_vid_bpp = bpp;

	return 1;
}

bool cMenu_Options :: Video_Fullscreen_Select( const CEGUI::EventArgs &event )
{
	const CEGUI::WindowEventArgs &windowEventArgs = static_cast<const CEGUI::WindowEventArgs&>( event );
	CEGUI::ListboxItem *item = static_cast<CEGUI::Combobox *>( windowEventArgs.window )->getSelectedItem();

	bool bfullscreen = 0;

	if( item->getText().compare( UTF8_("On") ) == 0 )
	{
		bfullscreen = 1;
	}

	m_vid_fullscreen = bfullscreen;

	return 1;
}

bool cMenu_Options :: Video_Vsync_Select( const CEGUI::EventArgs &event )
{
	const CEGUI::WindowEventArgs &windowEventArgs = static_cast<const CEGUI::WindowEventArgs&>( event );
	CEGUI::ListboxItem *item = static_cast<CEGUI::Combobox *>( windowEventArgs.window )->getSelectedItem();

	bool bvsync = 0;

	if( item->getText().compare( UTF8_("On") ) == 0 )
	{
		bvsync = 1;
	}

	m_vid_vsync = bvsync;

	return 1;
}

bool cMenu_Options :: Video_FPS_Limit_Select( const CEGUI::EventArgs &event )
{
	const CEGUI::WindowEventArgs &windowEventArgs = static_cast<const CEGUI::WindowEventArgs&>( event );
	CEGUI::Spinner *spinner_fps_limit = static_cast<CEGUI::Spinner *>( windowEventArgs.window );
	
	pPreferences->m_video_fps_limit = spinner_fps_limit->getCurrentValue();

	return 1;
}

bool cMenu_Options :: Video_Slider_Geometry_Quality_Changed( const CEGUI::EventArgs &event )
{
	const CEGUI::WindowEventArgs &windowEventArgs = static_cast<const CEGUI::WindowEventArgs&>( event );
	// set new value
	m_vid_geometry_detail = static_cast<CEGUI::Slider *>( windowEventArgs.window )->getCurrentValue();

	return 1;
}

bool cMenu_Options :: Video_Slider_Texture_Quality_Changed( const CEGUI::EventArgs &event )
{
	const CEGUI::WindowEventArgs &windowEventArgs = static_cast<const CEGUI::WindowEventArgs&>( event );
	// set new value
	m_vid_texture_detail = static_cast<CEGUI::Slider *>( windowEventArgs.window )->getCurrentValue();

	return 1;
}

bool cMenu_Options :: Video_Button_Reset_Clicked( const CEGUI::EventArgs &event )
{
	CEGUI::ListboxItem *list_item = m_video_combo_resolution->findItemWithText( int_to_string( cPreferences::m_video_screen_w_default ) + "x" + int_to_string( cPreferences::m_video_screen_h_default ), NULL );
	if( list_item )
	{
		m_video_combo_resolution->setItemSelectState( list_item, 1 );

		m_vid_w = cPreferences::m_video_screen_w_default;
		m_vid_h = cPreferences::m_video_screen_h_default;
	}

	list_item = m_video_combo_bpp->findItemWithText( int_to_string( cPreferences::m_video_screen_bpp_default ), NULL );
	if( list_item )
	{
		m_video_combo_bpp->setItemSelectState( list_item, 1 );
		m_vid_bpp = cPreferences::m_video_screen_bpp_default;
	}

	if( cPreferences::m_video_fullscreen_default )
	{
		m_video_combo_fullscreen->setText( UTF8_("On") );
	}
	else
	{
		m_video_combo_fullscreen->setText( UTF8_("Off") );
	}
	m_vid_fullscreen = cPreferences::m_video_fullscreen_default;

	if( cPreferences::m_video_vsync_default )
	{
		m_video_combo_vsync->setText( UTF8_("On") );
	}
	else
	{
		m_video_combo_vsync->setText( UTF8_("Off") );
	}
	m_vid_vsync = cPreferences::m_video_vsync_default;

	m_video_spinner_fps_limit->setCurrentValue( cPreferences::m_video_fps_limit_default );
	pPreferences->m_video_fps_limit = cPreferences::m_video_fps_limit_default;

	m_video_slider_geometry_quality->setCurrentValue( cPreferences::m_geometry_quality_default );
	m_vid_geometry_detail = cPreferences::m_geometry_quality_default;

	m_video_slider_texture_quality->setCurrentValue( cPreferences::m_texture_quality_default );
	m_vid_texture_detail = cPreferences::m_texture_quality_default;

	return 1;
}

bool cMenu_Options :: Video_Button_Apply_Clicked( const CEGUI::EventArgs &event )
{
	// draw reinitialization text
	Draw_Static_Text( _("Reinitialization"), &green, NULL, 0 );

	pGuiSystem->renderGUI();
	pRenderer->Render();
	SDL_GL_SwapBuffers();

	// apply new settings
	pPreferences->Apply_Video( m_vid_w, m_vid_h, m_vid_bpp, m_vid_fullscreen, m_vid_vsync, m_vid_geometry_detail, m_vid_texture_detail );

	// clear
	Game_Action = GA_ENTER_MENU;
	Game_Action_Data_Middle.add( "load_menu", int_to_string( MENU_OPTIONS ) );
	if( m_exit_to_gamemode != MODE_NOTHING )
	{
		Game_Action_Data_Middle.add( "menu_exit_back_to", int_to_string( m_exit_to_gamemode ) );
	}

	return 1;
}

bool cMenu_Options :: Video_Button_Recreate_Cache_Clicked( const CEGUI::EventArgs &event )
{
	Loading_Screen_Init();

	// save textures for reloading from file
	pImage_Manager->Grab_Textures( 1, 1 );

	// recreate cache
	pVideo->Init_Image_Cache( 1, 1 );

	// restore textures
	pImage_Manager->Restore_Textures( 1 );

	Loading_Screen_Exit();

	return 1;
}

bool cMenu_Options :: Audio_Hz_Select( const CEGUI::EventArgs &event )
{
	const CEGUI::WindowEventArgs &windowEventArgs = static_cast<const CEGUI::WindowEventArgs&>( event );
	CEGUI::ListboxItem *item = static_cast<CEGUI::Combobox *>( windowEventArgs.window )->getSelectedItem();

	pPreferences->m_audio_hz = string_to_int( item->getText().c_str() );

	// draw reloading text
	Draw_Static_Text( _("Reloading"), &green, NULL, 0 );
	// reload
	pAudio->Close();
	pSound_Manager->Delete_All();
	pAudio->Init();
	// todo : add sound manager function to reload sounds and music when needed
	Preload_Sounds();

	return 1;
}

bool cMenu_Options :: Audio_Music_Select( const CEGUI::EventArgs &event )
{
	const CEGUI::WindowEventArgs &windowEventArgs = static_cast<const CEGUI::WindowEventArgs&>( event );
	CEGUI::ListboxItem *item = static_cast<CEGUI::Combobox *>( windowEventArgs.window )->getSelectedItem();

	bool music_enabled = 0;

	if( item->getText().compare( UTF8_("On") ) == 0 )
	{
		music_enabled = 1;
	}

	if( pAudio->m_music_enabled != music_enabled )
	{
		pAudio->Toggle_Music();

		// Warning if no music pack is installed and music got enabled
		if( pAudio->m_music_enabled && !File_Exists( pResource_Manager->Get_Game_Music("game/menu.ogg") ) && !File_Exists( pResource_Manager->Get_Game_Music("land/land_1.ogg") ) )
		{
			Draw_Static_Text( _("Music addon not detected.\nYou can download it from the Website."), &orange );
		}
	}

	return 1;
}

bool cMenu_Options :: Audio_Music_Volume_Changed( const CEGUI::EventArgs &event )
{
	const CEGUI::WindowEventArgs &windowEventArgs = static_cast<const CEGUI::WindowEventArgs&>( event );
	Uint8 val = static_cast<Uint8>(static_cast<CEGUI::Slider *>( windowEventArgs.window )->getCurrentValue());

	pAudio->Set_Music_Volume( val );
	// save volume
	pAudio->m_music_volume = val;

	return 1;
}

bool cMenu_Options :: Audio_Sound_Select( const CEGUI::EventArgs &event )
{
	const CEGUI::WindowEventArgs &windowEventArgs = static_cast<const CEGUI::WindowEventArgs&>( event );
	CEGUI::ListboxItem *item = static_cast<CEGUI::Combobox *>( windowEventArgs.window )->getSelectedItem();

	bool sound_enabled = 0;

	if( item->getText().compare( UTF8_("On") ) == 0 )
	{
		sound_enabled = 1;
	}

	if( pAudio->m_sound_enabled != sound_enabled )
	{
		pAudio->Toggle_Sounds();
	}

	return 1;
}

bool cMenu_Options :: Audio_Sound_Volume_Changed( const CEGUI::EventArgs &event )
{
	const CEGUI::WindowEventArgs &windowEventArgs = static_cast<const CEGUI::WindowEventArgs&>( event );
	Uint8 val = static_cast<Uint8>(static_cast<CEGUI::Slider *>( windowEventArgs.window )->getCurrentValue());

	pAudio->Set_Sound_Volume( val );
	// save volume
	pAudio->m_sound_volume = val;

	return 1;
}

bool cMenu_Options :: Audio_Button_Reset_Clicked( const CEGUI::EventArgs &event )
{
	pPreferences->Reset_Audio();

	// clear
	Game_Action = GA_ENTER_MENU;
	Game_Action_Data_Middle.add( "load_menu", int_to_string( MENU_OPTIONS ) );
	if( m_exit_to_gamemode != MODE_NOTHING )
	{
		Game_Action_Data_Middle.add( "menu_exit_back_to", int_to_string( m_exit_to_gamemode ) );
	}

	return 1;
}

bool cMenu_Options :: Keyboard_List_Double_Click( const CEGUI::EventArgs &event )
{
	const CEGUI::WindowEventArgs &windowEventArgs = static_cast<const CEGUI::WindowEventArgs&>( event );
	CEGUI::ListboxItem *item = static_cast<CEGUI::MultiColumnList *>( windowEventArgs.window )->getFirstSelectedItem();

	// set shortcut
	if( item )
	{
		Set_Shortcut( item->getText().c_str(), item->getUserData() );
	}

	return 1;
}

bool cMenu_Options :: Keyboard_Slider_Scroll_Speed_Changed( const CEGUI::EventArgs &event )
{
	const CEGUI::WindowEventArgs &windowEventArgs = static_cast<const CEGUI::WindowEventArgs&>( event );
	// set new value
	pPreferences->m_scroll_speed = static_cast<CEGUI::Slider *>( windowEventArgs.window )->getCurrentValue();

	return 1;
}

bool cMenu_Options :: Keyboard_Button_Reset_Clicked( const CEGUI::EventArgs &event )
{
	pPreferences->Reset_Keyboard();

	// clear
	Game_Action = GA_ENTER_MENU;
	Game_Action_Data_Middle.add( "load_menu", int_to_string( MENU_OPTIONS ) );
	if( m_exit_to_gamemode != MODE_NOTHING )
	{
		Game_Action_Data_Middle.add( "menu_exit_back_to", int_to_string( m_exit_to_gamemode ) );
	}

	return 1;
}

bool cMenu_Options :: Joystick_Name_Click( const CEGUI::EventArgs &event )
{
	// Get Joystick Combo
	CEGUI::Combobox *combo_joy = static_cast<CEGUI::Combobox *>( CEGUI::WindowManager::getSingleton().getWindow( "combo_joy" ) );
	
	// selected item id
	int selected_item = 0;
	// current list item
	CEGUI::ListboxTextItem *list_item = static_cast<CEGUI::ListboxTextItem *>( combo_joy->findItemWithText( combo_joy->getText(), NULL ) );

	// if selected
	if( list_item )
	{
		selected_item = combo_joy->getItemIndex( list_item );
	}

	// select first
	if( selected_item >= SDL_NumJoysticks() )
	{
		selected_item = 0;
	}
	// select next item
	else
	{
		selected_item++;
	}

	// Disable Joy
	if( selected_item == 0 )
	{
		Joy_Disable();
	}
	// Select Joy
	else
	{
		Joy_Default( selected_item - 1 );
	}

	// check if initialization succeeded
	if( selected_item )
	{
		// initialized
		if( pPreferences->m_joy_enabled )
		{
			Draw_Static_Text( _("Enabled : ") + pJoystick->Get_Name(), &yellow );
		}
		// failed
		else
		{
			selected_item = 0;
		}
	}

	combo_joy->setText( combo_joy->getListboxItemFromIndex( selected_item )->getText() );

	return 1;
}

bool cMenu_Options :: Joystick_Name_Select( const CEGUI::EventArgs &event )
{
	const CEGUI::WindowEventArgs &windowEventArgs = static_cast<const CEGUI::WindowEventArgs&>( event );
	CEGUI::Combobox *combo = static_cast<CEGUI::Combobox*>( windowEventArgs.window );
	CEGUI::ListboxItem *item = combo->getSelectedItem();

	if( item->getText().compare( _("None") ) == 0 )
	{
		Joy_Disable();
	}
	else
	{
		Joy_Default( combo->getItemIndex( item ) - 1 );
	}

	return 1;
}

bool cMenu_Options :: Joystick_Sensitivity_Changed( const CEGUI::EventArgs &event )
{
	const CEGUI::WindowEventArgs &windowEventArgs = static_cast<const CEGUI::WindowEventArgs&>( event );
	// set new value
	pPreferences->m_joy_axis_threshold = static_cast<Sint16>(static_cast<CEGUI::Slider *>( windowEventArgs.window )->getCurrentValue());

	return 1;
}

bool cMenu_Options :: Joystick_Analog_Jump_Select( const CEGUI::EventArgs &event )
{
	const CEGUI::WindowEventArgs &windowEventArgs = static_cast<const CEGUI::WindowEventArgs&>( event );
	CEGUI::ListboxItem *item = static_cast<CEGUI::Combobox*>( windowEventArgs.window )->getSelectedItem();

	bool analog_jump = 0;

	if( item->getText().compare( _("On") ) == 0 )
	{
		analog_jump = 1;
	}

	pPreferences->m_joy_analog_jump = analog_jump;

	return 1;
}

bool cMenu_Options :: Joystick_Spinner_Axis_Hor_Changed( const CEGUI::EventArgs &event )
{
	const CEGUI::WindowEventArgs &windowEventArgs = static_cast<const CEGUI::WindowEventArgs&>( event );
	// set new value
	pPreferences->m_joy_axis_hor = static_cast<int>(static_cast<CEGUI::Spinner *>( windowEventArgs.window )->getCurrentValue());

	return 1;
}

bool cMenu_Options :: Joystick_Spinner_Axis_Ver_Changed( const CEGUI::EventArgs &event )
{
	const CEGUI::WindowEventArgs &windowEventArgs = static_cast<const CEGUI::WindowEventArgs&>( event );
	// set new value
	pPreferences->m_joy_axis_ver = static_cast<int>(static_cast<CEGUI::Spinner *>( windowEventArgs.window )->getCurrentValue());

	return 1;
}

bool cMenu_Options :: Joystick_List_Double_Click( const CEGUI::EventArgs &event )
{
	const CEGUI::WindowEventArgs &windowEventArgs = static_cast<const CEGUI::WindowEventArgs&>( event );
	CEGUI::ListboxItem *item = static_cast<CEGUI::MultiColumnList *>( windowEventArgs.window )->getFirstSelectedItem();

	// set shortcut
	if( item )
	{
		Set_Shortcut( item->getText().c_str(), item->getUserData(), 1 );
	}

	return 1;
}

bool cMenu_Options :: Joystick_Button_Reset_Clicked( const CEGUI::EventArgs &event )
{
	pPreferences->Reset_Joystick();

	// clear
	Game_Action = GA_ENTER_MENU;
	Game_Action_Data_Middle.add( "load_menu", int_to_string( MENU_OPTIONS ) );
	if( m_exit_to_gamemode != MODE_NOTHING )
	{
		Game_Action_Data_Middle.add( "menu_exit_back_to", int_to_string( m_exit_to_gamemode ) );
	}

	return 1;
}

bool cMenu_Options :: Game_Editor_Show_Item_Images_Select( const CEGUI::EventArgs &event )
{
	const CEGUI::WindowEventArgs &windowEventArgs = static_cast<const CEGUI::WindowEventArgs&>( event );
	CEGUI::ListboxItem *item = static_cast<CEGUI::Combobox*>( windowEventArgs.window )->getSelectedItem();

	bool show_item_images = 0;

	if( item->getText().compare( UTF8_("On") ) == 0 )
	{
		show_item_images = 1;
	}

	pPreferences->m_editor_show_item_images = show_item_images;

	return 1;
}

bool cMenu_Options :: Game_Editor_Item_Image_Size_Select( const CEGUI::EventArgs &event )
{
	const CEGUI::WindowEventArgs &windowEventArgs = static_cast<const CEGUI::WindowEventArgs&>( event );
	CEGUI::Spinner *spinner_item_image_size = static_cast<CEGUI::Spinner *>( windowEventArgs.window );

	pPreferences->m_editor_item_image_size = static_cast<unsigned int>(spinner_item_image_size->getCurrentValue());

	return 1;
}

bool cMenu_Options :: Game_Editor_Auto_Hide_Mouse_Select( const CEGUI::EventArgs &event )
{
	const CEGUI::WindowEventArgs &windowEventArgs = static_cast<const CEGUI::WindowEventArgs&>( event );
	CEGUI::ListboxItem *item = static_cast<CEGUI::Combobox*>( windowEventArgs.window )->getSelectedItem();

	bool auto_hide_mouse = 0;

	if( item->getText().compare( UTF8_("On") ) == 0 )
	{
		auto_hide_mouse = 1;
	}

	pPreferences->m_editor_mouse_auto_hide = auto_hide_mouse;

	return 1;
}

bool cMenu_Options :: Game_Button_Reset_Editor_Clicked( const CEGUI::EventArgs &event )
{
	pPreferences->Reset_Editor();

	// clear
	Game_Action = GA_ENTER_MENU;
	Game_Action_Data_Middle.add( "load_menu", int_to_string( MENU_OPTIONS ) );
	if( m_exit_to_gamemode != MODE_NOTHING )
	{
		Game_Action_Data_Middle.add( "menu_exit_back_to", int_to_string( m_exit_to_gamemode ) );
	}

	return 1;
}

/* *** *** *** *** *** *** *** *** cMenu_Savegames *** *** *** *** *** *** *** *** *** */

cMenu_Savegames :: cMenu_Savegames( bool type )
: cMenu_Base()
{
	m_type_save = type;

	for( unsigned int i = 0; i < 9; i++ )
	{
		m_savegame_temp.push_back( new cHudSprite( pMenuCore->m_handler->m_level->m_sprite_manager ) );
	}
}

cMenu_Savegames :: ~cMenu_Savegames( void )
{
	for( HudSpriteList::iterator itr = m_savegame_temp.begin(); itr != m_savegame_temp.end(); ++itr )
	{
		delete *itr;
	}

	m_savegame_temp.clear();
}

void cMenu_Savegames :: Init( void )
{
	cMenu_Base::Init();
	Update_Saved_Games_Text();

	cMenu_Item *temp_item = NULL;

	// savegame descriptions
	for( HudSpriteList::iterator itr = m_savegame_temp.begin(); itr != m_savegame_temp.end(); ++itr )
	{
		temp_item = new cMenu_Item( pMenuCore->m_handler->m_level->m_sprite_manager );
		temp_item->m_image_default->Set_Image( (*itr)->m_image );
		temp_item->Set_Pos( static_cast<float>(game_res_w) / 5, m_menu_pos_y );
		pMenuCore->m_handler->Add_Menu_Item( temp_item, 1.5f, grey );
		
		m_menu_pos_y += temp_item->m_image_default->m_col_rect.m_h;
	}

	// back
	cGL_Surface *back1 = pFont->Render_Text( pFont->m_font_normal, _("Back"), m_text_color );
	temp_item = new cMenu_Item( pMenuCore->m_handler->m_level->m_sprite_manager );
	temp_item->m_image_default->Set_Image( back1 );
	temp_item->Set_Pos( static_cast<float>(game_res_w) / 18, 450 );
	temp_item->m_is_quit = 1;
	pMenuCore->m_handler->Add_Menu_Item( temp_item, 1.5f, grey );

	if( m_type_save )
	{
		cHudSprite *hud_sprite = new cHudSprite( pMenuCore->m_handler->m_level->m_sprite_manager );
		hud_sprite->Set_Image( pVideo->Get_Package_Surface( "menu/save.png" ) );
		hud_sprite->Set_Pos( game_res_w * 0.2f, game_res_h * 0.15f );
		m_draw_list.push_back( hud_sprite );
		hud_sprite = new cHudSprite( pMenuCore->m_handler->m_level->m_sprite_manager );
		hud_sprite->Set_Image( pVideo->Get_Package_Surface( "menu/items/save.png" ) );
		hud_sprite->Set_Pos( game_res_w * 0.07f, game_res_h * 0.24f );
		m_draw_list.push_back( hud_sprite );
	}
	else
	{
		cHudSprite *hud_sprite = new cHudSprite( pMenuCore->m_handler->m_level->m_sprite_manager );
		hud_sprite->Set_Image( pVideo->Get_Package_Surface( "menu/load.png" ) );
		hud_sprite->Set_Pos( game_res_w * 0.2f, game_res_h * 0.15f );
		m_draw_list.push_back( hud_sprite );
		hud_sprite = new cHudSprite( pMenuCore->m_handler->m_level->m_sprite_manager );
		hud_sprite->Set_Image( pVideo->Get_Package_Surface( "menu/items/load.png" ) );
		hud_sprite->Set_Pos( game_res_w * 0.07f, game_res_h * 0.24f );
		m_draw_list.push_back( hud_sprite );
	}

	cHudSprite *hud_sprite = new cHudSprite( pMenuCore->m_handler->m_level->m_sprite_manager );
	hud_sprite->Set_Image( back1, 0, 1 );
	hud_sprite->Set_Pos( -200, 0 );
	m_draw_list.push_back( hud_sprite );

	Init_GUI();
}

void cMenu_Savegames :: Init_GUI( void )
{
	cMenu_Base::Init_GUI();
}

void cMenu_Savegames :: Exit( void )
{
	Game_Action = GA_ENTER_MENU;
	Game_Action_Data_Middle.add( "load_menu", int_to_string( MENU_MAIN ) );
	if( m_exit_to_gamemode != MODE_NOTHING )
	{
		Game_Action_Data_Middle.add( "menu_exit_back_to", int_to_string( m_exit_to_gamemode ) );
	}
}

void cMenu_Savegames :: Update( void )
{
	cMenu_Base::Update();

	if( !m_action )
	{
		return;
	}

	m_action = 0;

	// back
	if( pMenuCore->m_handler->m_active == 9 )
	{
		Exit();
		return;
	}

	if( !m_type_save )
	{
		Update_Load();
	}
	else
	{
		Update_Save();
	}
}

void cMenu_Savegames :: Draw( void )
{
	cMenu_Base::Draw();
	Draw_End();
}

void cMenu_Savegames :: Update_Load( void )
{
	int save_num = pMenuCore->m_handler->m_active + 1;

	// not valid
	if( !pSavegame->Is_Valid( save_num ) )
	{
		return;
	}

	pAudio->Play_Sound( "savegame_load.ogg" );
	// reset before loading the level to keep the level in the manager
	pLevel_Player->Reset_Save();

	cSave *savegame = pSavegame->Load( save_num );
	std::string level_name = savegame->Get_Active_Level();
	delete savegame;

	if( !level_name.empty() )
	{
		Game_Action = GA_ENTER_LEVEL;
		cLevel *level = pLevel_Manager->Load( level_name );
		// only fade-out music if different
		if( pActive_Level->Get_Music_Filename().compare( level->Get_Music_Filename() ) != 0 )
		{
			Game_Action_Data_Start.add( "music_fadeout", "1000" );
		}
	}
	else
	{
		Game_Action = GA_ENTER_WORLD;
		Game_Action_Data_Start.add( "music_fadeout", "1000" );
	}

	Game_Action_Data_Start.add( "screen_fadeout", CEGUI::PropertyHelper::intToString( EFFECT_OUT_BLACK ) );
	Game_Action_Data_Start.add( "screen_fadeout_speed", "3" );
	Game_Action_Data_Middle.add( "unload_menu", "1" );
	Game_Action_Data_Middle.add( "load_savegame", int_to_string( save_num ) );
	Game_Action_Data_End.add( "screen_fadein", CEGUI::PropertyHelper::intToString( EFFECT_IN_BLACK ) );
	Game_Action_Data_End.add( "screen_fadein_speed", "3" );
}

void cMenu_Savegames :: Update_Save( void )
{
	// not valid
	if( pOverworld_Player->m_current_waypoint < 0 && !pActive_Level->Is_Loaded() )
	{
		return;
	}

	std::string descripion = Set_Save_Description( pMenuCore->m_handler->m_active + 1 );
	
	pFramerate->Reset();

	if( descripion.compare( "Not enough Points" ) == 0 ) 
	{
		Game_Action = GA_ENTER_MENU;
		Game_Action_Data_Middle.add( "load_menu", int_to_string( MENU_MAIN ) );
		if( m_exit_to_gamemode != MODE_NOTHING )
		{
			Game_Action_Data_Middle.add( "menu_exit_back_to", int_to_string( m_exit_to_gamemode ) );
		}
		return;
	}

	if( descripion.empty() )
	{
		return;
	}

	pAudio->Play_Sound( "savegame_save.ogg" );

	// no costs in debug builds
#ifndef _DEBUG
	if( pActive_Level->Is_Loaded() )
	{
		pHud_Points->Set_Points( pLevel_Player->m_points - 3000 );
	}
#endif
	// save
	pSavegame->Save_Game( pMenuCore->m_handler->m_active + 1, descripion );

	Game_Action = GA_ENTER_MENU;
	Game_Action_Data_Middle.add( "load_menu", int_to_string( MENU_MAIN ) );
	if( m_exit_to_gamemode != MODE_NOTHING )
	{
		Game_Action_Data_Middle.add( "menu_exit_back_to", int_to_string( m_exit_to_gamemode ) );
	}
}

std::string cMenu_Savegames :: Set_Save_Description( unsigned int save_slot )
{
	if( save_slot == 0 || save_slot > 9 )
	{
		return "";
	}
// save always in debug builds
#ifndef _DEBUG
	if( pActive_Level->Is_Loaded() && pLevel_Player->m_points < 3000 )
	{
		Clear_Input_Events();
		Draw_Static_Text( _("3000 Points needed for saving in a level.\nSaving on the Overworld is free.") );

		return "Not enough Points";
	}
#endif
	std::string save_description;

	bool auto_erase_description = 0;

	// if Savegame exists use old description
	if( pSavegame->Is_Valid( save_slot ) )
	{
		save_description.clear();
		// get only the description
		save_description = pSavegame->Get_Description( save_slot, 1 );
	}
	else
	{
		// use default description
		save_description = _("No Description");
		auto_erase_description = 1;
	}

	return Box_Text_Input( save_description, _("Enter Description"), auto_erase_description );
}

void cMenu_Savegames :: Update_Saved_Games_Text( void )
{
	unsigned int save_slot = 0;

	for( HudSpriteList::iterator itr = m_savegame_temp.begin(); itr != m_savegame_temp.end(); ++itr )
	{
		save_slot++;
		(*itr)->Set_Image( pFont->Render_Text( pFont->m_font_normal, pSavegame->Get_Description( save_slot ), m_text_color_value ), 1, 1 );
	}
}

/* *** *** *** *** *** *** *** *** cMenu_Credits *** *** *** *** *** *** *** *** *** */

cMenu_Credits :: cMenu_Credits( void )
: cMenu_Base()
{

}

cMenu_Credits :: ~cMenu_Credits( void )
{

}

void cMenu_Credits :: Init( void )
{
	cMenu_Base::Init();

	// clear credits
	m_draw_list.clear();

	// Load all our credits from the g_credits global string.
	size_t position = 0;
	size_t last_position = 0;
	while (true) {
		position = g_credits.find("\n", last_position + 1);

		if (position == std::string::npos)
			break;

		if (position != last_position + 1) { // Not empty line
			std::string line = g_credits.substr(last_position, position - last_position);

			// Strip leading newline if any (first line has none)
			if (line[0] == '\n')
				line = line.substr(1, std::string::npos);

			if (line[0] == ' ') // Continuation line
				Add_Credits_Line(line, 0, -3, white);
			else if (line[0] == '-') // Separator line
				Add_Credits_Line(line, 0, 20, red);
			else {
				float r =  rand() % 80 / 100.0; // Don’t conflict with separator line color
				float g = rand() % 255 / 100.0;
				float b = rand() % 255 / 100.0;
				Add_Credits_Line(line, 0, 20, Color(r, g, b));
			}
		}

		last_position = position;
	}

	m_menu_pos_y = game_res_h * 1.1f;

	// set credits position
	for( HudSpriteList::iterator itr = m_draw_list.begin(); itr != m_draw_list.end(); ++itr )
	{
		// get object
		cHudSprite *obj = (*itr);

		// set shadow if not set
		if( obj->m_shadow_pos == 0 )
		{
			obj->Set_Shadow( grey, 1 );
		}
		// set position
		obj->m_pos_x += static_cast<float>(game_res_w) / 5;
		obj->m_pos_y += m_menu_pos_y;
		// set posz behind front passive
		obj->m_pos_z = 0.096f;
		// set color combine
		obj->Set_Color_Combine( 0, 0, 0, GL_MODULATE );
		obj->m_color.alpha = 0;
		obj->m_shadow_color.alpha = 0;

		m_menu_pos_y = obj->m_pos_y + obj->m_col_rect.m_h;
	}

	cMenu_Item *temp_item = NULL;

	// back
	cGL_Surface *back1 = pFont->Render_Text( pFont->m_font_normal, _("Back"), m_text_color );
	temp_item = new cMenu_Item( pMenuCore->m_handler->m_level->m_sprite_manager );
	temp_item->m_image_default->Set_Image( back1 );
	temp_item->Set_Pos( static_cast<float>(game_res_w) / 18, 250 );
	temp_item->m_is_quit = 1;
	pMenuCore->m_handler->Add_Menu_Item( temp_item, 2, grey );
	
	cHudSprite *hud_sprite = new cHudSprite( pMenuCore->m_handler->m_level->m_sprite_manager );
	hud_sprite->Set_Image( back1, 0, 1 );
	hud_sprite->Set_Pos( -200, 0 );
	m_draw_list.push_back( hud_sprite );

	Init_GUI();
}

void cMenu_Credits :: Init_GUI( void )
{
	cMenu_Base::Init_GUI();
}

void cMenu_Credits :: Enter( const GameMode old_mode /* = MODE_NOTHING */ )
{
	// black background because of fade alpha
	glClearColor( 0, 0, 0, 1 );

	if( old_mode == MODE_MENU )
	{
		// fade in
		Menu_Fade();
	}
}

void cMenu_Credits :: Leave( const GameMode next_mode /* = MODE_NOTHING */ )
{
	if( m_exit_to_gamemode == MODE_NOTHING || m_exit_to_gamemode == MODE_MENU )
	{
		// fade out
		Menu_Fade( 0 );

		// white background
		glClearColor( 1, 1, 1, 1 );
	}

	// set menu gradient colors back
	pMenuCore->m_handler->m_level->m_background_manager->Get_Pointer( 0 )->m_color_1.alpha = 255;
	pMenuCore->m_handler->m_level->m_background_manager->Get_Pointer( 0 )->m_color_2.alpha = 255;
}

void cMenu_Credits :: Exit( void )
{
	Game_Action = GA_ENTER_MENU;
	Game_Action_Data_Start.add( "music_fadeout", "500" );
	Game_Action_Data_Middle.add( "load_menu", int_to_string( MENU_MAIN ) );
	if( m_exit_to_gamemode != MODE_NOTHING )
	{
		Game_Action_Data_Middle.add( "menu_exit_back_to", int_to_string( m_exit_to_gamemode ) );
	}
}

void cMenu_Credits :: Update( void )
{
	cMenu_Base::Update();

	for( HudSpriteList::iterator itr = m_draw_list.begin(); itr != m_draw_list.end(); ++itr )
	{
		cHudSprite *obj = (*itr);

		// long inactive reset
		if( obj->m_pos_y < -2700 )
		{
			obj->Set_Pos_Y( static_cast<float>(game_res_h) * 1.1f );
		}
		// fading out
		else if( obj->m_pos_y < game_res_h * 0.3f )
		{
			float new_value = obj->m_combine_color[0] - ( pFramerate->m_speed_factor * 0.01f );

			if( new_value < 0 )
			{
				new_value = 0;
			}

			obj->Set_Color_Combine( new_value, new_value, new_value, GL_MODULATE );
			obj->m_color.alpha = static_cast<Uint8>( new_value * 255 );
			obj->m_shadow_color.alpha = obj->m_color.alpha;
		}
		// fading in
		else if( obj->m_pos_y < game_res_h * 0.9f )
		{
			float new_value = obj->m_combine_color[0] + ( pFramerate->m_speed_factor * 0.01f );

			if( new_value > 1.0f )
			{
				new_value = 1.0f;

				// add particles
				if( obj->m_combine_color[0] < 1.0f )
				{
					cParticle_Emitter *anim = new cParticle_Emitter( pMenuCore->m_handler->m_level->m_sprite_manager );
					anim->Set_Emitter_Rect( Get_Random_Float( game_res_w * 0.1f, game_res_w * 0.8f ), -Get_Random_Float( game_res_h * 0.8f, game_res_h * 0.9f ), Get_Random_Float( 0.0f, 5.0f ), Get_Random_Float( 0.0f, 5.0f ) );
					unsigned int quota = 4;
					
					// multi-explosion
					if( rand() % 2 )
					{
						anim->Set_Image_Filename( utf8_to_path( "animation/particles/fire_2.png" ) );
						anim->Set_Emitter_Time_to_Live( 0.4f );
						anim->Set_Emitter_Iteration_Interval( 0.05f );
						anim->Set_Direction_Range( 0, 360 );
						anim->Set_Scale( 0.3f, 0.2f );
						anim->Set_Blending( BLEND_ADD );
						anim->Set_Time_to_Live( 1.8f, 1.2f );
						anim->Set_Speed( 2.1f, 0.5f );
					}
					// star explosion
					else
					{
						quota += rand() % 25;
						anim->Set_Image_Filename( utf8_to_path( "animation/particles/fire_3.png" ) );
						anim->Set_Direction_Range( 0, 360 );
						anim->Set_Scale( 0.2f, 0.1f );

						if( quota < 10 )
						{
							anim->Set_Time_to_Live( 2.8f, 0.5f );
							anim->Set_Speed( 0.8f, 0.3f );
						}
						else
						{
							anim->Set_Time_to_Live( 1.4f, 0.5f );
							anim->Set_Fading_Size( 1 );
							anim->Set_Speed( 1.6f, 0.5f );
						}
					}
					
					anim->Set_Quota( quota );
					anim->Set_Color( Color( static_cast<Uint8>( 100 + ( rand() % 155 ) ), 100 + ( rand() % 155 ), 100 + ( rand() % 155 ) ) );
					anim->Set_Const_Rotation_Z( -5, 10 );
					anim->Set_Vertical_Gravity( 0.02f );
					anim->Set_Pos_Z( 0.16f );
					anim->Emit();
					pMenuCore->m_animation_manager->Add( anim );
				}
			}

			obj->Set_Color_Combine( new_value, new_value, new_value, GL_MODULATE );
			obj->m_color.alpha = static_cast<Uint8>( new_value * 255 );
			obj->m_shadow_color.alpha = obj->m_color.alpha;
		}

		// default upwards scroll
		obj->Move( 0, -1.1f );
	}

	if( !m_action )
	{
		return;
	}

	m_action = 0;

	// back
	if( pMenuCore->m_handler->m_active == 0 )
	{
		Exit();
	}
}

void cMenu_Credits :: Draw( void )
{
	// do not draw if exiting
	if( Game_Action != GA_NONE )
	{
		return;
	}

	cMenu_Base::Draw();

	// darken background
	cRect_Request *request = new cRect_Request();
	pVideo->Draw_Rect( NULL, 0.095f, &pMenuCore->m_handler->m_level->m_background_manager->Get_Pointer( 0 )->m_color_2, request );
	request->m_color.red = static_cast<Uint8>(request->m_color.red * 0.1f);
	request->m_color.green = static_cast<Uint8>(request->m_color.green * 0.1f);
	request->m_color.blue = static_cast<Uint8>(request->m_color.blue * 0.1f);
	request->m_color.alpha = 195;
	pRenderer->Add( request );

	Draw_End();
}

void cMenu_Credits :: Add_Credits_Line( const std::string &text, float posx, float posy, const Color &color /* = black */, float shadow_pos /* = 0.0f */, const Color &shadow_color /* = black */ )
{
	cHudSprite *temp = new cHudSprite( pMenuCore->m_handler->m_level->m_sprite_manager );
	temp->Set_Image( pFont->Render_Text( pFont->m_font_normal, text, color ), 1, 1 );
	temp->Set_Pos( posx, posy );
	if( !Is_Float_Equal( shadow_pos, 0.0f ) )
	{
		temp->Set_Shadow( shadow_color, shadow_pos );
	}
	m_draw_list.push_back( temp );
}

void cMenu_Credits :: Menu_Fade( bool fade_in /* = 1 */ )
{
	// logo position y
	int logo_pos_y = 0;
	// fade counter
	float counter;
	// move speed
	float move_speed;

	if( fade_in )
	{
		logo_pos_y = 20;
		counter = 255.0f;
		move_speed = -2.0f;
	}
	else
	{
		logo_pos_y = -200;
		counter = 60.0f;
		move_speed = 2.0f;
	}

	// get logo
	// FIXME: We shouldn’t have to search this in the sprite manager. It
	// should be referenced at some central place.
	cSprite *logo = pMenuCore->m_handler->m_level->m_sprite_manager->Get_from_Position( 180, logo_pos_y, TYPE_UNDEFINED, 2 );

	// fade out
	while( 1 )
	{
		// # Update

		if( fade_in )
		{
			counter -= 4.5f * pFramerate->m_speed_factor;
			move_speed -= 1.0f * pFramerate->m_speed_factor;

			if( counter < 60.0f )
			{
				break;
			}

			// move logo out
			if( logo && logo->m_pos_y > -200.0f )
			{
				logo->Move( 0.0f, move_speed );

				if( logo->m_pos_y < -200.0f )
				{
					logo->Set_Pos_Y( -200.0f );
				}
			}
		}
		else
		{
			counter += 5.0f * pFramerate->m_speed_factor;
			move_speed += 1.0f * pFramerate->m_speed_factor;

			if( counter > 255.0f )
			{
				break;
			}

			// move logo in
			if( logo && logo->m_pos_y < 20.0f )
			{
				logo->Move( 0.0f, move_speed );

				if( logo->m_pos_y > 20.0f )
				{
					logo->Set_Pos_Y( 20.0f );
				}
			}
		}

		// set menu gradient colors
		pMenuCore->m_handler->m_level->m_background_manager->Get_Pointer( 0 )->m_color_1.alpha = static_cast<Uint8>(counter);
		pMenuCore->m_handler->m_level->m_background_manager->Get_Pointer( 0 )->m_color_2.alpha = static_cast<Uint8>(counter);

		// # Draw

		// clear
		pVideo->Clear_Screen();

		// draw menu
		pMenuCore->m_handler->Draw();
		pMenuCore->m_animation_manager->Draw();

		// create request
		cRect_Request *request = new cRect_Request();
		pVideo->Draw_Rect( NULL, 0.095f, &pMenuCore->m_handler->m_level->m_background_manager->Get_Pointer( 0 )->m_color_2, request );
		request->m_color.red = static_cast<Uint8>(request->m_color.red * 0.1f);
		request->m_color.green = static_cast<Uint8>(request->m_color.green * 0.1f);
		request->m_color.blue = static_cast<Uint8>(request->m_color.blue * 0.1f);
		request->m_color.alpha = 255 - static_cast<Uint8>(counter);
		// add request
		pRenderer->Add( request );

		pVideo->Render();

		// # framerate
		pFramerate->Update();
		// if vsync is disabled then limit the fps to reduce the CPU usage
		if( !pPreferences->m_video_vsync )
		{
			Correct_Frame_Time( 100 );
		}
	}
}

/* *** *** *** *** *** *** *** *** *** *** *** *** *** *** *** *** *** */

} // namespace SMC<|MERGE_RESOLUTION|>--- conflicted
+++ resolved
@@ -436,47 +436,6 @@
 	// ### World ###
 	CEGUI::Listbox *listbox_worlds = static_cast<CEGUI::Listbox *>(CEGUI::WindowManager::getSingleton().getWindow( "listbox_worlds" ));
 
-<<<<<<< HEAD
-	// overworld names
-	for( vector<cOverworld *>::const_iterator itr = pOverworld_Manager->objects.begin(); itr != pOverworld_Manager->objects.end(); ++itr )
-	{
-		const cOverworld_description *world = (*itr)->m_description;
-
-// show all worlds in debug builds
-#ifndef _DEBUG
-		if( !world->m_visible )
-		{
-			continue;
-		}
-#else
-		cout << "Showing invisible world '" << world->m_name << "' because this is a debug build." << endl;
-#endif
-		
-		CEGUI::ListboxTextItem *item = new CEGUI::ListboxTextItem( reinterpret_cast<const CEGUI::utf8*>(world->m_name.c_str()) );
-		// is in game dir
-		if( world->m_user == 0 )
-		{
-			item->setTextColours( CEGUI::colour( 1, 0.8f, 0.6f ) );
-		}
-		// is in user dir
-		else if( world->m_user == 1 )
-		{
-			item->setTextColours( CEGUI::colour( 0.8f, 1, 0.6f ) );
-		}
-		// is in both
-		else if( world->m_user == 2 )
-		{
-			// mix colors
-			item->setTextColours( CEGUI::colour( 0.8f, 1, 0.6f ), CEGUI::colour( 0.8f, 1, 0.6f ), CEGUI::colour( 1, 0.8f, 0.6f ), CEGUI::colour( 1, 0.8f, 0.6f ) );
-		}
-
-		item->setSelectionColours( CEGUI::colour( 0.33f, 0.33f, 0.33f ) );
-		item->setSelectionBrushImage( "TaharezLook", "ListboxSelectionBrush" );
-		listbox_worlds->addItem( item );
-	}
-
-=======
->>>>>>> db52d82f
 	// events
 	listbox_worlds->subscribeEvent( CEGUI::Window::EventKeyDown, CEGUI::Event::Subscriber( &cMenu_Start::Listbox_Keydown, this ) );
 	listbox_worlds->subscribeEvent( CEGUI::Window::EventCharacterKey, CEGUI::Event::Subscriber( &cMenu_Start::Listbox_Character_Key, this ) );

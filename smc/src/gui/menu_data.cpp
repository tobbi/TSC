--- conflicted
+++ resolved
@@ -382,161 +382,6 @@
 #else
             cout << "Showing hidden package  '" << itr->name << "' because this is a debug build." << endl;
 #endif
-<<<<<<< HEAD
-		}
-
-		CEGUI::ListboxTextItem *item = new CEGUI::ListboxTextItem( reinterpret_cast<const CEGUI::utf8*>((itr->name).c_str()) );
-		
-		item->setTextColours( CEGUI::colour( 1, 0.8f, 0.6f ) );
-		item->setSelectionColours( CEGUI::colour( 0.33f, 0.33f, 0.33f ) );
-		item->setSelectionBrushImage( "TaharezLook", "ListboxSelectionBrush" );
-		listbox_packages->addItem( item );
-
-		if(pPackage_Manager->Get_Current_Package() == itr->name)
-			item->setSelected(true);
-	}
-	
-	// events
-	listbox_packages->subscribeEvent( CEGUI::Window::EventKeyDown, CEGUI::Event::Subscriber( &cMenu_Start::Listbox_Keydown, this ) );
-	listbox_packages->subscribeEvent( CEGUI::Window::EventCharacterKey, CEGUI::Event::Subscriber( &cMenu_Start::Listbox_Character_Key, this ) );
-	listbox_packages->subscribeEvent( CEGUI::Listbox::EventSelectionChanged, CEGUI::Event::Subscriber( &cMenu_Start::Package_Select, this ) );
-	listbox_packages->subscribeEvent( CEGUI::Listbox::EventMouseDoubleClick, CEGUI::Event::Subscriber( &cMenu_Start::Package_Select_final_list, this ) );
-
-	// ### Campaign ###
-	CEGUI::Listbox *listbox_campaigns = static_cast<CEGUI::Listbox *>(CEGUI::WindowManager::getSingleton().getWindow( "listbox_campaigns" ));
-
-	// events
-	listbox_campaigns->subscribeEvent( CEGUI::Window::EventKeyDown, CEGUI::Event::Subscriber( &cMenu_Start::Listbox_Keydown, this ) );
-	listbox_campaigns->subscribeEvent( CEGUI::Window::EventCharacterKey, CEGUI::Event::Subscriber( &cMenu_Start::Listbox_Character_Key, this ) );
-	listbox_campaigns->subscribeEvent( CEGUI::Listbox::EventSelectionChanged, CEGUI::Event::Subscriber( &cMenu_Start::Campaign_Select, this ) );
-	listbox_campaigns->subscribeEvent( CEGUI::Listbox::EventMouseDoubleClick, CEGUI::Event::Subscriber( &cMenu_Start::Campaign_Select_final_list, this ) );
-	
-	// ### World ###
-	CEGUI::Listbox *listbox_worlds = static_cast<CEGUI::Listbox *>(CEGUI::WindowManager::getSingleton().getWindow( "listbox_worlds" ));
-
-	// events
-	listbox_worlds->subscribeEvent( CEGUI::Window::EventKeyDown, CEGUI::Event::Subscriber( &cMenu_Start::Listbox_Keydown, this ) );
-	listbox_worlds->subscribeEvent( CEGUI::Window::EventCharacterKey, CEGUI::Event::Subscriber( &cMenu_Start::Listbox_Character_Key, this ) );
-	listbox_worlds->subscribeEvent( CEGUI::Listbox::EventSelectionChanged, CEGUI::Event::Subscriber( &cMenu_Start::World_Select, this ) );
-	listbox_worlds->subscribeEvent( CEGUI::Listbox::EventMouseDoubleClick, CEGUI::Event::Subscriber( &cMenu_Start::World_Select_final_list, this ) );
-	
-	// ### Level ###
-	CEGUI::Listbox *listbox_levels = static_cast<CEGUI::Listbox *>(CEGUI::WindowManager::getSingleton().getWindow( "listbox_levels" ));
-	listbox_levels->setSortingEnabled( 1 );
-
-	// events
-	listbox_levels->subscribeEvent( CEGUI::Listbox::EventSelectionChanged, CEGUI::Event::Subscriber( &cMenu_Start::Level_Select, this ) );
-	listbox_levels->subscribeEvent( CEGUI::Listbox::EventMouseDoubleClick, CEGUI::Event::Subscriber( &cMenu_Start::Level_Select_Final_List, this ) );
-	listbox_levels->subscribeEvent( CEGUI::Window::EventKeyDown, CEGUI::Event::Subscriber( &cMenu_Start::Listbox_Keydown, this ) );
-	listbox_levels->subscribeEvent( CEGUI::Window::EventCharacterKey, CEGUI::Event::Subscriber( &cMenu_Start::Listbox_Character_Key, this ) );
-	
-	// Level Buttons
-	CEGUI::PushButton *button_new = static_cast<CEGUI::PushButton *>(CEGUI::WindowManager::getSingleton().getWindow( "button_level_new" ));
-	button_new->subscribeEvent( CEGUI::PushButton::EventClicked, CEGUI::Event::Subscriber( &cMenu_Start::Button_Level_New_Clicked, this ) );
-	CEGUI::PushButton *button_edit = static_cast<CEGUI::PushButton *>(CEGUI::WindowManager::getSingleton().getWindow( "button_level_edit" ));
-	button_edit->subscribeEvent( CEGUI::PushButton::EventClicked, CEGUI::Event::Subscriber( &cMenu_Start::Button_Level_Edit_Clicked, this ) );
-	CEGUI::PushButton *button_delete = static_cast<CEGUI::PushButton *>(CEGUI::WindowManager::getSingleton().getWindow( "button_level_delete" ));
-	button_delete->subscribeEvent( CEGUI::PushButton::EventClicked, CEGUI::Event::Subscriber( &cMenu_Start::Button_Level_Delete_Clicked, this ) );
-
-	// Button Enter 
-	CEGUI::PushButton *button_enter = static_cast<CEGUI::PushButton *>(CEGUI::WindowManager::getSingleton().getWindow( "button_enter" ));
-	// Button back
-	CEGUI::PushButton *button_back = static_cast<CEGUI::PushButton *>(CEGUI::WindowManager::getSingleton().getWindow( "button_back" ));
-
-	// events
-	button_enter->subscribeEvent( CEGUI::PushButton::EventClicked, CEGUI::Event::Subscriber( &cMenu_Start::Button_Enter_Clicked, this ) );
-	button_back->subscribeEvent( CEGUI::PushButton::EventClicked, CEGUI::Event::Subscriber( &cMenu_Start::Button_Back_Clicked, this ) );
-
-	Update_Lists();
-
-	// Set focus
-	listbox_worlds->activate();
-}
-
-void cMenu_Start :: Exit( void )
-{
-	Game_Action = GA_ENTER_MENU;
-	Game_Action_Data_Middle.add( "load_menu", int_to_string( MENU_MAIN ) );
-	if( m_exit_to_gamemode != MODE_NOTHING )
-	{
-		Game_Action_Data_Middle.add( "menu_exit_back_to", int_to_string( m_exit_to_gamemode ) );
-	}
-}
-
-void cMenu_Start :: Update( void )
-{
-	// if search buffer is active
-	if( m_listbox_search_buffer_counter > 0.0f )
-	{
-		m_listbox_search_buffer_counter -= pFramerate->m_speed_factor;
-
-		// if time limit reached search buffer is abandoned
-		if( m_listbox_search_buffer_counter <= 0.0f )
-		{
-			m_listbox_search_buffer_counter = 0.0f;
-			m_listbox_search_buffer.clear();
-		}
-	}
-
-	cMenu_Base::Update();
-
-	if( !m_action )
-	{
-		return;
-	}
-
-	m_action = 0;
-
-	// enter
-	Load_Selected();
-}
-
-void cMenu_Start :: Draw( void )
-{
-	cMenu_Base::Draw();
-	Draw_End();
-}
-
-void cMenu_Start :: Get_Levels( fs::path dir, CEGUI::colour color )
-{
-	// Level Listbox
-	CEGUI::Listbox *listbox_levels = static_cast<CEGUI::Listbox *>(CEGUI::WindowManager::getSingleton().getWindow( "listbox_levels" ));
-
-	// get all files
-	vector<fs::path> lvl_files = pVfs->Get_Directory_Files( dir, ".smclvl", false, false );
-
-	// list all available levels
-	for( vector<fs::path>::iterator itr = lvl_files.begin(); itr != lvl_files.end(); ++itr )
-	{
-		// get filename without base directory
-		fs::path lvl_path = (*itr).filename();
-
-		// erase file extension only if smclvl
-		if (lvl_path.extension() == fs::path(".smclvl"))
-			lvl_path = lvl_path.stem();
-
-		// create listbox item
-		std::string lvl_name = path_to_utf8(lvl_path);
-		CEGUI::ListboxTextItem *item = new CEGUI::ListboxTextItem( reinterpret_cast<const CEGUI::utf8*>(lvl_name.c_str()) );
-		item->setTextColours( color );
-
-		// check if item with the same name already exists
-		CEGUI::ListboxTextItem *item_old = static_cast<CEGUI::ListboxTextItem *>(listbox_levels->findItemWithText( lvl_name, NULL ));
-
-		if( item_old )
-		{
-			// mix colors
-			item->setTextColours( item->getTextColours().d_top_left, item->getTextColours().d_top_right, item_old->getTextColours().d_bottom_left, item_old->getTextColours().d_bottom_right );
-			// remove old item
-			listbox_levels->removeItem( item_old );
-		}
-
-
-		item->setSelectionColours( CEGUI::colour( 0.33f, 0.33f, 0.33f ) );
-		item->setSelectionBrushImage( "TaharezLook", "ListboxSelectionBrush" );
-		listbox_levels->addItem( item );
-	}
-=======
         }
 
         CEGUI::ListboxTextItem* item = new CEGUI::ListboxTextItem(reinterpret_cast<const CEGUI::utf8*>((itr->name).c_str()));
@@ -645,7 +490,6 @@
 {
     cMenu_Base::Draw();
     Draw_End();
->>>>>>> 61f20533
 }
 
 void cMenu_Start :: Get_Levels(fs::path dir, CEGUI::colour color)
@@ -654,7 +498,7 @@
     CEGUI::Listbox* listbox_levels = static_cast<CEGUI::Listbox*>(CEGUI::WindowManager::getSingleton().getWindow("listbox_levels"));
 
     // get all files
-    vector<fs::path> lvl_files = Get_Directory_Files(dir, ".smclvl", false, false);
+    vector<fs::path> lvl_files = pVfs->Get_Directory_Files(dir, ".smclvl", false, false);
 
     // list all available levels
     for (vector<fs::path>::iterator itr = lvl_files.begin(); itr != lvl_files.end(); ++itr) {

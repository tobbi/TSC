--- conflicted
+++ resolved
@@ -109,33 +109,8 @@
 
 cMenuHandler :: cMenuHandler(void)
 {
-<<<<<<< HEAD
-	boost::filesystem::path lvl_path = pPackage_Manager->Get_Menu_Level_Path();
-	if(pVfs->File_Exists(lvl_path))
-	{
-		m_level = cLevel::Load_From_File( lvl_path );
-	}
-	else
-	{
-		// at least give it something so it doesn't crash
-		m_level = new cLevel();
-	}
-
-	m_camera = new cCamera( m_level->m_sprite_manager );
-	m_player = new cSprite( m_level->m_sprite_manager );
-	m_player->Set_Massive_Type( MASS_PASSIVE );
-	Reset();
-
-	// SMC logo image
-	cHudSprite *sprite = new cHudSprite( m_level->m_sprite_manager );
-	sprite->Set_Image( pVideo->Get_Package_Surface( "game/logo/smc_big_1.png" ) );
-	sprite->Set_Pos( 180.0f, 20.0f );
-	sprite->Set_Scale( 0.8f );
-	sprite->Set_Massive_Type( MASS_FRONT_PASSIVE );
-	m_level->m_sprite_manager->Add( sprite );
-=======
     boost::filesystem::path lvl_path = pPackage_Manager->Get_Menu_Level_Path();
-    if (boost::filesystem::exists(lvl_path)) {
+    if (pVfs->File_Exists(lvl_path)) {
         m_level = cLevel::Load_From_File(lvl_path);
     }
     else {
@@ -155,7 +130,6 @@
     sprite->Set_Scale(0.8f);
     sprite->Set_Massive_Type(MASS_FRONT_PASSIVE);
     m_level->m_sprite_manager->Add(sprite);
->>>>>>> 61f20533
 }
 
 cMenuHandler :: ~cMenuHandler(void)

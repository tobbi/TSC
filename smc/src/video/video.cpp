--- conflicted
+++ resolved
@@ -1035,107 +1035,6 @@
 
 cVideo::cSoftware_Image cVideo :: Load_Image_Helper(boost::filesystem::path filename, bool load_settings /* = 1 */, bool print_errors /* = 1 */, bool package /* = 1 */) const
 {
-<<<<<<< HEAD
-	// pixmaps dir must be given
-	if(!filename.is_absolute())
-	{
-		if(package)
-		{
-			filename = pPackage_Manager->Get_Pixmap_Reading_Path(path_to_utf8(filename), load_settings);
-			if(filename.extension() == fs::path(".settings"))
-				filename.replace_extension(".png");
-		}
-		else
-		{
-			filename = fs::absolute(filename, pResource_Manager->Get_Game_Pixmaps_Directory());
-		}
-	}
-
-	cSoftware_Image software_image = cSoftware_Image();
-	SDL_Surface *sdl_surface = NULL;
-	cImage_Settings_Data *settings = NULL;
-
-	// load settings if available
-	if( load_settings )
-	{
-		fs::path settings_file = fs::path(filename);
-
-		// If not already set
-		if (settings_file.extension() != fs::path(".settings"))
-			settings_file.replace_extension(".settings");
-
-		if (pVfs->File_Exists(settings_file)) {
-			settings = pSettingsParser->Get( settings_file );
-
-			// With packages support, an image loaded from a user path would have a relative path
-			// such as "../../path/to/user/files".  Since these files are not cached, don't attempt
-			// to load them.  However, package pixmaps in the game path can be cached.
-			// Because we use the path relative to the game data directory regardless of the package,
-			// normal pixmaps can be found under CACHEDIR/pixmaps/... and package pixmaps can be
-			// found under CACHEDIR/packages/PACKAGE/pixmaps/...
-			fs::path rel = fs::relative(pResource_Manager->Get_Game_Data_Directory(), filename);
-			fs::path img_filename_cache;
-			if(rel.begin() != rel.end() && *(rel.begin()) != fs::path(".."))
-				img_filename_cache = m_imgcache_dir / rel; // Why add .png here? Should be in the return value of fs::relative() anyway.
-
-			// check if image cache file exists
-			if (!img_filename_cache.empty() && pVfs->File_Exists(img_filename_cache))
-			{
-				SDL_RWops* ops = pVfs->Open_RWops(img_filename_cache);
-				if(ops)
-					sdl_surface = IMG_Load_RW(ops, 1);
-			}
-			// image given in base settings
-			else if (!settings->m_base.empty()) {
-				// use current directory
-				fs::path img_filename = filename.parent_path() / settings->m_base;
-
-				if (!pVfs->File_Exists(img_filename)) {
-					// use data dir
-					img_filename = settings->m_base;
-
-					// pixmaps dir must be given
-					if(package)
-						img_filename = pPackage_Manager->Get_Pixmap_Reading_Path(path_to_utf8(img_filename));
-					else
-						img_filename = fs::absolute(img_filename, pResource_Manager->Get_Game_Pixmaps_Directory());
-				}
-
-				SDL_RWops* ops = pVfs->Open_RWops(img_filename);
-				if(ops)
-					sdl_surface = IMG_Load_RW(ops, 1);
-			}
-		}
-	}
-
-	// if not set in image settings and file exists
-	if( !sdl_surface && pVfs->File_Exists( filename ) && ( !settings || settings->m_base.empty() ) )
-	{
-		SDL_RWops* ops = pVfs->Open_RWops(filename);
-		if(ops)
-			sdl_surface = IMG_Load_RW(ops, 1);
-	}
-
-	if( !sdl_surface )
-	{
-		if( settings )
-		{
-			delete settings;
-			settings = NULL;
-		}
-
-		if( print_errors )
-		{
-      cerr << "Error loading image : " << path_to_utf8(filename) << endl << "Reason : " << SDL_GetError() << endl;
-		}
-
-		return software_image;
-	}
-
-	software_image.m_sdl_surface = sdl_surface;
-	software_image.m_settings = settings;
-	return software_image;
-=======
     // pixmaps dir must be given
     if (!filename.is_absolute()) {
         if (package) {
@@ -1160,7 +1059,7 @@
         if (settings_file.extension() != fs::path(".settings"))
             settings_file.replace_extension(".settings");
 
-        if (fs::exists(settings_file) && fs::is_regular_file(settings_file)) {
+        if (pVfs->File_Exists(settings_file)) {
             settings = pSettingsParser->Get(settings_file);
 
             // With packages support, an image loaded from a user path would have a relative path
@@ -1175,14 +1074,17 @@
                 img_filename_cache = m_imgcache_dir / rel; // Why add .png here? Should be in the return value of fs::relative() anyway.
 
             // check if image cache file exists
-            if (!img_filename_cache.empty() && fs::exists(img_filename_cache) && fs::is_regular_file(img_filename_cache))
-                sdl_surface = IMG_Load(path_to_utf8(img_filename_cache).c_str());
+            if (!img_filename_cache.empty() && pVfs->File_Exists(img_filename_cache)) {
+                SDL_RWops* ops = pVfs->Open_RWops(img_filename_cache);
+                if(ops)
+                    sdl_surface = IMG_Load_RW(ops, 1);
+            }
             // image given in base settings
             else if (!settings->m_base.empty()) {
                 // use current directory
                 fs::path img_filename = filename.parent_path() / settings->m_base;
 
-                if (!exists(img_filename)) {
+                if (!pVfs->File_Exists(img_filename)) {
                     // use data dir
                     img_filename = settings->m_base;
 
@@ -1193,14 +1095,18 @@
                         img_filename = fs::absolute(img_filename, pResource_Manager->Get_Game_Pixmaps_Directory());
                 }
 
-                sdl_surface = IMG_Load(path_to_utf8(img_filename).c_str());
+                SDL_RWops* ops = pVfs->Open_RWops(img_filename);
+                if(ops)
+                    sdl_surface = IMG_Load_RW(ops, 1);
             }
         }
     }
 
     // if not set in image settings and file exists
-    if (!sdl_surface && exists(filename) && (!settings || settings->m_base.empty())) {
-        sdl_surface = IMG_Load(path_to_utf8(filename).c_str());
+    if (!sdl_surface && pVfs->File_Exists(filename) && (!settings || settings->m_base.empty())) {
+        SDL_RWops* ops = pVfs->Open_RWops(filename);
+        if(ops)
+            sdl_surface = IMG_Load_RW(ops, 1);
     }
 
     if (!sdl_surface) {
@@ -1219,7 +1125,6 @@
     software_image.m_sdl_surface = sdl_surface;
     software_image.m_settings = settings;
     return software_image;
->>>>>>> 61f20533
 }
 
 cGL_Surface* cVideo :: Load_GL_Surface(boost::filesystem::path filename, bool use_settings /* = 1 */, bool print_errors /* = 1 */)

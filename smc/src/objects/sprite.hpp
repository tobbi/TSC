--- conflicted
+++ resolved
@@ -24,7 +24,6 @@
 #include "../scripting/scripting.hpp"
 #include "../scripting/objects/sprites/mrb_sprite.hpp"
 
-<<<<<<< HEAD
 namespace SMC {
 
     /* *** *** *** *** *** *** *** cCollidingSprite *** *** *** *** *** *** *** *** *** *** */
@@ -94,7 +93,15 @@
         virtual void Handle_Collision_Passive(cObjectCollision* collision) {};
         // collision with lava
         virtual void Handle_Collision_Lava(cObjectCollision* collision) {};
-        // collision from a box
+        /**
+         * \brief collision from a box below.
+         *
+         * This is called on your object when it
+         * is on top of a box that is being activated currently; in 90%
+         * of the cases `cdirection' will be DIR_BOTTOM as the box is below
+         * you. Still, it moves around a little bit so you may also get
+         * another direction.
+         */
         virtual void Handle_Collision_Box(ObjectDirection cdirection, GL_rect* r2) {};
 
         // the parent sprite manager
@@ -560,558 +567,6 @@
     typedef vector<cSprite*> cSprite_List;
 
     /* *** *** *** *** *** *** *** *** *** *** *** *** *** *** *** *** *** */
-=======
-namespace SMC
-{
-
-/* *** *** *** *** *** *** *** cCollidingSprite *** *** *** *** *** *** *** *** *** *** */
-
-class cCollidingSprite: public Scripting::cScriptable_Object
-{
-public:
-	cCollidingSprite( cSprite_Manager *sprite_manager );
-	virtual ~cCollidingSprite( void );
-
-	/// Set the parent sprite manager.
-	virtual void Set_Sprite_Manager( cSprite_Manager *sprite_manager );
-
-	// Handle collision data
-	void Handle_Collisions( void );
-	/* Create a collision object
-	 * base : base/origin object
-	 * col : colliding object ( needed for the collision direction )
-	 * valid_type : validation type
-	*/
-	cObjectCollision *Create_Collision_Object( const cSprite *base, cSprite *col, Col_Valid_Type valid_type ) const;
-	/* Add a collision object to the collision list
-	 * returns true if successful
-	 * add_if_new : add the collision only if the collision object doesn't already collide with us and is deleted if it does
-	 */
-	bool Add_Collision( cObjectCollision *collision, bool add_if_new = 0 );
-	/* Add the collision objects to the collision list
-	 * add_if_new : add each collision only if the collision object doesn't already collide with us and is deleted if it does
-	 */
-	void Add_Collisions( cObjectCollisionType *col_list, bool add_if_new = 0 );
-
-	// Delete the given collision from the list
-	void Delete_Collision( cObjectCollision *collision );
-	// Delete the last collision
-	void Delete_Last_Collision( void );
-	/* Check if a collision is active in the given direction 
-	 * and returns the collision object number else -1
-	 */
-	int Is_Collision_In_Direction( const ObjectDirection dir ) const;
-	// Returns the first added collision
-	inline cObjectCollision *Get_First_Collision( void ) const
-	{
-		// no collision available
-		if( m_collisions.empty() )
-		{
-			return NULL;	
-		}
-
-		return *m_collisions.begin();
-	};
-	/* Returns the last added collision
-	 * if only_blocking is set only movement blocking collisions are returned
-	*/
-	cObjectCollision *Get_Last_Collision( bool only_blocking = 0 ) const;
-	// returns true if the given collision obj was found in the list
-	bool Is_Collision_Included( const cSprite *obj ) const;
-	// Clear the Collision list
-	void Clear_Collisions( void );
-
-	// default collision handler
-	virtual void Handle_Collision( cObjectCollision *collision );
-	// collision from player
-	virtual void Handle_Collision_Player( cObjectCollision *collision ) {};
-	// collision from an enemy
-	virtual void Handle_Collision_Enemy( cObjectCollision *collision ) {};
-	// collision with massive
-	virtual void Handle_Collision_Massive( cObjectCollision *collision ) {};
-	// collision with passive
-	virtual void Handle_Collision_Passive( cObjectCollision *collision ) {};
-	// collision with lava
-	virtual void Handle_Collision_Lava( cObjectCollision *collision ) {};
-	/**
-	 * \brief collision from a box below.
-	 *
-	 * This is called on your object when it
-	 * is on top of a box that is being activated currently; in 90%
-	 * of the cases `cdirection' will be DIR_BOTTOM as the box is below
-	 * you. Still, it moves around a little bit so you may also get
-	 * another direction.
-	*/
-	virtual void Handle_Collision_Box( ObjectDirection cdirection, GL_rect *r2 ) {};
-
-	// the parent sprite manager
-	cSprite_Manager *m_sprite_manager;
-	// object collision list
-	cObjectCollision_List m_collisions;
-};
-
-/* *** *** *** *** *** *** *** cSprite *** *** *** *** *** *** *** *** *** *** */
-
-class cSprite : public cCollidingSprite
-{
-public:
-	// constructor
-	cSprite( cSprite_Manager *sprite_manager, const std::string type_name = "sprite" );
-	// create from stream
-	cSprite( XmlAttributes &attributes, cSprite_Manager *sprite_manager, const std::string type_name = "sprite" );
-	// destructor
-	virtual ~cSprite( void );
-
-	// initialize defaults
-	virtual void Init( void );
-	/* late initialization
-	 * this needs linked objects to be already loaded
-	*/
-	virtual void Init_Links( void ) {};
-	// copy this sprite
-	virtual cSprite *Copy( void ) const;
-
-	/// Save the level below the given XML node.
-	virtual xmlpp::Element* Save_To_XML_Node(xmlpp::Element* p_element);
-
-	// load from savegame
-	virtual void Load_From_Savegame( cSave_Level_Object *save_object ) {};
-	// save to savegame
-	virtual cSave_Level_Object *Save_To_Savegame( void )
-	{
-		return NULL;
-	};
-
-	/// Sets the image for drawing
-	virtual void Set_Image( cGL_Surface *new_image, bool new_start_image = 0, bool del_img = 0 );
-
-	// Set the sprite type
-	void Set_Sprite_Type( SpriteType type );
-
-	/* Set if the camera should be ignored
-	 * default : disabled
-	*/
-	void Set_Ignore_Camera( bool enable = 0 );
-	/* set if spawned
-	 * if set it is not saved in the level/world file
-	*/
-	virtual void Set_Spawned( bool enable = 0 )
-	{
-		m_spawned = enable;
-	};
-
-	// Sets the Position
-	void Set_Pos( float x, float y, bool new_startpos = 0 );
-	void Set_Pos_X( float x, bool new_startpos = 0 );
-	void Set_Pos_Y( float y, bool new_startpos = 0 );
-	// Set if active
-	virtual void Set_Active( bool enabled );
-	/* Set the shadow
-	 * if position is set to 0 the shadow is disabled
-	*/
-	inline void Set_Shadow( const Color &shadow, const float pos )
-	{
-		Set_Shadow_Pos( pos );
-		Set_Shadow_Color( shadow );
-	};
-	/* Set the shadow position
-	 * if set to 0 the shadow is disabled
-	*/
-	inline void Set_Shadow_Pos( const float pos )
-	{
-		m_shadow_pos = pos;
-	};
-	// Set the shadow color
-	inline void Set_Shadow_Color( const Color &shadow )
-	{
-		m_shadow_color = shadow;
-	};
-	// Set image color
-	inline void Set_Color( const Uint8 red, const Uint8 green, const Uint8 blue, const Uint8 alpha = 255 )
-	{
-		m_color.red = red;
-		m_color.green = green;
-		m_color.blue = blue;
-		m_color.alpha = alpha;
-	};
-	inline void Set_Color( const Color &col )
-	{
-		m_color = col;
-	};
-
-	/// Set a Color Combination ( GL_ADD, GL_MODULATE or GL_REPLACE )
-	void Set_Color_Combine( const float red, const float green, const float blue, const GLint com_type );
-
-	/** Set if rotation affects the collision rect
-	 * only supports 90° steps currently
-	 * if enabled col_pos, col_rect and rect must be reset manually before changing rotation
-	*/
-	inline void Set_Rotation_Affects_Rect( bool enable = 0 )
-	{
-		m_rotation_affects_rect = enable;
-	};
-	/** Set the rect rotation
-	 * does not reset col_pos, col_rect and rect before rotation
-	 * default : disabled
-	*/
-	inline void Update_Rect_Rotation( void )
-	{
-		// Z must be first for correct rotation ( see Eato )
-		Update_Rect_Rotation_Z();
-		Update_Rect_Rotation_X();
-		Update_Rect_Rotation_Y();
-	};
-	// Set the X rect rotation
-	inline void Update_Rect_Rotation_X( void )
-	{
-		// mirror
-		if( m_rot_x >= 180.0f )
-		{
-			m_col_pos.m_y = m_rect.m_h - ( m_col_rect.m_h + m_col_pos.m_y );
-		}
-	};
-	// Set the Y rect rotation
-	inline void Update_Rect_Rotation_Y( void )
-	{
-		// mirror
-		if( m_rot_y >= 180.0f )
-		{
-			m_col_pos.m_x = m_rect.m_w - ( m_col_rect.m_w + m_col_pos.m_x );
-		}
-	}
-	// Set the Z rect rotation
-	void Update_Rect_Rotation_Z( void );
-
-	// Set the X rotation
-	void Set_Rotation_X( float rot, bool new_start_rot = 0 );
-	// Set the Y rotation
-	void Set_Rotation_Y( float rot, bool new_start_rot = 0 );
-	// Set the Z rotation
-	void Set_Rotation_Z( float rot, bool new_start_rot = 0 );
-	// Set the rotation
-	inline void Set_Rotation( float x, float y, float z, bool new_start_rot = 0 )
-	{
-		Set_Rotation_X( x, new_start_rot );
-		Set_Rotation_Y( y, new_start_rot );
-		Set_Rotation_Z( z, new_start_rot );
-	};
-
-	// Add X rotation
-	inline void Add_Rotation_X( float rot )
-	{
-		Set_Rotation_X( m_rot_x + rot );
-	};
-	// Add Y rotation
-	inline void Add_Rotation_Y( float rot )
-	{
-		Set_Rotation_Y( m_rot_y + rot );
-	};
-	// Add Z rotation
-	inline void Add_Rotation_Z( float rot )
-	{
-		Set_Rotation_Z( m_rot_z + rot );
-	};
-	// Add rotation
-	inline void Add_Rotation( float x, float y, float z )
-	{
-		Set_Rotation_X( m_rot_x + x );
-		Set_Rotation_Y( m_rot_y + y );
-		Set_Rotation_Z( m_rot_z + z );
-	};
-
-	/**
-	 * Set if scale affects the collision rect.
-	 * default : disabled
-	 *
-	 * \param enable
-	 *   if enabled previous scale is always undone from rect before setting the new value
-	*/
-	inline void Set_Scale_Affects_Rect( const bool enable = 0 )
-	{
-		m_scale_affects_rect = enable;
-	};
-	/* Set which directions of the image get scaled
-	 * if all are set scaling is centered and if all are not set scaling is disabled
-	 * todo : if enabled with scale_affects_rect it should also scale the rect position
-	*/
-	inline void Set_Scale_Directions( const bool up = 0, const bool down = 1, const bool left = 0, const bool right = 1 )
-	{
-		m_scale_up = up;
-		m_scale_down = down;
-		m_scale_left = left;
-		m_scale_right = right;
-	};
-	// Set the scale
-	void Set_Scale_X( const float scale, const bool new_startscale = 0 );
-	void Set_Scale_Y( const float scale, const bool new_startscale = 0 );
-	inline void Set_Scale( const float scale, const bool new_startscale = 0 )
-	{
-		Set_Scale_X( scale, new_startscale );
-		Set_Scale_Y( scale, new_startscale );
-	};
-
-	// Add scale
-	inline void Add_Scale_X( const float val )
-	{
-		Set_Scale_X( m_scale_x + val );
-	};
-	inline void Add_Scale_Y( const float val )
-	{
-		Set_Scale_Y( m_scale_y + val );
-	};
-	inline void Add_Scale( const float val )
-	{
-		Set_Scale_X( m_scale_x + val );
-		Set_Scale_Y( m_scale_y + val );
-	};
-
-	// Set this sprite on top of the given one
-	void Set_On_Top( const cSprite *sprite, bool optimize_hor_pos = 1 );
-
-	/**
-	 * Return the object that will be placed in the UIDS hash
-	 * for this sprite. Be sure to override in relevant subclasses.
-	 * See mrb_uids.cpp for a lengthy explanation.
-	 */
-	virtual mrb_value Create_MRuby_Object(mrb_state* p_state)
-	{
-		return mrb_obj_value(Data_Wrap_Struct(p_state, mrb_class_get(p_state, "Sprite"), &Scripting::rtSMC_Scriptable, this));
-	}
-
-	/* Move this object
-	 * real : if set the speedfactor is not used
-	*/
-	virtual void Move( float move_x, float move_y, const bool real = 0 );
-
-	// default collision and movement handling
-	virtual void Collide_Move( void ) {};
-
-	// Update the position rect values
-	void Update_Position_Rect( void );
-	// default update
-	virtual void Update( void ) {};
-	/* late update
-	 * use if it is needed that other objects are already updated
-	*/
-	virtual void Update_Late( void ) {};
-	// update drawing validation
-	virtual void Update_Valid_Draw( void );
-	// update updating validation
-	virtual void Update_Valid_Update( void );
-
-	/* Draw
-	* if request is NULL automatically creates the request
-	*/
-	virtual void Draw( cSurface_Request *request = NULL );
-	/* draws the image only.
-	 * using start/editor data if editor is enabled.
-	*/
-	void Draw_Image( cSurface_Request *request = NULL ) const;
-	/* draws the image only.
-	 * doesn't check if draw is valid and requires a set drawing request
-	 * does not use start/editor data even if editor is enabled.
-	*/
-	void Draw_Image_Normal( cSurface_Request *request = NULL ) const;
-	/* draws the image only.
-	 * doesn't check if draw is valid and requires a set drawing request
-	 * uses start/editor data even if editor is disabled.
-	*/
-	void Draw_Image_Editor( cSurface_Request *request = NULL ) const;
-
-	/// Set the massive type.
-	virtual void Set_Massive_Type( MassiveType type );
-
-	// Check if this sprite is on top of the given object
-	bool Is_On_Top( const cSprite *obj ) const;
-
-	// if the sprite is visible on the screen
-	bool Is_Visible_On_Screen( void ) const;
-	// if this is in range of the maximum camera distance
-	bool Is_In_Range( void ) const;
-	// if update is valid for the current state
-	virtual bool Is_Update_Valid();
-	// if draw is valid for the current state and position
-	virtual bool Is_Draw_Valid( void );
-
-	// returns true if this is a basic sprite type
-	inline bool Is_Basic_Sprite( void ) const
-	{
-		// TODO: There are no basic sprites anymore due to code cleanup.
-		// Instead, we need a new cSprite subclass cStaticSprite that
-		// is specifically intended for just displaying images.
-		/*
-		if( m_type == TYPE_PASSIVE || m_type == TYPE_FRONT_PASSIVE || m_type == TYPE_MASSIVE || m_type == TYPE_CLIMBABLE || m_type == TYPE_HALFMASSIVE )
-		{
-			return 1;
-		}
-		*/
-
-		return 0;
-	};
-	// returns true if this is a sprite that is in the sprite manager
-	inline bool Is_Sprite_Managed( void ) const
-	{
-		if( m_sprite_array == ARRAY_MASSIVE || m_sprite_array == ARRAY_PASSIVE || m_sprite_array == ARRAY_ENEMY || m_sprite_array == ARRAY_ACTIVE || m_sprite_array == ARRAY_LAVA )
-		{
-			return true;
-		}
-
-		return false;
-	};
-
-	/* set this sprite to destroyed and completely disable it
-	 * sprite is still in the sprite manager but only to get possibly replaced
-	*/
-	virtual void Destroy( void );
-
-	// editor add window object
-	void Editor_Add( const CEGUI::String &name, const CEGUI::String &tooltip, CEGUI::Window *window_setting, float obj_width, float obj_height = 28, bool advance_row = 1 );
-	// editor activation
-	virtual void Editor_Activate( void );
-	// editor deactivation
-	virtual void Editor_Deactivate( void );
-	// editor init
-	virtual void Editor_Init( void );
-	// editor position update
-	virtual void Editor_Position_Update( void );
-	// editor state update
-	virtual void Editor_State_Update( void ) {};
-
-	// editor image text changed event
-	bool Editor_Image_Text_Changed( const CEGUI::EventArgs &event );
-
-	/// current image used for drawing
-	cGL_Surface *m_image;
-	/// editor and first image
-	cGL_Surface *m_start_image;
-
-	/// complete image rect
-	GL_rect m_rect;
-	/// editor and first image rect
-	GL_rect m_start_rect;
-	/// collision rect
-	GL_rect m_col_rect;
-	/// collision start point
-	GL_point m_col_pos;
-
-	/// current position
-	float m_pos_x;
-	float m_pos_y;
-	float m_pos_z;
-	/// start position
-	float m_start_pos_x;
-	float m_start_pos_y;
-	/** editor z position
-	 * it's only used if not 0
-	*/
-	float m_editor_pos_z;
-
-	/// if set rotation not only affects the image but also the rectangle
-	bool m_rotation_affects_rect;
-	/// editor and start rotation
-	float m_start_rot_x;
-	float m_start_rot_y;
-	float m_start_rot_z;
-	/// rotation
-	float m_rot_x;
-	float m_rot_y;
-	float m_rot_z;
-	/// if set scale not only affects the image but also the rectangle
-	bool m_scale_affects_rect;
-	/** which parts of the image get scaled
-	 * if all are set scaling is centered
-	*/
-	bool m_scale_up;
-	bool m_scale_down;
-	bool m_scale_left;
-	bool m_scale_right;
-	/// editor and start scale
-	float m_start_scale_x;
-	float m_start_scale_y;
-	/// scale
-	float m_scale_x;
-	float m_scale_y;
-
-	/// color
-	Color m_color;
-	/// combine type
-	GLint m_combine_type;
-	/// combine color
-	float m_combine_color[3];
-
-	/// sprite type
-	SpriteType m_type;
-	/// internal type name
-	const std::string m_type_name;
-	/// sprite array type
-	ArrayType m_sprite_array;
-	/// massive collision type
-	MassiveType m_massive_type;
-
-	/// sprite editor tags
-	std::string m_editor_tags;
-
-	/// true if not using the camera position
-	bool m_no_camera;
-	/// if true we are active and can be updated and drawn
-	bool m_active;
-	/// if spawned
-	bool m_spawned;
-	/// maximum distance to the camera to get updated
-	unsigned int m_camera_range;
-	/// can be used as ground object
-	bool m_can_be_ground;
-
-	/// delete the given image when it gets unloaded
-	bool m_delete_image;
-	/// if this can not be auto-deleted because the object is controlled from elsewhere
-	bool m_disallow_managed_delete;
-	/** if true this sprite is not used anywhere anymore
-	 * and is ready to be replaced with a new sprite
-	 * should not be used for objects needed by the editor
-	 * should be used for not active spawned objects
-	*/
-	bool m_auto_destroy;
-	/// shadow position
-	float m_shadow_pos;
-	/// shadow color
-	Color m_shadow_color;
-
-	/// if drawing is valid
-	bool m_valid_draw;
-	/// if updating is valid
-	bool m_valid_update;
-
-	/// editor active window list
-	typedef vector<cEditor_Object_Settings_Item *> Editor_Object_Settings_List;
-	Editor_Object_Settings_List m_editor_windows;
-	/// width for all name windows based on largest name text width
-	float m_editor_window_name_width;
-
-	/// ID to uniquely identify this sprite (UIDS[idhere] uses this)
-	int m_uid;
-
-	static const float m_pos_z_passive_start; ///< Start Z position for passive elements
-	static const float m_pos_z_massive_start; ///< Start Z position for massive elements
-	static const float m_pos_z_front_passive_start; ///< Start Z position for front passive elements
-	static const float m_pos_z_halfmassive_start; ///< Start Z position for half-massive elements
-
-	/// Name as shown in the editor.
-	virtual std::string Create_Name() const;
-
-protected:
-	/// visible main name component for the user.
-	/// Additions such as direction are added behind this.
-	std::string m_name;
-
-	/// XML type property.
-	virtual std::string Get_XML_Type_Name();
-};
-
-typedef vector<cSprite *> cSprite_List;
-
-/* *** *** *** *** *** *** *** *** *** *** *** *** *** *** *** *** *** */
->>>>>>> 7b003849
 
 } // namespace SMC
 

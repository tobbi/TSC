--- conflicted
+++ resolved
@@ -371,7 +371,6 @@
 
 void cBaseBox :: Check_Collision(ObjectDirection col_direction)
 {
-<<<<<<< HEAD
     // additional direction based check position
     float check_x = 0.0f;
     float check_y = 0.0f;
@@ -400,69 +399,12 @@
         // send box collision
         col_obj->m_obj->Handle_Collision_Box(Get_Opposite_Direction(col_obj->m_direction), &m_col_rect);
 
-        // Enemy collision
-        if (col_obj->m_array == ARRAY_ENEMY) {
-            Col_Enemy(col_obj->m_obj);
-        }
     }
 
     delete col_list;
 }
 
-void cBaseBox :: Col_Enemy(cSprite* obj)
-{
-    // todo : handle this on enemy class Handle_Collision_Box()
-    // only valid enemies
-    if (obj->m_type == TYPE_FURBALL || obj->m_type == TYPE_TURTLE || obj->m_type == TYPE_KRUSH) {
-        cEnemy* enemy = static_cast<cEnemy*>(obj);
-        pAudio->Play_Sound(enemy->m_kill_sound);
-        pHud_Points->Add_Points(enemy->m_kill_points, enemy->m_pos_x, enemy->m_pos_y - 5.0f, "", static_cast<Uint8>(255), 1);
-        pLevel_Player->Add_Kill_Multiplier();
-        enemy->DownGrade(1);
-    }
-}
-
 void cBaseBox :: Activate(void)
-=======
-	// additional direction based check position
-	float check_x = 0.0f;
-	float check_y = 0.0f;
-
-	// set the collision size based on the collision direction
-	if( col_direction == DIR_BOTTOM )
-	{
-		check_y -= 10.0f;
-	}
-	else if( col_direction == DIR_TOP )
-	{
-		check_y += 10.0f;
-	}
-	else if( col_direction == DIR_LEFT ) 
-	{
-		check_x += 5.0f;
-	}
-	else if( col_direction == DIR_RIGHT )
-	{
-		check_x -= 5.0f;
-	}
-
-	// collision count
-	cObjectCollisionType *col_list = Collision_Check_Relative( check_x, check_y, m_col_rect.m_w - ( check_x * 0.5f ), m_col_rect.m_h - ( check_y * 0.5f ) );
-
-	// handle collisions
-	for( cObjectCollision_List::iterator itr = col_list->objects.begin(); itr != col_list->objects.end(); ++itr )
-	{
-		cObjectCollision *col_obj = (*itr);
-
-		// send box collision
-		col_obj->m_obj->Handle_Collision_Box( Get_Opposite_Direction( col_obj->m_direction ), &m_col_rect );
-	}
-
-	delete col_list;
-}
-
-void cBaseBox :: Activate( void )
->>>>>>> 7b003849
 {
     if (m_useable_count > 0 || m_useable_count == -1) {
         Scripting::cActivate_Event evt;

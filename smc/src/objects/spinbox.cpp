--- conflicted
+++ resolved
@@ -79,10 +79,7 @@
     return cBaseBox::Save_To_XML_Node(p_element);
 }
 
-<<<<<<< HEAD
-void cSpinBox::Activate(void)
-=======
-void cSpinBox :: Load_From_Savegame(cSave_Level_Object* save_object)
+void cSpinBox::Load_From_Savegame(cSave_Level_Object* save_object)
 {
     if(save_object->exists("spin_counter")) {
     // Let Activate do the work, then just set the counter
@@ -91,17 +88,18 @@
     }
 }
 
-cSave_Level_Object* cSpinBox :: Save_To_Savegame(void)
+cSave_Level_Object* cSpinBox::Save_To_Savegame(void)
 {
     if(!m_spin)
         return NULL;
 
-    // This is a hack to force cBaseBox to save. We need a "force" option for Save_To_Savegame
-    // We make sure the usable count and start count differ so it saves by changing the start
-    // count since it saves the useable count.
+    /* HACK:
+     * This is a hack to force cBaseBox to save. We need a "force" option for Save_To_Savegame
+     * We make sure the usable count and start count differ so it saves by changing the start
+     * count since it saves the useable count. */
     int original_count = m_start_useable_count;
     m_start_useable_count = m_useable_count + 1;
-    
+
     cSave_Level_Object* save_object = cBaseBox::Save_To_Savegame();
     m_start_useable_count = original_count; // Restore original start count
 
@@ -116,8 +114,7 @@
     return save_object;
 }
 
-void cSpinBox :: Activate(void)
->>>>>>> f00c05ff
+void cSpinBox::Activate(void)
 {
     // already spinning
     if (m_spin) {

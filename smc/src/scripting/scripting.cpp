#include "scripting.hpp"
#include "../level/level.hpp"
#include "../level/level_player.hpp"
#include "../core/sprite_manager.hpp"
#include "../core/property_helper.hpp"
#include "../core/filesystem/resource_manager.hpp"

#include "objects/mrb_smc.hpp"
#include "objects/mrb_eventable.hpp"
#include "objects/mrb_uids.hpp"
#include "objects/sprites/mrb_sprite.hpp"
#include "objects/sprites/mrb_moving_sprite.hpp"
#include "objects/sprites/mrb_animated_sprite.hpp"
#include "objects/sprites/mrb_particle_emitter.hpp"
#include "objects/misc/mrb_level.hpp"
#include "objects/misc/mrb_level_player.hpp"
#include "objects/misc/mrb_audio.hpp"
#include "objects/misc/mrb_input.hpp"
#include "objects/misc/mrb_timer.hpp"
#include "objects/misc/mrb_ball.hpp"
#include "objects/enemies/mrb_enemy.hpp"
#include "objects/enemies/mrb_beetle.hpp"
#include "objects/enemies/mrb_beetle_barrage.hpp"
#include "objects/enemies/mrb_eato.hpp"
#include "objects/enemies/mrb_flyon.hpp"
#include "objects/enemies/mrb_furball.hpp"
#include "objects/enemies/mrb_gee.hpp"
#include "objects/enemies/mrb_krush.hpp"
#include "objects/enemies/mrb_rokko.hpp"
#include "objects/enemies/mrb_spika.hpp"
#include "objects/enemies/mrb_spikeball.hpp"
#include "objects/enemies/mrb_static.hpp"
#include "objects/enemies/mrb_thromp.hpp"
#include "objects/enemies/mrb_turtle.hpp"
#include "objects/enemies/mrb_turtle_boss.hpp"
#include "objects/enemies/mrb_pip.hpp"
#include "objects/enemies/mrb_larry.hpp"
#include "objects/powerups/mrb_powerup.hpp"
#include "objects/powerups/mrb_mushroom.hpp"
#include "objects/powerups/mrb_fireplant.hpp"
#include "objects/powerups/mrb_moon.hpp"
#include "objects/powerups/mrb_star.hpp"
#include "objects/boxes/mrb_box.hpp"
#include "objects/boxes/mrb_spinbox.hpp"
#include "objects/boxes/mrb_textbox.hpp"
#include "objects/boxes/mrb_bonusbox.hpp"
#include "objects/specials/mrb_level_exit.hpp"
#include "objects/specials/mrb_level_entry.hpp"
#include "objects/specials/mrb_path.hpp"
#include "objects/specials/mrb_lava.hpp"
#include "objects/specials/mrb_enemy_stopper.hpp"
#include "objects/specials/mrb_goldpiece.hpp"
#include "objects/specials/mrb_jumping_goldpiece.hpp"
#include "objects/specials/mrb_falling_goldpiece.hpp"
#include "objects/specials/mrb_crate.hpp"
#include "objects/specials/mrb_moving_platform.hpp"
#include "../core/global_basic.hpp"

////////////////////////////////////////
// Be sure to review docs/scripting.md!
////////////////////////////////////////

// Extern
mrb_data_type SMC::Scripting::rtSMC_Scriptable = {"SmcScriptable", NULL};

<<<<<<< HEAD
using namespace std;

=======
>>>>>>> e6c4e5e8
namespace SMC {

namespace Scripting {

cMRuby_Interpreter::cMRuby_Interpreter(cLevel* p_level)
<<<<<<< HEAD
{
    // Set member variables
    mp_level = p_level;
    mp_mruby = mrb_open();

    // Load SMC classes into mruby
    Load_Wrappers();
    // Load scripting library
    Load_Scripts();
}

cMRuby_Interpreter::~cMRuby_Interpreter()
{
    // Get all the registered timers from mruby
    mrb_value klass = mrb_obj_value(mrb_class_get(mp_mruby, "Timer"));
    mrb_value rb_timers = mrb_iv_get(mp_mruby, klass, mrb_intern_cstr(mp_mruby, "instances"));

    // Stop ’em all! (and free them)
    while (true) {
        // Retrieve timer
        mrb_value rb_timer = mrb_ary_shift(mp_mruby, rb_timers);
        if (mrb_nil_p(rb_timer))
            break;

        // Free C++ part. The mruby part is out of scope now (shifted from
        // the instance array) and will be GC’ed (would anyway due to termination
        // further below). Note cTimer’s destructor calls Interrupt() on the timer.
        cTimer* p_timer = Get_Data_Ptr<cTimer>(mp_mruby, rb_timer);
        delete p_timer;
    }

    // Terminate mruby interpreter
    mrb_close(mp_mruby);
}

mrb_state* cMRuby_Interpreter::Get_MRuby_State()
{
    return mp_mruby;
}

cLevel* cMRuby_Interpreter::Get_Level()
{
    return mp_level;
}

=======
{
    // Set member variables
    mp_level = p_level;
    mp_mruby = mrb_open();

    // Load SMC classes into mruby
    Load_Wrappers();
    // Load scripting library
    Load_Scripts();
}

cMRuby_Interpreter::~cMRuby_Interpreter()
{
    // Get all the registered timers from mruby
    mrb_value klass = mrb_obj_value(mrb_class_get(mp_mruby, "Timer"));
    mrb_value rb_timers = mrb_iv_get(mp_mruby, klass, mrb_intern_cstr(mp_mruby, "instances"));

    // Stop ’em all! (and free them)
    while (true) {
        // Retrieve timer
        mrb_value rb_timer = mrb_ary_shift(mp_mruby, rb_timers);
        if (mrb_nil_p(rb_timer))
            break;

        // Free C++ part. The mruby part is out of scope now (shifted from
        // the instance array) and will be GC’ed (would anyway due to termination
        // further below). Note cTimer’s destructor calls Interrupt() on the timer.
        cTimer* p_timer = Get_Data_Ptr<cTimer>(mp_mruby, rb_timer);
        delete p_timer;
    }

    // Terminate mruby interpreter
    mrb_close(mp_mruby);
}

mrb_state* cMRuby_Interpreter::Get_MRuby_State()
{
    return mp_mruby;
}

cLevel* cMRuby_Interpreter::Get_Level()
{
    return mp_level;
}

>>>>>>> e6c4e5e8
mrb_value cMRuby_Interpreter::Run_Code_In_Context(const std::string& code, mrbc_context* p_context)
{
    return mrb_load_nstring_cxt(mp_mruby, code.c_str(), code.length(), p_context);
}

bool cMRuby_Interpreter::Run_Code(const std::string& code, const std::string& contextname)
{
    // Create a new context. This is important so we
    // can properly retrieve exceptions, which mrb_load_string()
    // does not allow.
    mrbc_context* p_context = mrbc_context_new(mp_mruby);
    p_context->capture_errors = true;
    p_context->lineno = 1;
    mrbc_filename(mp_mruby, p_context, contextname.c_str()); // Set context filename (for exceptions)

    Run_Code_In_Context(code, p_context);

    bool result;
    if (mp_mruby->exc) {
        // Exception occured
        mrb_print_error(mp_mruby);
        result = false;
    }
    else
        result = true;

    mrbc_context_free(mp_mruby, p_context);
    return result;
}

bool cMRuby_Interpreter::Run_File(const boost::filesystem::path& filepath)
{
    // Note we cannot use mrb_load_file(), because we use boost::filesystem’s
    // filereading capabilities which mruby doesn’t understand. Instead, we
    // simply pass the read file’s contents to mruby.

    // Open the file.
    boost::filesystem::ifstream file(filepath);
    if (!file.is_open()) {
<<<<<<< HEAD
        cerr << "Failed to open mruby script file '" << path_to_utf8(filepath) << "'" << endl;
=======
        std::cerr << "Failed to open mruby script file '" << path_to_utf8(filepath) << "'" << std::endl;
>>>>>>> e6c4e5e8
        return false;
    }

    // Read it.
    std::string code = readfile(file);
    file.close();

    // Compile & execute it.
    return Run_Code(code, path_to_utf8(filepath.filename()).c_str());
}

void cMRuby_Interpreter::Load_Scripts()
{
    // Load the main scripting file. This file is supposed to
    // do any custom user scripting startup stuff.
    boost::filesystem::path mainfile = pResource_Manager->Get_Game_Scripting("main.rb");

    // Warn user if user’s main.rb errors.
    if (!Run_File(mainfile)) {
<<<<<<< HEAD
        cerr << "Warning: Error loading main mruby script '"
             << path_to_utf8(mainfile)
             << "'!" << endl;
=======
        std::cerr << "Warning: Error loading main mruby script '"
                  << path_to_utf8(mainfile)
                  << "'!" << std::endl;
>>>>>>> e6c4e5e8
    }
}

void cMRuby_Interpreter::Register_Callback(mrb_value callback)
{
    // Note we need to lock the access to the list of callbacks
    // to prevent race conditions.
    boost::lock_guard<boost::mutex> _lock(m_callback_mutex);
    m_callbacks.push_back(callback);
}

void cMRuby_Interpreter::Evaluate_Timer_Callbacks()
{
    // Note we need to lock the access to the list of callbacks
    // to prevent race conditions.
    boost::lock_guard<boost::mutex> _lock(m_callback_mutex);

    // Don’t put unnecessary strain in the mainloop (this method
    // is called once a frame!) if no timers are there.
    if (m_callbacks.empty())
        return;

    // Iterate through the list of registered callbacks
    // and evaluate each one
    std::vector<mrb_value>::iterator iter;
    for (iter = m_callbacks.begin(); iter != m_callbacks.end(); iter++) {
        mrb_funcall(mp_mruby, *iter, "call", 0);
        if (mp_mruby->exc) {
<<<<<<< HEAD
            cerr << "Warning: Error running timer callback: " << endl;
=======
            std::cerr << "Warning: Error running timer callback: " << std::endl;
>>>>>>> e6c4e5e8
            mrb_print_error(mp_mruby);
        }
    }

    // Empty the list of registered callbacks. The timers
    // will add  to it again when necessary.
    m_callbacks.clear();
}

void cMRuby_Interpreter::Load_Wrappers()
{
    using namespace SMC::Scripting;

    // Create the main SMC modules
    Init_SMC(mp_mruby);
    Init_Eventable(mp_mruby);

    // When changing the order, ensure parent mruby classes get defined
    // prior to their mruby subclasses!
    Init_Sprite(mp_mruby);
    Init_Moving_Sprite(mp_mruby);
    Init_Animated_Sprite(mp_mruby);
    Init_Level(mp_mruby);
    Init_Level_Player(mp_mruby);
    Init_Input(mp_mruby);
    Init_Audio(mp_mruby);
    Init_Timer(mp_mruby);
    Init_Ball(mp_mruby);
    Init_Enemy(mp_mruby);
    Init_Beetle(mp_mruby);
    Init_BeetleBarrage(mp_mruby);
    Init_Eato(mp_mruby);
    Init_Flyon(mp_mruby);
    Init_Furball(mp_mruby);
    Init_Gee(mp_mruby);
    Init_Krush(mp_mruby);
    Init_Pip(mp_mruby);
    Init_Rokko(mp_mruby);
    Init_Spika(mp_mruby);
    Init_Spikeball(mp_mruby);
    Init_StaticEnemy(mp_mruby);
    Init_Thromp(mp_mruby);
    Init_Turtle(mp_mruby);
    Init_TurtleBoss(mp_mruby);
    Init_Larry(mp_mruby);
    Init_Powerup(mp_mruby);
    Init_Mushroom(mp_mruby);
    Init_Fireplant(mp_mruby);
    Init_Moon(mp_mruby);
    Init_Star(mp_mruby);
    Init_Box(mp_mruby);
    Init_SpinBox(mp_mruby);
    Init_TextBox(mp_mruby);
    Init_BonusBox(mp_mruby);
    Init_ParticleEmitter(mp_mruby);
    Init_LevelExit(mp_mruby);
    Init_LevelEntry(mp_mruby);
    Init_Path(mp_mruby);
    Init_Lava(mp_mruby);
    Init_EnemyStopper(mp_mruby);
    Init_Goldpiece(mp_mruby);
    Init_JumpingGoldpiece(mp_mruby);
    Init_FallingGoldpiece(mp_mruby);
    Init_Crate(mp_mruby);
    Init_Moving_Platform(mp_mruby);
    Init_UIDS(mp_mruby); // Call this last so it can rely on the other MRuby classes to be defined
}
}
}<|MERGE_RESOLUTION|>--- conflicted
+++ resolved
@@ -63,17 +63,13 @@
 // Extern
 mrb_data_type SMC::Scripting::rtSMC_Scriptable = {"SmcScriptable", NULL};
 
-<<<<<<< HEAD
 using namespace std;
 
-=======
->>>>>>> e6c4e5e8
 namespace SMC {
 
 namespace Scripting {
 
 cMRuby_Interpreter::cMRuby_Interpreter(cLevel* p_level)
-<<<<<<< HEAD
 {
     // Set member variables
     mp_level = p_level;
@@ -119,53 +115,6 @@
     return mp_level;
 }
 
-=======
-{
-    // Set member variables
-    mp_level = p_level;
-    mp_mruby = mrb_open();
-
-    // Load SMC classes into mruby
-    Load_Wrappers();
-    // Load scripting library
-    Load_Scripts();
-}
-
-cMRuby_Interpreter::~cMRuby_Interpreter()
-{
-    // Get all the registered timers from mruby
-    mrb_value klass = mrb_obj_value(mrb_class_get(mp_mruby, "Timer"));
-    mrb_value rb_timers = mrb_iv_get(mp_mruby, klass, mrb_intern_cstr(mp_mruby, "instances"));
-
-    // Stop ’em all! (and free them)
-    while (true) {
-        // Retrieve timer
-        mrb_value rb_timer = mrb_ary_shift(mp_mruby, rb_timers);
-        if (mrb_nil_p(rb_timer))
-            break;
-
-        // Free C++ part. The mruby part is out of scope now (shifted from
-        // the instance array) and will be GC’ed (would anyway due to termination
-        // further below). Note cTimer’s destructor calls Interrupt() on the timer.
-        cTimer* p_timer = Get_Data_Ptr<cTimer>(mp_mruby, rb_timer);
-        delete p_timer;
-    }
-
-    // Terminate mruby interpreter
-    mrb_close(mp_mruby);
-}
-
-mrb_state* cMRuby_Interpreter::Get_MRuby_State()
-{
-    return mp_mruby;
-}
-
-cLevel* cMRuby_Interpreter::Get_Level()
-{
-    return mp_level;
-}
-
->>>>>>> e6c4e5e8
 mrb_value cMRuby_Interpreter::Run_Code_In_Context(const std::string& code, mrbc_context* p_context)
 {
     return mrb_load_nstring_cxt(mp_mruby, code.c_str(), code.length(), p_context);
@@ -205,11 +154,7 @@
     // Open the file.
     boost::filesystem::ifstream file(filepath);
     if (!file.is_open()) {
-<<<<<<< HEAD
         cerr << "Failed to open mruby script file '" << path_to_utf8(filepath) << "'" << endl;
-=======
-        std::cerr << "Failed to open mruby script file '" << path_to_utf8(filepath) << "'" << std::endl;
->>>>>>> e6c4e5e8
         return false;
     }
 
@@ -229,15 +174,12 @@
 
     // Warn user if user’s main.rb errors.
     if (!Run_File(mainfile)) {
-<<<<<<< HEAD
         cerr << "Warning: Error loading main mruby script '"
              << path_to_utf8(mainfile)
              << "'!" << endl;
-=======
         std::cerr << "Warning: Error loading main mruby script '"
                   << path_to_utf8(mainfile)
                   << "'!" << std::endl;
->>>>>>> e6c4e5e8
     }
 }
 
@@ -266,11 +208,8 @@
     for (iter = m_callbacks.begin(); iter != m_callbacks.end(); iter++) {
         mrb_funcall(mp_mruby, *iter, "call", 0);
         if (mp_mruby->exc) {
-<<<<<<< HEAD
             cerr << "Warning: Error running timer callback: " << endl;
-=======
             std::cerr << "Warning: Error running timer callback: " << std::endl;
->>>>>>> e6c4e5e8
             mrb_print_error(mp_mruby);
         }
     }

/***************************************************************************
 * worlds.cpp  -  class for handling worlds data
 *
 * Copyright © 2004 - 2011 The SMC Contributors
 ***************************************************************************/
/*
   This program is free software; you can redistribute it and/or modify
   it under the terms of the GNU General Public License as published by
   the Free Software Foundation; either version 3 of the License, or
   (at your option) any later version.

   You should have received a copy of the GNU General Public License
   along with this program.  If not, see <http://www.gnu.org/licenses/>.
*/

#include "../overworld/world_manager.hpp"
#include "../core/game_core.hpp"
#include "../overworld/overworld.hpp"
#include "../core/filesystem/filesystem.hpp"
#include "../core/filesystem/resource_manager.hpp"
#include "../core/filesystem/package_manager.hpp"
#include "../core/filesystem/vfs.hpp"
#include "../overworld/world_editor.hpp"
#include "../input/mouse.hpp"
#include "../video/animation.hpp"
#include "../core/global_basic.hpp"

using namespace std;

namespace fs = boost::filesystem;

namespace SMC {

/* *** *** *** *** *** *** *** *** cOverworld_Manager *** *** *** *** *** *** *** *** *** */

cOverworld_Manager :: cOverworld_Manager(cSprite_Manager* sprite_manager)
    : cObject_Manager<cOverworld>()
{
    m_debug_mode = 0;
    m_draw_layer = 0;
    m_camera_mode = 0;

    m_camera = new cCamera(sprite_manager);

    Init();
}

cOverworld_Manager :: ~cOverworld_Manager(void)
{
    Delete_All();

    delete m_camera;
}

bool cOverworld_Manager :: New(std::string name)
{
    string_trim(name, ' ');

    // no name given
    if (name.empty()) {
        return 0;
    }

    // name already exists
    if (Get_from_Path(name)) {
        return 0;
    }

    cOverworld* overworld = new cOverworld();
    overworld->New(name);
    objects.push_back(overworld);

    return 1;
}

void cOverworld_Manager :: Init(void)
{
    // if already loaded
    if (!objects.empty()) {
        Delete_All();
    }

    // Load Worlds
    Load_Dir(pPackage_Manager->Get_User_World_Path(), true);
    Load_Dir(pPackage_Manager->Get_Game_World_Path());
}

void cOverworld_Manager :: Load_Dir(const fs::path& dir, bool user_dir /* = false */)
{
<<<<<<< HEAD
	// set world directory
	vector<fs::path> subdirs = pVfs->Get_Directory_Files( dir, "", true, false );
	std::sort( subdirs.begin(), subdirs.end() );

	for( vector<fs::path>::iterator curdir = subdirs.begin(); curdir != subdirs.end(); ++curdir )
	{
		try
		{
			fs::path current_dir = *curdir;

			// only directories with an existing description
			if( pVfs->File_Exists( current_dir / "description.xml" ) )
			{
				cOverworld *overworld = Get_from_Path( current_dir );

				// already available
				if( overworld )
				{
					overworld->m_description->m_user = 2; // 2 = available in system *and* in user dir
					continue;
				}

				overworld = cOverworld::Load_From_Directory( current_dir, user_dir );
				objects.push_back( overworld );
			}
		}
		catch( const std::exception &ex )
		{
=======
    // set world directory
    vector<fs::path> subdirs = Get_Directory_Files(dir, "", true, false);
    std::sort(subdirs.begin(), subdirs.end());

    for (vector<fs::path>::iterator curdir = subdirs.begin(); curdir != subdirs.end(); ++curdir) {
        try {
            fs::path current_dir = *curdir;

            // only directories with an existing description
            if (File_Exists(current_dir / "description.xml")) {
                cOverworld* overworld = Get_from_Path(current_dir);

                // already available
                if (overworld) {
                    overworld->m_description->m_user = 2; // 2 = available in system *and* in user dir
                    continue;
                }

                overworld = cOverworld::Load_From_Directory(current_dir, user_dir);
                objects.push_back(overworld);
            }
        }
        catch (const std::exception& ex) {
>>>>>>> 61f20533
            cerr << path_to_utf8(*curdir) << " " << ex.what() << endl;
        }
    }
}

bool cOverworld_Manager :: Set_Active(const std::string& str)
{
    return Set_Active(Get(str));
}

bool cOverworld_Manager :: Set_Active(cOverworld* world)
{
    if (!world) {
        return 0;
    }

    pActive_Overworld = world;

    pWorld_Editor->Set_Sprite_Manager(world->m_sprite_manager);
    pWorld_Editor->Set_Overworld(world);
    m_camera->Set_Sprite_Manager(world->m_sprite_manager);
    pOverworld_Player->Set_Sprite_Manager(world->m_sprite_manager);
    pOverworld_Player->Set_Overworld(world);
    pOverworld_Player->Reset();

    // pre-update animations
    for (cSprite_List::iterator itr = world->m_sprite_manager->objects.begin(); itr != world->m_sprite_manager->objects.end(); ++itr) {
        cSprite* obj = (*itr);

        if (obj->m_type == TYPE_PARTICLE_EMITTER) {
            cParticle_Emitter* emitter = static_cast<cParticle_Emitter*>(obj);
            emitter->Pre_Update();
        }
    }

    return 1;
}

void cOverworld_Manager :: Reset(void)
{
    // FIXME: Do not assume any specific overworld!
    // default Overworld
    Set_Active("World 1");

    // Set Player to first Waypoint
    if (pActive_Overworld) // World 1 may not exist in the active package
        pOverworld_Player->Set_Waypoint(pActive_Overworld->m_player_start_waypoint);

    // Reset all Waypoints
    for (vector<cOverworld*>::iterator itr = objects.begin(); itr != objects.end(); ++itr) {
        (*itr)->Reset_Waypoints();
    }
}

cOverworld* cOverworld_Manager :: Get(const std::string& str)
{
    cOverworld* world = Get_from_Name(str);

    if (world) {
        return world;
    }

    return Get_from_Path(utf8_to_path(str));
}

cOverworld* cOverworld_Manager :: Get_from_Path(const fs::path& path)
{
    for (vector<cOverworld*>::const_iterator itr = objects.begin(); itr != objects.end(); ++itr) {
        cOverworld* obj = (*itr);

        if (obj->m_description->m_path == path || obj->m_description->m_path.filename() == path) {
            return obj;
        }
    }

    return NULL;
}

cOverworld* cOverworld_Manager :: Get_from_Name(const std::string& name)
{
    for (vector<cOverworld*>::iterator itr = objects.begin(); itr != objects.end(); ++itr) {
        cOverworld* obj = (*itr);

        if (obj->m_description->m_name.compare(name) == 0) {
            return obj;
        }
    }

    return NULL;
}

int cOverworld_Manager :: Get_Array_Num(const std::string& path) const
{
    for (unsigned int i = 0; i < objects.size(); i++) {
        if (objects[i]->m_description->m_path.compare(path) == 0) {
            return i;
        }
    }

    return -1;
}

/* *** *** *** *** *** *** *** *** *** *** *** *** *** *** *** *** *** */

cOverworld_Manager* pOverworld_Manager = NULL;

/* *** *** *** *** *** *** *** *** *** *** *** *** *** *** *** *** *** */

} // namespace SMC<|MERGE_RESOLUTION|>--- conflicted
+++ resolved
@@ -87,38 +87,8 @@
 
 void cOverworld_Manager :: Load_Dir(const fs::path& dir, bool user_dir /* = false */)
 {
-<<<<<<< HEAD
-	// set world directory
-	vector<fs::path> subdirs = pVfs->Get_Directory_Files( dir, "", true, false );
-	std::sort( subdirs.begin(), subdirs.end() );
-
-	for( vector<fs::path>::iterator curdir = subdirs.begin(); curdir != subdirs.end(); ++curdir )
-	{
-		try
-		{
-			fs::path current_dir = *curdir;
-
-			// only directories with an existing description
-			if( pVfs->File_Exists( current_dir / "description.xml" ) )
-			{
-				cOverworld *overworld = Get_from_Path( current_dir );
-
-				// already available
-				if( overworld )
-				{
-					overworld->m_description->m_user = 2; // 2 = available in system *and* in user dir
-					continue;
-				}
-
-				overworld = cOverworld::Load_From_Directory( current_dir, user_dir );
-				objects.push_back( overworld );
-			}
-		}
-		catch( const std::exception &ex )
-		{
-=======
     // set world directory
-    vector<fs::path> subdirs = Get_Directory_Files(dir, "", true, false);
+    vector<fs::path> subdirs = pVfs->Get_Directory_Files(dir, "", true, false);
     std::sort(subdirs.begin(), subdirs.end());
 
     for (vector<fs::path>::iterator curdir = subdirs.begin(); curdir != subdirs.end(); ++curdir) {
@@ -126,7 +96,7 @@
             fs::path current_dir = *curdir;
 
             // only directories with an existing description
-            if (File_Exists(current_dir / "description.xml")) {
+            if (pVfs->File_Exists(current_dir / "description.xml")) {
                 cOverworld* overworld = Get_from_Path(current_dir);
 
                 // already available
@@ -140,7 +110,6 @@
             }
         }
         catch (const std::exception& ex) {
->>>>>>> 61f20533
             cerr << path_to_utf8(*curdir) << " " << ex.what() << endl;
         }
     }

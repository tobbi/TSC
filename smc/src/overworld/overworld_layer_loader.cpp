--- conflicted
+++ resolved
@@ -40,18 +40,12 @@
 
 void cOverworldLayerLoader::parse_file(fs::path filename)
 {
-<<<<<<< HEAD
-	m_layerfile = filename;
-	std::istream* s = pVfs->Open_Stream(filename);
-	if(s)
-	{
-		xmlpp::SaxParser::parse_stream(*s);
-		delete s;
-	}
-=======
     m_layerfile = filename;
-    xmlpp::SaxParser::parse_file(path_to_utf8(filename));
->>>>>>> 61f20533
+    std::istream* s = pVfs->Open_Stream(filename);
+    if(s) {
+        xmlpp::SaxParser::parse_stream(*s);
+        delete s;
+    }
 }
 
 void cOverworldLayerLoader::on_start_document()

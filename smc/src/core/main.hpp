--- conflicted
+++ resolved
@@ -22,11 +22,7 @@
 
 // Initialize everything, called before everything else
 // Seed random numbers, init SDL, OpenGL, CEGUI, load preferences, and create globals
-<<<<<<< HEAD
-void Init_Game( const char* argv0 );
-=======
-    void Init_Game(void);
->>>>>>> 61f20533
+    void Init_Game(const char* argv0);
 
 // Save preferences, delete globals, and closes SDL
     void Exit_Game(void);

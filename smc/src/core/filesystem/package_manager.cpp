/***************************************************************************
 * package_manager.cpp  -  Package Manager
 *
 * Copyright © 2009 - 2011 The SMC Contributors
 ***************************************************************************/
/*
   This program is free software; you can redistribute it and/or modify
   it under the terms of the GNU General Public License as published by
   the Free Software Foundation; either version 3 of the License, or
   (at your option) any later version.
   
   You should have received a copy of the GNU General Public License
   along with this program.  If not, see <http://www.gnu.org/licenses/>.
*/

#if defined(_WIN32)
#include <windows.h>
#elif defined(__linux)
#include <limits.h>
#endif

#include "package_manager.hpp"
#include "resource_manager.hpp"
#include "vfs.hpp"
#include "filesystem.hpp"
#include "../../user/preferences.hpp"
#include "../property_helper.hpp"
#include "../errors.hpp"

namespace fs = boost::filesystem;
namespace errc = boost::system::errc;

namespace SMC
{
/* *** *** *** *** *** *** PackageInfo *** *** *** *** *** *** *** *** *** *** *** */
PackageInfo :: PackageInfo()
	: hidden(false)
{
}

/* *** *** *** *** *** *** cPackage_Loader *** *** *** *** *** *** *** *** *** *** *** */

cPackage_Loader :: cPackage_Loader()
	: xmlpp::SaxParser()
{
}

cPackage_Loader :: ~cPackage_Loader()
{
}

PackageInfo cPackage_Loader :: Get_Package_Info( void )
{
	return m_package;
}

void cPackage_Loader :: parse_file(fs::path filename)
{
	std::istream* s = pVfs->Open_Stream(filename);
	if(s)
	{
		xmlpp::SaxParser::parse_stream(*s);
		delete s;
	}
}

void cPackage_Loader :: on_start_document()
{
	// reset to defaults
	m_package = PackageInfo();
}

void cPackage_Loader :: on_end_document()
{
}

void cPackage_Loader :: on_start_element(const Glib::ustring& name, const xmlpp::SaxParser::AttributeList& properties)
{
	if(name == "property" || name == "Property")
	{
		std::string key;
		std::string value;

		xmlpp::SaxParser::AttributeList::const_iterator iter;
		for(iter = properties.begin(); iter != properties.end(); ++iter)
		{
			xmlpp::SaxParser::Attribute attr = *iter;

			if(attr.name == "name" || attr.name == "Name")
				key = attr.value;
			else if(attr.name == "value" || attr.name == "Value")
				value = attr.value;
		}

		m_current_properties[key] = value;
	}
}

void cPackage_Loader :: on_end_element(const Glib::ustring& name)
{
	if(name == "property" || name == "Property")
		return;

	if(name == "use" || name == "Use")
	{
		std::string package = m_current_properties["package"];
		if(!package.empty())
			m_package.dependencies.push_back(package);
	}
	else if(name == "settings" || name == "Settings")
	{
		m_package.hidden = static_cast<bool>(string_to_int(m_current_properties["hidden"]));
		m_package.desc = m_current_properties["description"];
		m_package.menu_level = m_current_properties["menu_level"];
	}

	m_current_properties.clear();
}

/* *** *** *** *** *** *** cPackage_Manager *** *** *** *** *** *** *** *** *** *** *** */

cPackage_Manager :: cPackage_Manager( void )
{
<<<<<<< HEAD
	std::cout << "Initializing Package Manager" << std::endl;

	// Scan user data dir first so any user "packages.xml" will override the same in the game data dire
	Scan_Packages_Helper(pResource_Manager->Get_User_Data_Directory() / utf8_to_path("packages"), fs::path());
	Scan_Packages_Helper(pResource_Manager->Get_Game_Data_Directory() / utf8_to_path("packages"), fs::path());
=======
    cout << "Initializing Package Manager" << endl;
	Scan_Packages();
>>>>>>> 65d58c61

	// Preferences isn't loaded yet so skin will not be set here, but
	// Set_Package is called from main after settings are created and that
	// will set up the skin as well.
	Build_Search_Path();
}

cPackage_Manager :: ~cPackage_Manager( void )
{
}


static bool operator< (const PackageInfo& p1, const PackageInfo& p2)
{
	return p1.name < p2.name;
}

std::vector<PackageInfo> cPackage_Manager :: Get_Packages( void )
{
	std::vector<PackageInfo> packages;
	std::map<std::string, PackageInfo>::const_iterator it;
	for(it = m_packages.begin(); it != m_packages.end(); it++)
	{
		packages.push_back( it->second );
	}
	std::sort(packages.begin(), packages.end());

	return packages;
}

PackageInfo cPackage_Manager :: Get_Package( const std::string& name )
{
	if(m_packages.find(name) != m_packages.end())
	{
		return m_packages[name];
	}

	return PackageInfo();
}

void cPackage_Manager :: Set_Current_Package( const std::string& name )
{
	if(m_packages.find(name) == m_packages.end())
		m_current_package = "";
	else
		m_current_package = name;

	Build_Search_Path();
	Init_User_Paths();
}

std::string cPackage_Manager :: Get_Current_Package( void )
{
	return m_current_package;
}

void cPackage_Manager :: Init_User_Paths( void )
{
	try
	{
		// Levels
		if(!Dir_Exists(Get_User_Level_Path()))
			fs::create_directories(Get_User_Level_Path());

		// Campaign
		if(!Dir_Exists(Get_User_Campaign_Path()))
			fs::create_directories(Get_User_Campaign_Path());

		// World
		if(!Dir_Exists(Get_User_World_Path()))
			fs::create_directories(Get_User_World_Path());
	}
	catch(fs::filesystem_error& e)
	{
		std::cout << "Warning: unable to crete user data directories for package " << m_current_package << std::endl;
	}

	// Savegame
	if(!Dir_Exists(Get_User_Savegame_Path()))
		fs::create_directories(Get_User_Savegame_Path());

	// Screenshot
	if(!Dir_Exists(Get_User_Screenshot_Path()))
		fs::create_directories(Get_User_Screenshot_Path());
}

fs::path cPackage_Manager :: Get_User_Data_Path(void)
{
	return m_search_path[m_package_start];
}

fs::path cPackage_Manager :: Get_Game_Data_Path(void)
{
	return m_search_path[m_package_start + 1];
}

fs::path cPackage_Manager :: Get_User_Level_Path(void)
{
	return Get_User_Data_Path() / utf8_to_path("levels");
}

fs::path cPackage_Manager :: Get_Game_Level_Path(void)
{
	return Get_Game_Data_Path() / utf8_to_path("levels");
}

fs::path cPackage_Manager :: Get_Menu_Level_Path(void)
{
	// determine level for the menu
	fs::path result;
	std::string level;

	// User specified menu level
	level = pPreferences->m_menu_level;
	if(!level.empty())
	{
		level = level + ".smclvl";

		result = Get_User_Level_Path() / level;
		if(pVfs->File_Exists(result))
			return result;

		result = Get_Game_Level_Path() / level;
		if(pVfs->File_Exists(result))
			return result;

		result = pResource_Manager->Get_User_Level_Directory() / level;
		if(pVfs->File_Exists(result))
			return result;

		result = pResource_Manager->Get_Game_Level_Directory() / level;
		if(pVfs->File_Exists(result))
			return result;
	}

	// Package menu
	if(!m_current_package.empty())
	{
		level = m_packages[m_current_package].menu_level;
		if(!level.empty())
		{
			level = level + ".smclvl";

			result = Get_User_Level_Path() / level;
			if(pVfs->File_Exists(result))
				return result;

			result = Get_Game_Level_Path() / level;
			if(pVfs->File_Exists(result))
				return result;
		}
	}

	// Default menu level
	level = pPreferences->m_menu_level_default + ".smclvl";

	result = pResource_Manager->Get_User_Level_Directory() / level;
	if(pVfs->File_Exists(result))
		return result;

	return pResource_Manager->Get_Game_Level_Directory() / level;
}

fs::path cPackage_Manager :: Get_User_Campaign_Path(void)
{
	return Get_User_Data_Path() / utf8_to_path("campaigns");
}

fs::path cPackage_Manager :: Get_Game_Campaign_Path(void)
{
	return Get_Game_Data_Path() / utf8_to_path("campaigns");
}

fs::path cPackage_Manager :: Get_User_World_Path(void)
{
	return Get_User_Data_Path() / utf8_to_path("worlds");
}

fs::path cPackage_Manager :: Get_Game_World_Path(void)
{
	return Get_Game_Data_Path() / utf8_to_path("worlds");
}

fs::path cPackage_Manager :: Get_Scripting_Path(const std::string& package, const std::string& script)
{
	if(package.empty())
	{
		// For core scripts, only check game directory
		return pResource_Manager->Get_Game_Scripting(script);
	}
	else if(m_packages.find(package) != m_packages.end())
	{
		fs::path result;
		PackageInfo info = m_packages[package];

		// Check user data directory, then game data directory
		result = info.user_data_dir / "scripting" / utf8_to_path(script);
		if(!pVfs->File_Exists(result))
			result = info.game_data_dir / "scripting" / utf8_to_path(script);

		return result;
	}

	return fs::path();
}

fs::path cPackage_Manager :: Get_User_Savegame_Path(void)
{
	fs::path result = pResource_Manager->Get_User_Savegame_Directory();
	if(m_current_package.empty())
		return result;

	result = result / utf8_to_path(m_current_package);
	result.replace_extension("");
	return result;
}

fs::path cPackage_Manager :: Get_User_Screenshot_Path(void)
{
	fs::path result = pResource_Manager->Get_User_Screenshot_Directory();
	if(m_current_package.empty())
		return result;

	result = result / utf8_to_path(m_current_package);
	result.replace_extension("");
	return result;
}

fs::path cPackage_Manager :: Get_Pixmap_Reading_Path(const std::string& pixmap, bool use_settings /* = false */)
{
	std::vector<std::string> ext;
	if(use_settings)
		ext.push_back(".settings");

	return Find_Reading_Path("pixmaps", utf8_to_path(pixmap), ext);
}

fs::path cPackage_Manager :: Get_Sound_Reading_Path(const std::string& sound)
{
	std::vector<std::string> ext;
	return Find_Reading_Path("sounds", utf8_to_path(sound), ext);
}

fs::path cPackage_Manager :: Get_Music_Reading_Path(const std::string& music)
{
	std::vector<std::string> ext;
	return Find_Reading_Path("music", utf8_to_path(music), ext);
}

fs::path cPackage_Manager :: Get_Relative_Pixmap_Path(fs::path path)
{
	return Find_Relative_Path("pixmaps", path);
}

fs::path cPackage_Manager :: Get_Relative_Sound_Path(fs::path path)
{
	return Find_Relative_Path("sounds", path);
}

fs::path cPackage_Manager :: Get_Relative_Music_Path(fs::path path)
{
	return Find_Relative_Path("music", path);
}

void cPackage_Manager :: Scan_Packages_Helper( fs::path base, fs::path path )
{
	fs::path subdir(base / path);
	fs::directory_iterator end_iter;

	if(fs::exists(subdir) && fs::is_directory(subdir))
	{
		for(fs::directory_iterator dir_iter(subdir) ; dir_iter != end_iter ; ++dir_iter)
		{
			fs::path entry = dir_iter->path().filename();
			if(entry.extension() == fs::path(".smcpkg"))
			{
				// Determine package name and load info
				entry.replace_extension("");
				std::string name = path_to_utf8(path / entry);

<<<<<<< HEAD
				Load_Package_Info(name);
=======
				if(m_packages.find(name) == m_packages.end())
				{
					m_packages[name] = Load_Package_Info(name);
                    cout << "Found package " << name << endl;
				}
>>>>>>> 65d58c61
			}
			else
			{
				Scan_Packages_Helper( base, path / entry );
			}
		}
	}
}

void cPackage_Manager :: Build_Search_Path ( void )
{
	m_search_path.clear();
	m_package_start = 0;

	// First add skin package if any
	if(pPreferences && !pPreferences->m_skin.empty())
	{
		std::vector<std::string> processed;
		Build_Search_Path_Helper( pPreferences->m_skin, processed );

		// The starting position in the search path for packages and not skin items
		m_package_start = m_search_path.size();
	}

	if(!m_current_package.empty())
	{
		std::vector<std::string> processed;
		Build_Search_Path_Helper( m_current_package, processed );	
	}

	// Add default data directories to search path
	m_search_path.push_back(pResource_Manager->Get_User_Data_Directory());
	m_search_path.push_back(pResource_Manager->Get_Game_Data_Directory());
}

void cPackage_Manager :: Build_Search_Path_Helper ( const std::string& package, std::vector<std::string>& processed )
{
	// Avoid search loops
	if(std::find(processed.begin(), processed.end(), package) != processed.end())
		return;

	std::map<std::string, PackageInfo>::const_iterator item(m_packages.find(package));
	if(item == m_packages.end())
		return;

	// Add user and game search paths
	processed.push_back(package);
	m_search_path.push_back(item->second.user_data_dir);
	m_search_path.push_back(item->second.game_data_dir);

	// Add any dependent package search paths
	for(std::vector<std::string>::const_iterator dep_it = item->second.dependencies.begin(); dep_it != item->second.dependencies.end(); ++dep_it)
		Build_Search_Path_Helper( *dep_it, processed );
}

void cPackage_Manager :: Load_Package_Info( const std::string& package )
{
	// Only load package once
	if(m_packages.find(package) != m_packages.end())
		return;

	std::cout << "Found package " << package << std::endl;

	// Determine user and game data paths for package
	fs::path path(utf8_to_path(package));
	path.replace_extension(".smcpkg");

	fs::path game_data_dir = pResource_Manager->Get_Game_Data_Directory() / utf8_to_path("packages") / path;
	fs::path user_data_dir = pResource_Manager->Get_User_Data_Directory() / utf8_to_path("packages") / path;

	// Mount if they are files
	if(fs::is_regular_file(game_data_dir))
	pVfs->Mount(game_data_dir);

	if(fs::is_regular_file(user_data_dir))
	pVfs->Mount(user_data_dir);

	// Load package information
	cPackage_Loader loader;

	if(pVfs->File_Exists(user_data_dir / "package.xml"))
	{
		loader.parse_file(user_data_dir / "package.xml");
	}
	else if(pVfs->File_Exists(game_data_dir / "package.xml"))
	{
		loader.parse_file(game_data_dir / "package.xml");
	}

	PackageInfo info = loader.Get_Package_Info();

	// Set specific values here.
	info.name = package;
	info.game_data_dir = game_data_dir;
	info.user_data_dir = user_data_dir;

	m_packages[package] = info;
}

fs::path cPackage_Manager :: Find_Reading_Path(fs::path dir, fs::path resource, std::vector<std::string> extra_ext)
{
	fs::path path;
	for(std::vector<fs::path>::const_iterator it = m_search_path.begin(); it != m_search_path.end(); ++it)
	{
		path = *it / dir / resource;
		if(pVfs->Exists(path))
		{
			return path;
		}
		else
		{
			for(std::vector<std::string>::const_iterator it_ext = extra_ext.begin(); it_ext != extra_ext.end(); ++it_ext)
			{
				path.replace_extension(*it_ext);
				if(pVfs->Exists(path))
				{
					return path;
				}
			}
		}
	}

    // If the file is not found, then return the last item.
    // This should be the last extension in the core game directory
	return path;
}

fs::path cPackage_Manager :: Find_Relative_Path(fs::path dir, fs::path path)
{
	for(std::vector<fs::path>::const_iterator it = m_search_path.begin(); it != m_search_path.end(); ++it)
	{
		fs::path subdir(*it / dir);
		if(subdir.filename() == ".")
			subdir.remove_filename();

		// Determine if abspath is under subdir
		// This was borrowed from http://stackoverflow.com/questions/15541263/how-to-determine-if-file-is-contained-by-path-with-boost-filesystem-v3
		fs::path tmp_path(path);
		tmp_path.remove_filename();

		if(std::distance(subdir.begin(), subdir.end()) > std::distance(tmp_path.begin(), tmp_path.end()))
			continue;

		if(!std::equal(subdir.begin(), subdir.end(), tmp_path.begin()))
			continue;

		// Found the path in the search path that it is under
		return fs::relative(subdir, path);
	}

	return fs::path();
}

//

/* *** *** *** *** *** *** *** *** *** *** *** *** *** *** *** *** *** */

cPackage_Manager *pPackage_Manager = NULL;

/* *** *** *** *** *** *** *** *** *** *** *** *** *** *** *** *** *** */

} // namespace SMC<|MERGE_RESOLUTION|>--- conflicted
+++ resolved
@@ -121,16 +121,11 @@
 
 cPackage_Manager :: cPackage_Manager( void )
 {
-<<<<<<< HEAD
-	std::cout << "Initializing Package Manager" << std::endl;
+	cout << "Initializing Package Manager" << endl;
 
 	// Scan user data dir first so any user "packages.xml" will override the same in the game data dire
 	Scan_Packages_Helper(pResource_Manager->Get_User_Data_Directory() / utf8_to_path("packages"), fs::path());
 	Scan_Packages_Helper(pResource_Manager->Get_Game_Data_Directory() / utf8_to_path("packages"), fs::path());
-=======
-    cout << "Initializing Package Manager" << endl;
-	Scan_Packages();
->>>>>>> 65d58c61
 
 	// Preferences isn't loaded yet so skin will not be set here, but
 	// Set_Package is called from main after settings are created and that
@@ -205,7 +200,7 @@
 	}
 	catch(fs::filesystem_error& e)
 	{
-		std::cout << "Warning: unable to crete user data directories for package " << m_current_package << std::endl;
+		cout << "Warning: unable to crete user data directories for package " << m_current_package << endl;
 	}
 
 	// Savegame
@@ -411,15 +406,7 @@
 				entry.replace_extension("");
 				std::string name = path_to_utf8(path / entry);
 
-<<<<<<< HEAD
 				Load_Package_Info(name);
-=======
-				if(m_packages.find(name) == m_packages.end())
-				{
-					m_packages[name] = Load_Package_Info(name);
-                    cout << "Found package " << name << endl;
-				}
->>>>>>> 65d58c61
 			}
 			else
 			{
@@ -481,7 +468,7 @@
 	if(m_packages.find(package) != m_packages.end())
 		return;
 
-	std::cout << "Found package " << package << std::endl;
+	cout << "Found package " << package << endl;
 
 	// Determine user and game data paths for package
 	fs::path path(utf8_to_path(package));

/***************************************************************************
 * main.cpp  -  main routines and initialization
 *
 * Copyright © 2003 - 2011 The SMC Contributors
 ***************************************************************************/
/*
   This program is free software; you can redistribute it and/or modify
   it under the terms of the GNU General Public License as published by
   the Free Software Foundation; either version 3 of the License, or
   (at your option) any later version.

   You should have received a copy of the GNU General Public License
   along with this program.  If not, see <http://www.gnu.org/licenses/>.
*/

#include "../core/global_basic.hpp"
#include "../core/game_core.hpp"
#include "../core/main.hpp"
#include "../core/filesystem/vfs.hpp"
#include "../core/filesystem/resource_manager.hpp"
#include "../core/filesystem/package_manager.hpp"
#include "../core/filesystem/filesystem.hpp"
#include "../level/level.hpp"
#include "../gui/menu.hpp"
#include "../core/framerate.hpp"
#include "../video/font.hpp"
#include "../user/preferences.hpp"
#include "../audio/sound_manager.hpp"
#include "../audio/audio.hpp"
#include "../level/level_editor.hpp"
#include "../overworld/world_editor.hpp"
#include "../input/joystick.hpp"
#include "../overworld/world_manager.hpp"
#include "../overworld/overworld.hpp"
#include "../campaign/campaign_manager.hpp"
#include "../input/mouse.hpp"
#include "../user/savegame.hpp"
#include "../input/keyboard.hpp"
#include "../video/renderer.hpp"
#include "../core/i18n.hpp"
#include "../gui/generic.hpp"

using namespace std;

// SMC namespace is set later to exclude main() from it
using namespace SMC;

// SDLmain defines this for Win32 applications but under debug we use the console
#if defined( __WIN32__ ) && defined( _DEBUG )
#undef main
#endif


/* *** *** *** *** *** *** *** *** *** *** *** *** *** *** *** *** *** */

static std::string g_cmdline_package;

/* *** *** *** *** *** *** *** *** *** *** *** *** *** *** *** *** *** */

int main(int argc, char** argv)
{
// todo : remove this apple hack
#ifdef __APPLE__
    // dynamic datapath detection for OS X
    // change CWD to point inside bundle so it finds its data (if necessary)
    char path[1024];
    CFBundleRef mainBundle = CFBundleGetMainBundle();
    assert(mainBundle);
    CFURLRef mainBundleURL = CFBundleCopyBundleURL(mainBundle);
    assert(mainBundleURL);
    CFStringRef cfStringRef = CFURLCopyFileSystemPath(mainBundleURL, kCFURLPOSIXPathStyle);
    assert(cfStringRef);
    CFStringGetCString(cfStringRef, path, 1024, kCFStringEncodingASCII);
    CFRelease(mainBundleURL);
    CFRelease(cfStringRef);

    std::string contents = std::string(path) + std::string("/Contents");
    std::string datapath;

    if (contents.find(".app") != std::string::npos) {
        // executable is inside an app bundle, use app bundle-relative paths
        datapath = contents + std::string("/Resources/data/");
    }
    else if (contents.find("/bin") != std::string::npos) {
        // executable is installed Unix-way
        datapath = contents.substr(0, contents.find("/bin")) + "/share/smc";
    }
    else {
        cerr << "Warning: Could not determine installation type\n";
    }

    if (!datapath.empty()) {
        cout << "setting CWD to " << datapath.c_str() << endl;
        if (chdir(datapath.c_str()) != 0) {
            cerr << "Warning: Failed changing CWD\n";
        }
    }
#endif

    // convert arguments to a vector string
    vector<std::string> arguments(argv, argv + argc);

    if (argc >= 2) {
        for (unsigned int i = 1; i < arguments.size(); i++) {
            // help
            if (arguments[i] == "--help" || arguments[i] == "-h") {
                cout << "Usage: " << arguments[0] << " [OPTIONS]" << endl;
                cout << "Where OPTIONS is one of the following:" << endl;
                cout << "-h, --help\tDisplay this message" << endl;
                cout << "-v, --version\tShow the version of " << CAPTION << endl;
                cout << "-d, --debug\tEnable debug modes with the options : game performance" << endl;
                cout << "-l, --level\tLoad the given level" << endl;
                cout << "-w, --world\tLoad the given world" << endl;
                cout << "-p, --package\tLoad the given package" << endl;
                return EXIT_SUCCESS;
            }
            // version
            else if (arguments[i] == "--version" || arguments[i] == "-v") {
                cout << "This is " << CAPTION << " version " << SMC_VERSION_MAJOR << "." << SMC_VERSION_MINOR << "." << SMC_VERSION_PATCH
                     << " compiled from commit " << SMC_VERSION_GIT << "." << endl;
                if (SMC_VERSION_DEVELOPMENT)
                    cout << "This is a DEVELOPMENT built! It may eat your hamster!" << endl;
                return EXIT_SUCCESS;
            }
            // debug
            else if (arguments[i] == "--debug" || arguments[i] == "-d") {
                // no value
                if (i + 1 >= arguments.size()) {
                    cerr << arguments[i] << " requires a value" << endl;
                    return EXIT_FAILURE;
                }
                // with value
                else {
                    for (unsigned int option = i + i; i < arguments.size(); i++) {
                        std::string option_str = arguments[option];

                        if (option_str == "game") {
                            game_debug = 1;
                        }
                        else if (option_str == "performance") {
                            game_debug_performance = 1;
                        }
                        else {
                            cerr << "Unknown debug option " << option_str << endl;
                            return EXIT_FAILURE;
                        }
                    }
                }
            }
            // package
            else if (arguments[i] == "--package" || arguments[i] == "-p") {
                if (i + 1 < arguments.size())
                    g_cmdline_package = arguments[i + 1];
            }
            // level loading is handled later
            else if (arguments[i] == "--level" || arguments[i] == "-l") {
                // skip
            }
            // world loading is handled later
            else if (arguments[1] == "--world" || arguments[1] == "-w") {
                // skip
            }
            // unknown argument
            else if (arguments[i].substr(0, 1) == "-") {
                cerr << "Unknown argument " << arguments[i] << endl << "Use -h to list all possible arguments" << endl;
<<<<<<< HEAD
				return EXIT_FAILURE;
			}
		}
	}

	// initialize everything
	Init_Game(argv[0]);

	// command line level entering
	if( argc > 2 && ( arguments[1] == "--level" || arguments[1] == "-l" ) && !arguments[2].empty() )
	{
		Game_Action = GA_ENTER_LEVEL;
		Game_Mode_Type = MODE_TYPE_LEVEL_CUSTOM;
		Game_Action_Data_Middle.add( "load_level", arguments[2] );
	}
	// command line world entering
	else if( argc > 2 && ( arguments[1] == "--world" || arguments[1] == "-w" ) && !arguments[2].empty() )
	{
		Game_Action = GA_ENTER_WORLD;
		Game_Action_Data_Middle.add( "enter_world", arguments[2] );
	}
	// enter main menu
	else
	{
		Game_Action = GA_ENTER_MENU;
		Game_Action_Data_Middle.add( "load_menu", int_to_string( MENU_MAIN ) );
	}

	Game_Action_Data_Start.add( "screen_fadeout", CEGUI::PropertyHelper::intToString( EFFECT_OUT_BLACK ) );
	Game_Action_Data_Start.add( "screen_fadeout_speed", "3" );
	Game_Action_Data_End.add( "screen_fadein", CEGUI::PropertyHelper::intToString( EFFECT_IN_BLACK ) );
	Game_Action_Data_End.add( "screen_fadein_speed", "3" );

	// game loop
	while( !game_exit )
	{
		// update
		Update_Game();
		// draw
		Draw_Game();

		// render
=======
                return EXIT_FAILURE;
            }
        }
    }

    // initialize everything
    Init_Game();

    // command line level entering
    if (argc > 2 && (arguments[1] == "--level" || arguments[1] == "-l") && !arguments[2].empty()) {
        Game_Action = GA_ENTER_LEVEL;
        Game_Mode_Type = MODE_TYPE_LEVEL_CUSTOM;
        Game_Action_Data_Middle.add("load_level", arguments[2]);
    }
    // command line world entering
    else if (argc > 2 && (arguments[1] == "--world" || arguments[1] == "-w") && !arguments[2].empty()) {
        Game_Action = GA_ENTER_WORLD;
        Game_Action_Data_Middle.add("enter_world", arguments[2]);
    }
    // enter main menu
    else {
        Game_Action = GA_ENTER_MENU;
        Game_Action_Data_Middle.add("load_menu", int_to_string(MENU_MAIN));
    }

    Game_Action_Data_Start.add("screen_fadeout", CEGUI::PropertyHelper::intToString(EFFECT_OUT_BLACK));
    Game_Action_Data_Start.add("screen_fadeout_speed", "3");
    Game_Action_Data_End.add("screen_fadein", CEGUI::PropertyHelper::intToString(EFFECT_IN_BLACK));
    Game_Action_Data_End.add("screen_fadein_speed", "3");

    // game loop
    while (!game_exit) {
        // update
        Update_Game();
        // draw
        Draw_Game();

        // render
>>>>>>> 61f20533
#ifdef SMC_RENDER_THREAD_TEST
        pVideo->Render(1);
#else
        pVideo->Render();
#endif

        // update speedfactor
        pFramerate->Update();
    }

    Exit_Game();
    return EXIT_SUCCESS;
}

// namespace is set here to exclude main() from it
namespace SMC {

<<<<<<< HEAD
void Init_Game( const char* argv0 )
{
	// init random number generator
	srand( static_cast<unsigned int>(time( NULL )) );

	// Init Stage 1 - core classes
	debug_print("Initializing resource manager and core classes\n");
	pVfs = new cVfs(argv0);
	pResource_Manager = new cResource_Manager();
	pPackage_Manager = new cPackage_Manager();
	pVideo = new cVideo();
	pAudio = new cAudio();
	pFont = new cFont_Manager();
	pFramerate = new cFramerate();
	pRenderer = new cRenderQueue( 200 );
	pRenderer_current = new cRenderQueue( 200 );
	pImage_Manager = new cImage_Manager();
	pSound_Manager = new cSound_Manager();
	pSettingsParser = new cImage_Settings_Parser();

	// Init Stage 2 - set preferences and init audio and the video screen

	// load user data
	pPreferences = cPreferences::Load_From_File(pResource_Manager->Get_Preferences_File());
	debug_print("Configuration file is '%s'.\n", path_to_utf8(pPreferences->m_config_filename).c_str());

	// set game language
	I18N_Set_Language( pPreferences->m_language );
	// init translation support
	I18N_Init();
	// init user dir directory
	pResource_Manager->Init_User_Directory();
	// init pacakge from command line or preferences
	if(!g_cmdline_package.empty())
		pPackage_Manager->Set_Current_Package(g_cmdline_package);
	else
		pPackage_Manager->Set_Current_Package(pPreferences->m_package);
	// video init
	pVideo->Init_SDL();
	pVideo->Init_Video();
	pVideo->Init_CEGUI();
	pVideo->Init_CEGUI_Data();
	pFont->Init();
	// framerate init ( must be after SDL init because of SDL_GetTicks() )
	pFramerate->Init();
	// audio init
	pAudio->Init();

	debug_print("Loading campaigns\n");
	pCampaign_Manager = new cCampaign_Manager();

	debug_print("Setting up level player\n");
	pLevel_Player = new cLevel_Player( NULL );
	pLevel_Player->m_disallow_managed_delete = 1;
	// set the first active player available
	pActive_Player = pLevel_Player;

	debug_print("Loading levels\n");
	pLevel_Manager = new cLevel_Manager();
	// set the first animation manager available
	pActive_Animation_Manager = pActive_Level->m_animation_manager;
	// set the first active sprite manager available
	pLevel_Player->Set_Sprite_Manager( pActive_Level->m_sprite_manager );

	// apply preferences
	debug_print("Applying preferences\n");
	pPreferences->Apply();

	// draw generic loading screen
	Loading_Screen_Init();
	// initialize image cache
	pVideo->Init_Image_Cache( 0, 1 );

	// Init Stage 3 - game classes
	// note : set any sprite manager as it is set again on game mode switch
	pHud_Manager = new cHud_Manager( pActive_Level->m_sprite_manager );
	pLevel_Player->Init();
	pLevel_Editor = new cEditor_Level( pActive_Level->m_sprite_manager, pActive_Level );
	/* note : set any sprite manager as cOverworld_Manager::Load sets it again 
	 * parent overworld is also set from there again
	*/
	pWorld_Editor = new cEditor_World( pActive_Level->m_sprite_manager, NULL );
	pMouseCursor = new cMouseCursor( pActive_Level->m_sprite_manager );
	pKeyboard = new cKeyboard();
	pJoystick = new cJoystick();
	pLevel_Manager->Init();
	// note : set any sprite manager as cOverworld_Manager::Load sets it again
	pOverworld_Player = new cOverworld_Player( pActive_Level->m_sprite_manager, NULL );
	pOverworld_Manager = new cOverworld_Manager( pActive_Level->m_sprite_manager );
	// set default overworld active
	pOverworld_Player->Set_Overworld( pOverworld_Manager->Get( "World 1" ) );
	pOverworld_Manager->Set_Active( "World 1" );
	pHud_Manager->Load();
	pMenuCore = new cMenuCore();
	pSavegame = new cSavegame();

	// cache
	debug_print("Preloading images and sounds...\n");
	Preload_Images( 1 );
	Preload_Sounds( 1 );
	debug_print("Done preloading images and sounds.\n");
	Loading_Screen_Exit();
=======
void Init_Game(void)
{
    // init random number generator
    srand(static_cast<unsigned int>(time(NULL)));

    // Init Stage 1 - core classes
    debug_print("Initializing resource manager and core classes\n");
    pResource_Manager = new cResource_Manager();
    pPackage_Manager = new cPackage_Manager();
    pVideo = new cVideo();
    pAudio = new cAudio();
    pFont = new cFont_Manager();
    pFramerate = new cFramerate();
    pRenderer = new cRenderQueue(200);
    pRenderer_current = new cRenderQueue(200);
    pImage_Manager = new cImage_Manager();
    pSound_Manager = new cSound_Manager();
    pSettingsParser = new cImage_Settings_Parser();

    // Init Stage 2 - set preferences and init audio and the video screen

    // load user data
    pPreferences = cPreferences::Load_From_File(pResource_Manager->Get_Preferences_File());
    debug_print("Configuration file is '%s'.\n", path_to_utf8(pPreferences->m_config_filename).c_str());

    // set game language
    I18N_Set_Language(pPreferences->m_language);
    // init translation support
    I18N_Init();
    // init user dir directory
    pResource_Manager->Init_User_Directory();
    // init pacakge from command line or preferences
    if (!g_cmdline_package.empty())
        pPackage_Manager->Set_Current_Package(g_cmdline_package);
    else
        pPackage_Manager->Set_Current_Package(pPreferences->m_package);
    // video init
    pVideo->Init_SDL();
    pVideo->Init_Video();
    pVideo->Init_CEGUI();
    pVideo->Init_CEGUI_Data();
    pFont->Init();
    // framerate init ( must be after SDL init because of SDL_GetTicks() )
    pFramerate->Init();
    // audio init
    pAudio->Init();

    debug_print("Loading campaigns\n");
    pCampaign_Manager = new cCampaign_Manager();

    debug_print("Setting up level player\n");
    pLevel_Player = new cLevel_Player(NULL);
    pLevel_Player->m_disallow_managed_delete = 1;
    // set the first active player available
    pActive_Player = pLevel_Player;

    debug_print("Loading levels\n");
    pLevel_Manager = new cLevel_Manager();
    // set the first animation manager available
    pActive_Animation_Manager = pActive_Level->m_animation_manager;
    // set the first active sprite manager available
    pLevel_Player->Set_Sprite_Manager(pActive_Level->m_sprite_manager);

    // apply preferences
    debug_print("Applying preferences\n");
    pPreferences->Apply();

    // draw generic loading screen
    Loading_Screen_Init();
    // initialize image cache
    pVideo->Init_Image_Cache(0, 1);

    // Init Stage 3 - game classes
    // note : set any sprite manager as it is set again on game mode switch
    pHud_Manager = new cHud_Manager(pActive_Level->m_sprite_manager);
    pLevel_Player->Init();
    pLevel_Editor = new cEditor_Level(pActive_Level->m_sprite_manager, pActive_Level);
    /* note : set any sprite manager as cOverworld_Manager::Load sets it again
     * parent overworld is also set from there again
    */
    pWorld_Editor = new cEditor_World(pActive_Level->m_sprite_manager, NULL);
    pMouseCursor = new cMouseCursor(pActive_Level->m_sprite_manager);
    pKeyboard = new cKeyboard();
    pJoystick = new cJoystick();
    pLevel_Manager->Init();
    // note : set any sprite manager as cOverworld_Manager::Load sets it again
    pOverworld_Player = new cOverworld_Player(pActive_Level->m_sprite_manager, NULL);
    pOverworld_Manager = new cOverworld_Manager(pActive_Level->m_sprite_manager);
    // set default overworld active
    pOverworld_Player->Set_Overworld(pOverworld_Manager->Get("World 1"));
    pOverworld_Manager->Set_Active("World 1");
    pHud_Manager->Load();
    pMenuCore = new cMenuCore();
    pSavegame = new cSavegame();

    // cache
    debug_print("Preloading images and sounds...\n");
    Preload_Images(1);
    Preload_Sounds(1);
    debug_print("Done preloading images and sounds.\n");
    Loading_Screen_Exit();
>>>>>>> 61f20533
}

void Exit_Game(void)
{
<<<<<<< HEAD
	if( pPreferences )
	{
		pPreferences->Save();
	}

	pLevel_Manager->Unload();
	pMenuCore->m_handler->m_level->Unload();

	if( pAudio )
	{
		delete pAudio;
		pAudio = NULL;
	}

	if( pLevel_Player )
	{
		delete pLevel_Player;
		pLevel_Player = NULL;
	}

	if( pHud_Manager )
	{
		delete pHud_Manager;
		pHud_Manager = NULL;
	}

	if( pSound_Manager )
	{
		delete pSound_Manager;
		pSound_Manager = NULL;
	}

	if( pLevel_Editor )
	{
		delete pLevel_Editor;
		pLevel_Editor = NULL;
	}

	if( pWorld_Editor )
	{
		delete pWorld_Editor;
		pWorld_Editor = NULL;
	}

	if( pPreferences )
	{
		delete pPreferences;
		pPreferences = NULL;
	}

	if( pSavegame )
	{
		delete pSavegame;
		pSavegame = NULL;
	}

	if( pMouseCursor )
	{
		delete pMouseCursor;
		pMouseCursor = NULL;
	}

	if( pJoystick )
	{
		delete pJoystick;
		pJoystick = NULL;
	}

	if( pKeyboard )
	{
		delete pKeyboard;
		pKeyboard = NULL;
	}

	if( pCampaign_Manager )
	{
		delete pCampaign_Manager;
		pCampaign_Manager = NULL;
	}
	
	if( pOverworld_Manager )
	{
		delete pOverworld_Manager;
		pOverworld_Manager = NULL;
	}

	if( pOverworld_Player )
	{
		delete pOverworld_Player;
		pOverworld_Player = NULL;
	}

	if( pLevel_Manager )
	{
		delete pLevel_Manager;
		pLevel_Manager = NULL;
	}

	if( pMenuCore )
	{
		delete pMenuCore;
		pMenuCore = NULL;
	}

	if( pRenderer )
	{
		delete pRenderer;
		pRenderer = NULL;
	}

	if( pRenderer_current )
	{
		delete pRenderer_current;
		pRenderer_current = NULL;
	}

	if( pGuiSystem )
	{
		CEGUI::ResourceProvider* rp = pGuiSystem->getResourceProvider();
		CEGUI::Logger *logger = CEGUI::Logger::getSingletonPtr();
		pGuiSystem->destroy();
		pGuiSystem = NULL;
		delete rp;
		delete logger;
	}

	if( pGuiRenderer )
	{
		pGuiRenderer->destroy( *pGuiRenderer );
		pGuiRenderer = NULL;
	}

	if( pVideo )
	{
		delete pVideo;
		pVideo = NULL;
	}

	if( pImage_Manager )
	{
		delete pImage_Manager;
		pImage_Manager = NULL;
	}

	if( pSettingsParser )
	{
		delete pSettingsParser;
		pSettingsParser = NULL;
	}

	if( pFont )
	{
		delete pFont;
		pFont = NULL;
	}

	if( pPackage_Manager )
	{
		delete pPackage_Manager;
		pPackage_Manager = NULL;
	}

	if( pResource_Manager )
	{
		delete pResource_Manager;
		pResource_Manager = NULL;
	}

	if( pVfs )
	{
		delete pVfs;
		pVfs = NULL;
	}

	char *last_sdl_error = SDL_GetError();
	if( strlen( last_sdl_error ) > 0 )
	{
=======
    if (pPreferences) {
        pPreferences->Save();
    }

    pLevel_Manager->Unload();
    pMenuCore->m_handler->m_level->Unload();

    if (pAudio) {
        delete pAudio;
        pAudio = NULL;
    }

    if (pLevel_Player) {
        delete pLevel_Player;
        pLevel_Player = NULL;
    }

    if (pHud_Manager) {
        delete pHud_Manager;
        pHud_Manager = NULL;
    }

    if (pSound_Manager) {
        delete pSound_Manager;
        pSound_Manager = NULL;
    }

    if (pLevel_Editor) {
        delete pLevel_Editor;
        pLevel_Editor = NULL;
    }

    if (pWorld_Editor) {
        delete pWorld_Editor;
        pWorld_Editor = NULL;
    }

    if (pPreferences) {
        delete pPreferences;
        pPreferences = NULL;
    }

    if (pSavegame) {
        delete pSavegame;
        pSavegame = NULL;
    }

    if (pMouseCursor) {
        delete pMouseCursor;
        pMouseCursor = NULL;
    }

    if (pJoystick) {
        delete pJoystick;
        pJoystick = NULL;
    }

    if (pKeyboard) {
        delete pKeyboard;
        pKeyboard = NULL;
    }

    if (pCampaign_Manager) {
        delete pCampaign_Manager;
        pCampaign_Manager = NULL;
    }

    if (pOverworld_Manager) {
        delete pOverworld_Manager;
        pOverworld_Manager = NULL;
    }

    if (pOverworld_Player) {
        delete pOverworld_Player;
        pOverworld_Player = NULL;
    }

    if (pLevel_Manager) {
        delete pLevel_Manager;
        pLevel_Manager = NULL;
    }

    if (pMenuCore) {
        delete pMenuCore;
        pMenuCore = NULL;
    }

    if (pRenderer) {
        delete pRenderer;
        pRenderer = NULL;
    }

    if (pRenderer_current) {
        delete pRenderer_current;
        pRenderer_current = NULL;
    }

    if (pGuiSystem) {
        CEGUI::ResourceProvider* rp = pGuiSystem->getResourceProvider();
        CEGUI::Logger* logger = CEGUI::Logger::getSingletonPtr();
        pGuiSystem->destroy();
        pGuiSystem = NULL;
        delete rp;
        delete logger;
    }

    if (pGuiRenderer) {
        pGuiRenderer->destroy(*pGuiRenderer);
        pGuiRenderer = NULL;
    }

    if (pVideo) {
        delete pVideo;
        pVideo = NULL;
    }

    if (pImage_Manager) {
        delete pImage_Manager;
        pImage_Manager = NULL;
    }

    if (pSettingsParser) {
        delete pSettingsParser;
        pSettingsParser = NULL;
    }

    if (pFont) {
        delete pFont;
        pFont = NULL;
    }

    if (pPackage_Manager) {
        delete pPackage_Manager;
        pPackage_Manager = NULL;
    }

    if (pResource_Manager) {
        delete pResource_Manager;
        pResource_Manager = NULL;
    }

    char* last_sdl_error = SDL_GetError();
    if (strlen(last_sdl_error) > 0) {
>>>>>>> 61f20533
        cerr << "Last known SDL Error : " << last_sdl_error << endl;
    }

    // unload the sdl_image preloaded libraries
    IMG_Quit();

    SDL_Quit();
}

bool Handle_Input_Global(SDL_Event* ev)
{
    switch (ev->type) {
    case SDL_QUIT: {
        game_exit = 1;
        Clear_Input_Events();

        // handle on all handlers ?
        return 0;
    }
    case SDL_VIDEORESIZE: {
        pGuiSystem->notifyDisplaySizeChanged(CEGUI::Size(static_cast<float>(ev->resize.w), static_cast<float>(ev->resize.h)));
        break;
    }
    case SDL_KEYDOWN: {
        if (pKeyboard->Key_Down(ev->key.keysym.sym)) {
            return 1;
        }
        break;
    }
    case SDL_KEYUP: {
        if (pKeyboard->Key_Up(ev->key.keysym.sym)) {
            return 1;
        }
        break;
    }
    case SDL_JOYBUTTONDOWN: {
        if (pJoystick->Handle_Button_Down_Event(ev)) {
            return 1;
        }
        break;
    }
    case SDL_JOYBUTTONUP: {
        if (pJoystick->Handle_Button_Up_Event(ev)) {
            return 1;
        }
        break;
    }
    case SDL_JOYHATMOTION: {
        pJoystick->Handle_Hat(ev);
        break;
    }
    case SDL_JOYAXISMOTION: {
        pJoystick->Handle_Motion(ev);
        break;
    }
    case SDL_ACTIVEEVENT: {
        // lost visibility
        if (ev->active.gain == 0) {
            bool music_paused = 0;
            // pause music
            if (pAudio->Is_Music_Playing()) {
                pAudio->Pause_Music();
                music_paused = 1;
            }
            SDL_WaitEvent(NULL);
            // resume if music got paused
            if (music_paused) {
                pAudio->Resume_Music();
            }
            return 1;
        }
        break;
    }
    default: { // other events
        // mouse
        if (pMouseCursor->Handle_Event(ev)) {
            return 1;
        }

        // send events
        if (Game_Mode == MODE_LEVEL) {
            // editor events
            if (pLevel_Editor->m_enabled) {
                if (pLevel_Editor->Handle_Event(ev)) {
                    return 1;
                }
            }
        }
        else if (Game_Mode == MODE_OVERWORLD) {
            // editor events
            if (pWorld_Editor->m_enabled) {
                if (pWorld_Editor->Handle_Event(ev)) {
                    return 1;
                }
            }
        }
        else if (Game_Mode == MODE_MENU) {
            if (pMenuCore->Handle_Event(ev)) {
                return 1;
            }
        }
        break;
    }
    }

    return 0;
}

void Update_Game(void)
{
    // do not update if exiting
    if (game_exit) {
        return;
    }

    // if in menu and vsync is disabled then limit the fps to reduce the load for CPU/GPU
    if (Game_Mode == MODE_MENU && !pPreferences->m_video_vsync) {
        Correct_Frame_Time(100);
    }
    // if fps limit is set
    else if (pPreferences->m_video_fps_limit) {
        Correct_Frame_Time(pPreferences->m_video_fps_limit);
    }

    if (Game_Action != GA_NONE) {
        pVideo->Render_Finish();
    }

    // ## game events
    Handle_Game_Events();

    // ## input
    while (SDL_PollEvent(&input_event)) {
        // handle
        Handle_Input_Global(&input_event);
    }

    pMouseCursor->Update();

    // ## audio
    pAudio->Resume_Music();
    pAudio->Update();

    // performance measuring
    pFramerate->m_perf_last_ticks = SDL_GetTicks();

    // ## update
    if (Game_Mode == MODE_LEVEL) {
        pLevel_Manager->Update();
    }
    else if (Game_Mode == MODE_OVERWORLD) {
        pActive_Overworld->Update();
    }
    else if (Game_Mode == MODE_MENU) {
        pMenuCore->Update();
    }
    else if (Game_Mode == MODE_LEVEL_SETTINGS) {
        pLevel_Editor->m_settings_screen->Update();
    }

    // gui
    Gui_Handle_Time();
}

void Draw_Game(void)
{
    // don't draw if exiting
    if (game_exit) {
        return;
    }

    // performance measuring
    pFramerate->m_perf_last_ticks = SDL_GetTicks();

    if (Game_Mode == MODE_LEVEL) {
        pLevel_Manager->Draw();
    }
    else if (Game_Mode == MODE_OVERWORLD) {
        pActive_Overworld->Draw();
    }
    else if (Game_Mode == MODE_MENU) {
        pMenuCore->Draw();
    }
    else if (Game_Mode == MODE_LEVEL_SETTINGS) {
        pLevel_Editor->m_settings_screen->Draw();
    }

    // Mouse
    pMouseCursor->Draw();

    // update performance timer
    pFramerate->m_perf_timer[PERF_DRAW_MOUSE]->Update();
}

/* *** *** *** *** *** *** *** *** *** *** *** *** *** *** *** *** *** */

} // namespace SMC<|MERGE_RESOLUTION|>--- conflicted
+++ resolved
@@ -163,57 +163,13 @@
             // unknown argument
             else if (arguments[i].substr(0, 1) == "-") {
                 cerr << "Unknown argument " << arguments[i] << endl << "Use -h to list all possible arguments" << endl;
-<<<<<<< HEAD
-				return EXIT_FAILURE;
-			}
-		}
-	}
-
-	// initialize everything
-	Init_Game(argv[0]);
-
-	// command line level entering
-	if( argc > 2 && ( arguments[1] == "--level" || arguments[1] == "-l" ) && !arguments[2].empty() )
-	{
-		Game_Action = GA_ENTER_LEVEL;
-		Game_Mode_Type = MODE_TYPE_LEVEL_CUSTOM;
-		Game_Action_Data_Middle.add( "load_level", arguments[2] );
-	}
-	// command line world entering
-	else if( argc > 2 && ( arguments[1] == "--world" || arguments[1] == "-w" ) && !arguments[2].empty() )
-	{
-		Game_Action = GA_ENTER_WORLD;
-		Game_Action_Data_Middle.add( "enter_world", arguments[2] );
-	}
-	// enter main menu
-	else
-	{
-		Game_Action = GA_ENTER_MENU;
-		Game_Action_Data_Middle.add( "load_menu", int_to_string( MENU_MAIN ) );
-	}
-
-	Game_Action_Data_Start.add( "screen_fadeout", CEGUI::PropertyHelper::intToString( EFFECT_OUT_BLACK ) );
-	Game_Action_Data_Start.add( "screen_fadeout_speed", "3" );
-	Game_Action_Data_End.add( "screen_fadein", CEGUI::PropertyHelper::intToString( EFFECT_IN_BLACK ) );
-	Game_Action_Data_End.add( "screen_fadein_speed", "3" );
-
-	// game loop
-	while( !game_exit )
-	{
-		// update
-		Update_Game();
-		// draw
-		Draw_Game();
-
-		// render
-=======
                 return EXIT_FAILURE;
             }
         }
     }
 
     // initialize everything
-    Init_Game();
+    Init_Game(argv[0]);
 
     // command line level entering
     if (argc > 2 && (arguments[1] == "--level" || arguments[1] == "-l") && !arguments[2].empty()) {
@@ -245,7 +201,6 @@
         Draw_Game();
 
         // render
->>>>>>> 61f20533
 #ifdef SMC_RENDER_THREAD_TEST
         pVideo->Render(1);
 #else
@@ -263,117 +218,14 @@
 // namespace is set here to exclude main() from it
 namespace SMC {
 
-<<<<<<< HEAD
 void Init_Game( const char* argv0 )
-{
-	// init random number generator
-	srand( static_cast<unsigned int>(time( NULL )) );
-
-	// Init Stage 1 - core classes
-	debug_print("Initializing resource manager and core classes\n");
-	pVfs = new cVfs(argv0);
-	pResource_Manager = new cResource_Manager();
-	pPackage_Manager = new cPackage_Manager();
-	pVideo = new cVideo();
-	pAudio = new cAudio();
-	pFont = new cFont_Manager();
-	pFramerate = new cFramerate();
-	pRenderer = new cRenderQueue( 200 );
-	pRenderer_current = new cRenderQueue( 200 );
-	pImage_Manager = new cImage_Manager();
-	pSound_Manager = new cSound_Manager();
-	pSettingsParser = new cImage_Settings_Parser();
-
-	// Init Stage 2 - set preferences and init audio and the video screen
-
-	// load user data
-	pPreferences = cPreferences::Load_From_File(pResource_Manager->Get_Preferences_File());
-	debug_print("Configuration file is '%s'.\n", path_to_utf8(pPreferences->m_config_filename).c_str());
-
-	// set game language
-	I18N_Set_Language( pPreferences->m_language );
-	// init translation support
-	I18N_Init();
-	// init user dir directory
-	pResource_Manager->Init_User_Directory();
-	// init pacakge from command line or preferences
-	if(!g_cmdline_package.empty())
-		pPackage_Manager->Set_Current_Package(g_cmdline_package);
-	else
-		pPackage_Manager->Set_Current_Package(pPreferences->m_package);
-	// video init
-	pVideo->Init_SDL();
-	pVideo->Init_Video();
-	pVideo->Init_CEGUI();
-	pVideo->Init_CEGUI_Data();
-	pFont->Init();
-	// framerate init ( must be after SDL init because of SDL_GetTicks() )
-	pFramerate->Init();
-	// audio init
-	pAudio->Init();
-
-	debug_print("Loading campaigns\n");
-	pCampaign_Manager = new cCampaign_Manager();
-
-	debug_print("Setting up level player\n");
-	pLevel_Player = new cLevel_Player( NULL );
-	pLevel_Player->m_disallow_managed_delete = 1;
-	// set the first active player available
-	pActive_Player = pLevel_Player;
-
-	debug_print("Loading levels\n");
-	pLevel_Manager = new cLevel_Manager();
-	// set the first animation manager available
-	pActive_Animation_Manager = pActive_Level->m_animation_manager;
-	// set the first active sprite manager available
-	pLevel_Player->Set_Sprite_Manager( pActive_Level->m_sprite_manager );
-
-	// apply preferences
-	debug_print("Applying preferences\n");
-	pPreferences->Apply();
-
-	// draw generic loading screen
-	Loading_Screen_Init();
-	// initialize image cache
-	pVideo->Init_Image_Cache( 0, 1 );
-
-	// Init Stage 3 - game classes
-	// note : set any sprite manager as it is set again on game mode switch
-	pHud_Manager = new cHud_Manager( pActive_Level->m_sprite_manager );
-	pLevel_Player->Init();
-	pLevel_Editor = new cEditor_Level( pActive_Level->m_sprite_manager, pActive_Level );
-	/* note : set any sprite manager as cOverworld_Manager::Load sets it again 
-	 * parent overworld is also set from there again
-	*/
-	pWorld_Editor = new cEditor_World( pActive_Level->m_sprite_manager, NULL );
-	pMouseCursor = new cMouseCursor( pActive_Level->m_sprite_manager );
-	pKeyboard = new cKeyboard();
-	pJoystick = new cJoystick();
-	pLevel_Manager->Init();
-	// note : set any sprite manager as cOverworld_Manager::Load sets it again
-	pOverworld_Player = new cOverworld_Player( pActive_Level->m_sprite_manager, NULL );
-	pOverworld_Manager = new cOverworld_Manager( pActive_Level->m_sprite_manager );
-	// set default overworld active
-	pOverworld_Player->Set_Overworld( pOverworld_Manager->Get( "World 1" ) );
-	pOverworld_Manager->Set_Active( "World 1" );
-	pHud_Manager->Load();
-	pMenuCore = new cMenuCore();
-	pSavegame = new cSavegame();
-
-	// cache
-	debug_print("Preloading images and sounds...\n");
-	Preload_Images( 1 );
-	Preload_Sounds( 1 );
-	debug_print("Done preloading images and sounds.\n");
-	Loading_Screen_Exit();
-=======
-void Init_Game(void)
 {
     // init random number generator
     srand(static_cast<unsigned int>(time(NULL)));
 
     // Init Stage 1 - core classes
     debug_print("Initializing resource manager and core classes\n");
+    pVfs = new cVfs(argv0);
     pResource_Manager = new cResource_Manager();
     pPackage_Manager = new cPackage_Manager();
     pVideo = new cVideo();
@@ -468,190 +320,10 @@
     Preload_Sounds(1);
     debug_print("Done preloading images and sounds.\n");
     Loading_Screen_Exit();
->>>>>>> 61f20533
 }
 
 void Exit_Game(void)
 {
-<<<<<<< HEAD
-	if( pPreferences )
-	{
-		pPreferences->Save();
-	}
-
-	pLevel_Manager->Unload();
-	pMenuCore->m_handler->m_level->Unload();
-
-	if( pAudio )
-	{
-		delete pAudio;
-		pAudio = NULL;
-	}
-
-	if( pLevel_Player )
-	{
-		delete pLevel_Player;
-		pLevel_Player = NULL;
-	}
-
-	if( pHud_Manager )
-	{
-		delete pHud_Manager;
-		pHud_Manager = NULL;
-	}
-
-	if( pSound_Manager )
-	{
-		delete pSound_Manager;
-		pSound_Manager = NULL;
-	}
-
-	if( pLevel_Editor )
-	{
-		delete pLevel_Editor;
-		pLevel_Editor = NULL;
-	}
-
-	if( pWorld_Editor )
-	{
-		delete pWorld_Editor;
-		pWorld_Editor = NULL;
-	}
-
-	if( pPreferences )
-	{
-		delete pPreferences;
-		pPreferences = NULL;
-	}
-
-	if( pSavegame )
-	{
-		delete pSavegame;
-		pSavegame = NULL;
-	}
-
-	if( pMouseCursor )
-	{
-		delete pMouseCursor;
-		pMouseCursor = NULL;
-	}
-
-	if( pJoystick )
-	{
-		delete pJoystick;
-		pJoystick = NULL;
-	}
-
-	if( pKeyboard )
-	{
-		delete pKeyboard;
-		pKeyboard = NULL;
-	}
-
-	if( pCampaign_Manager )
-	{
-		delete pCampaign_Manager;
-		pCampaign_Manager = NULL;
-	}
-	
-	if( pOverworld_Manager )
-	{
-		delete pOverworld_Manager;
-		pOverworld_Manager = NULL;
-	}
-
-	if( pOverworld_Player )
-	{
-		delete pOverworld_Player;
-		pOverworld_Player = NULL;
-	}
-
-	if( pLevel_Manager )
-	{
-		delete pLevel_Manager;
-		pLevel_Manager = NULL;
-	}
-
-	if( pMenuCore )
-	{
-		delete pMenuCore;
-		pMenuCore = NULL;
-	}
-
-	if( pRenderer )
-	{
-		delete pRenderer;
-		pRenderer = NULL;
-	}
-
-	if( pRenderer_current )
-	{
-		delete pRenderer_current;
-		pRenderer_current = NULL;
-	}
-
-	if( pGuiSystem )
-	{
-		CEGUI::ResourceProvider* rp = pGuiSystem->getResourceProvider();
-		CEGUI::Logger *logger = CEGUI::Logger::getSingletonPtr();
-		pGuiSystem->destroy();
-		pGuiSystem = NULL;
-		delete rp;
-		delete logger;
-	}
-
-	if( pGuiRenderer )
-	{
-		pGuiRenderer->destroy( *pGuiRenderer );
-		pGuiRenderer = NULL;
-	}
-
-	if( pVideo )
-	{
-		delete pVideo;
-		pVideo = NULL;
-	}
-
-	if( pImage_Manager )
-	{
-		delete pImage_Manager;
-		pImage_Manager = NULL;
-	}
-
-	if( pSettingsParser )
-	{
-		delete pSettingsParser;
-		pSettingsParser = NULL;
-	}
-
-	if( pFont )
-	{
-		delete pFont;
-		pFont = NULL;
-	}
-
-	if( pPackage_Manager )
-	{
-		delete pPackage_Manager;
-		pPackage_Manager = NULL;
-	}
-
-	if( pResource_Manager )
-	{
-		delete pResource_Manager;
-		pResource_Manager = NULL;
-	}
-
-	if( pVfs )
-	{
-		delete pVfs;
-		pVfs = NULL;
-	}
-
-	char *last_sdl_error = SDL_GetError();
-	if( strlen( last_sdl_error ) > 0 )
-	{
-=======
     if (pPreferences) {
         pPreferences->Save();
     }
@@ -792,10 +464,14 @@
         delete pResource_Manager;
         pResource_Manager = NULL;
     }
+	
+    if(pVfs) {
+        delete pVfs;
+        pVfs = NULL;
+    }
 
     char* last_sdl_error = SDL_GetError();
     if (strlen(last_sdl_error) > 0) {
->>>>>>> 61f20533
         cerr << "Last known SDL Error : " << last_sdl_error << endl;
     }
 

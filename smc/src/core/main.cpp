--- conflicted
+++ resolved
@@ -111,7 +111,6 @@
 			// help
 			if( arguments[i] == "--help" || arguments[i] == "-h" )
 			{
-<<<<<<< HEAD
                 cout << "Usage: " << arguments[0] << " [OPTIONS]" << endl;
                 cout << "Where OPTIONS is one of the following:" << endl;
                 cout << "-h, --help\tDisplay this message" << endl;
@@ -119,16 +118,7 @@
                 cout << "-d, --debug\tEnable debug modes with the options : game performance" << endl;
                 cout << "-l, --level\tLoad the given level" << endl;
                 cout << "-w, --world\tLoad the given world" << endl;
-=======
-				printf( "Usage: %s [OPTIONS]\n", arguments[0].c_str() );
-				printf( "Where OPTIONS is one of the following:\n" );
-				printf( "-h, --help\tDisplay this message\n" );
-				printf( "-v, --version\tShow the version of %s\n", CAPTION );
-				printf( "-d, --debug\tEnable debug modes with the options : game performance\n" );
-				printf( "-l, --level\tLoad the given level\n" );
-				printf( "-w, --world\tLoad the given world\n" );
-				printf( "-p, --package\tLoad the given package\n" );
->>>>>>> db52d82f
+                cout << "-p, --package\tLoad the given package" << endl;
 				return EXIT_SUCCESS;
 			}
 			// version

/***************************************************************************
 * eato.cpp  -  eating static plant :P
 *
 * Copyright © 2006 - 2011 The SMC Contributors
 ***************************************************************************/
/*
   This program is free software; you can redistribute it and/or modify
   it under the terms of the GNU General Public License as published by
   the Free Software Foundation; either version 3 of the License, or
   (at your option) any later version.

   You should have received a copy of the GNU General Public License
   along with this program.  If not, see <http://www.gnu.org/licenses/>.
*/

#include "../enemies/eato.hpp"
#include "../core/game_core.hpp"
#include "../video/animation.hpp"
#include "../level/level_player.hpp"
#include "../video/gl_surface.hpp"
#include "../core/i18n.hpp"
#include "../core/filesystem/filesystem.hpp"
#include "../core/filesystem/resource_manager.hpp"
#include "../core/filesystem/package_manager.hpp"
#include "../core/filesystem/vfs.hpp"
#include "../core/xml_attributes.hpp"
#include "../core/global_basic.hpp"

namespace fs = boost::filesystem;

using namespace std;

namespace SMC {

/* *** *** *** *** *** *** cEato *** *** *** *** *** *** *** *** *** *** *** */

cEato :: cEato(cSprite_Manager* sprite_manager)
    : cEnemy(sprite_manager)
{
    cEato::Init();
}

cEato :: cEato(XmlAttributes& attributes, cSprite_Manager* sprite_manager)
    : cEnemy(sprite_manager)
{
    cEato::Init();

    // position
    Set_Pos(string_to_float(attributes["posx"]), string_to_float(attributes["posy"]), true);

    // image directory
    Set_Image_Dir(utf8_to_path(attributes.fetch("image_dir", path_to_utf8(m_img_dir))));

    // direction
    Set_Direction(Get_Direction_Id(attributes.fetch("direction", Get_Direction_Name(m_start_direction))));
}

cEato :: ~cEato(void)
{
    //
}

void cEato :: Init(void)
{
    m_type = TYPE_EATO;
    m_name = "Eato";
    m_camera_range = 1000;
    m_pos_z = 0.087f;
    m_can_be_on_ground = 0;
    Set_Rotation_Affects_Rect(1);
    m_fire_resistant = 1;

    m_state = STA_STAY;
    Set_Image_Dir(utf8_to_path("enemy/eato/brown/"));
    Set_Direction(DIR_UP_LEFT);

    m_kill_sound = "enemy/eato/die.ogg";
    m_kill_points = 150;
}

cEato* cEato :: Copy(void) const
{
    cEato* eato = new cEato(m_sprite_manager);
    eato->Set_Pos(m_start_pos_x, m_start_pos_y);
    eato->Set_Image_Dir(m_img_dir);
    eato->Set_Direction(m_start_direction);
    return eato;
}

std::string cEato :: Get_XML_Type_Name()
{
    return "eato";
}

xmlpp::Element* cEato :: Save_To_XML_Node(xmlpp::Element* p_element)
{
    xmlpp::Element* p_node = cEnemy::Save_To_XML_Node(p_element);

    Add_Property(p_node, "image_dir", path_to_utf8(m_img_dir));
    Add_Property(p_node, "direction", Get_Direction_Name(m_start_direction));

    return p_node;
}

void cEato :: Set_Image_Dir(fs::path dir)
{
<<<<<<< HEAD
	if( dir.empty() )
	{
		return;
	}

	// if not image directory
	if (!pVfs->File_Exists(pPackage_Manager->Get_Pixmap_Reading_Path( path_to_utf8(dir) + "/1.settings", true ) ) && !pVfs->File_Exists(pPackage_Manager->Get_Pixmap_Reading_Path( path_to_utf8(dir) + "/1.png" ) ) ) {
        cerr	<< "Warning: Eato image files not found; does the eato directory "
                            << path_to_utf8(dir) << " exist?" << endl;
		return;
	}

	m_img_dir = dir;

	// clear images
	Clear_Images();
	// set images
	Add_Image( pVideo->Get_Package_Surface( m_img_dir / utf8_to_path( "1.png" ) ) );
	Add_Image( pVideo->Get_Package_Surface( m_img_dir / utf8_to_path( "2.png" ) ) );
	Add_Image( pVideo->Get_Package_Surface( m_img_dir / utf8_to_path( "3.png" ) ) );
	Add_Image( pVideo->Get_Package_Surface( m_img_dir / utf8_to_path( "2.png" ) ) );
	// set start image
	Set_Image_Num( 0, 1 );

	Set_Animation( 1 );
	Set_Animation_Image_Range( 0, 3 );
	Set_Time_All( 180, 1 );
	Reset_Animation();
=======
    if (dir.empty()) {
        return;
    }

    // if not image directory
    if (!File_Exists(pPackage_Manager->Get_Pixmap_Reading_Path(path_to_utf8(dir) + "/1.settings", true)) && !File_Exists(pPackage_Manager->Get_Pixmap_Reading_Path(path_to_utf8(dir) + "/1.png"))) {
        cerr    << "Warning: Eato image files not found; does the eato directory "
                << path_to_utf8(dir) << " exist?" << endl;
        return;
    }

    m_img_dir = dir;

    // clear images
    Clear_Images();
    // set images
    Add_Image(pVideo->Get_Package_Surface(m_img_dir / utf8_to_path("1.png")));
    Add_Image(pVideo->Get_Package_Surface(m_img_dir / utf8_to_path("2.png")));
    Add_Image(pVideo->Get_Package_Surface(m_img_dir / utf8_to_path("3.png")));
    Add_Image(pVideo->Get_Package_Surface(m_img_dir / utf8_to_path("2.png")));
    // set start image
    Set_Image_Num(0, 1);

    Set_Animation(1);
    Set_Animation_Image_Range(0, 3);
    Set_Time_All(180, 1);
    Reset_Animation();
>>>>>>> 61f20533
}

void cEato :: Set_Direction(const ObjectDirection dir)
{
    // already set
    if (m_start_direction == dir) {
        return;
    }

    cEnemy::Set_Direction(dir, 1);

    // clear
    Set_Rotation(0.0f, 0.0f, 0.0f, 1);

    if (m_start_direction == DIR_UP_LEFT) {
        Set_Rotation_Y(180.0f, 1);
    }
    else if (m_start_direction == DIR_UP_RIGHT) {
        // default
    }
    else if (m_start_direction == DIR_LEFT_UP) {
        Set_Rotation_Z(90.0f, 1);
        Set_Rotation_X(180.0f, 1);
    }
    else if (m_start_direction == DIR_LEFT_DOWN) {
        Set_Rotation_Z(90.0f, 1);
    }
    else if (m_start_direction == DIR_RIGHT_UP) {
        Set_Rotation_Z(270.0f, 1);
    }
    else if (m_start_direction == DIR_RIGHT_DOWN) {
        Set_Rotation_Z(270.0f, 1);
        Set_Rotation_X(180.0f, 1);
    }
    else if (m_start_direction == DIR_DOWN_LEFT) {
        Set_Rotation_X(180.0f, 1);
    }
    else if (m_start_direction == DIR_DOWN_RIGHT) {
        Set_Rotation_Z(180.0f, 1);
    }
}

void cEato :: DownGrade(bool force /* = 0 */)
{
    Set_Dead(1);
    m_massive_type = MASS_PASSIVE;
    m_counter = 0.0f;

    if (!force) {
        // animation
        cParticle_Emitter* anim = new cParticle_Emitter(m_sprite_manager);
        Generate_Hit_Animation(anim);

        anim->Set_Scale(0.8f);
        anim->Set_Direction_Range(0.0f, 360.0f);
        anim->Emit();
        pActive_Animation_Manager->Add(anim);
    }
    else {
        Set_Rotation_Z(180.0f);
    }
}

void cEato :: Update_Normal_Dying()
{
    // Immediately disappears
    Set_Active(false);
}

void cEato :: Update(void)
{
    cEnemy::Update();

    if (!m_valid_update || !Is_In_Range()) {
        return;
    }

    Update_Animation();
}

Col_Valid_Type cEato :: Validate_Collision(cSprite* obj)
{
    if (obj->m_massive_type == MASS_MASSIVE) {
        switch (obj->m_type) {
        case TYPE_PLAYER: {
            return COL_VTYPE_BLOCKING;
        }
        case TYPE_BALL: {
            return COL_VTYPE_BLOCKING;
        }
        default: {
            break;
        }
        }

        return COL_VTYPE_NOT_VALID;
    }

    return COL_VTYPE_NOT_VALID;
}

void cEato :: Handle_Collision_Player(cObjectCollision* collision)
{
    // unknown direction
    if (collision->m_direction == DIR_UNDEFINED) {
        return;
    }

    // only if not invincible
    if (pLevel_Player->m_invincible <= 0.0f) {
        // if player is big and not a bottom collision
        if (pLevel_Player->m_maryo_type != MARYO_SMALL && (collision->m_direction != DIR_BOTTOM)) {
            // todo : create again
            //pAudio->PlaySound( "player/maryo_au.ogg", RID_MARYO_AU );
            pLevel_Player->Action_Jump(1);
        }

        pLevel_Player->DownGrade_Player();
    }
}

void cEato :: Editor_Activate(void)
{
    // get window manager
    CEGUI::WindowManager& wmgr = CEGUI::WindowManager::getSingleton();

    // direction
    CEGUI::Combobox* combobox = static_cast<CEGUI::Combobox*>(wmgr.createWindow("TaharezLook/Combobox", "editor_eato_direction"));
    Editor_Add(UTF8_("Direction"), UTF8_("Direction"), combobox, 100, 200);

    combobox->addItem(new CEGUI::ListboxTextItem("top_left"));
    combobox->addItem(new CEGUI::ListboxTextItem("top_right"));
    combobox->addItem(new CEGUI::ListboxTextItem("bottom_left"));
    combobox->addItem(new CEGUI::ListboxTextItem("bottom_right"));
    combobox->addItem(new CEGUI::ListboxTextItem("left_top"));
    combobox->addItem(new CEGUI::ListboxTextItem("left_bottom"));
    combobox->addItem(new CEGUI::ListboxTextItem("right_top"));
    combobox->addItem(new CEGUI::ListboxTextItem("right_bottom"));

    combobox->setText(Get_Direction_Name(m_start_direction));
    combobox->subscribeEvent(CEGUI::Combobox::EventListSelectionAccepted, CEGUI::Event::Subscriber(&cEato::Editor_Direction_Select, this));

    // image dir
    CEGUI::Editbox* editbox = static_cast<CEGUI::Editbox*>(wmgr.createWindow("TaharezLook/Editbox", "editor_eato_image_dir"));
    Editor_Add(UTF8_("Image directory"), UTF8_("Directory containing the images"), editbox, 200);

    editbox->setText(path_to_utf8(m_img_dir).c_str());
    editbox->subscribeEvent(CEGUI::Editbox::EventTextChanged, CEGUI::Event::Subscriber(&cEato::Editor_Image_Dir_Text_Changed, this));
    // init
    Editor_Init();
}

bool cEato :: Editor_Direction_Select(const CEGUI::EventArgs& event)
{
    const CEGUI::WindowEventArgs& windowEventArgs = static_cast<const CEGUI::WindowEventArgs&>(event);
    CEGUI::ListboxItem* item = static_cast<CEGUI::Combobox*>(windowEventArgs.window)->getSelectedItem();

    Set_Direction(Get_Direction_Id(item->getText().c_str()));

    return 1;
}

bool cEato :: Editor_Image_Dir_Text_Changed(const CEGUI::EventArgs& event)
{
    const CEGUI::WindowEventArgs& windowEventArgs = static_cast<const CEGUI::WindowEventArgs&>(event);
    std::string str_text = static_cast<CEGUI::Editbox*>(windowEventArgs.window)->getText().c_str();

    Set_Image_Dir(utf8_to_path(str_text));

    return 1;
}

std::string cEato :: Create_Name(void) const
{
    std::string name = m_name; // dup
    name += " ";
    name += _(Get_Direction_Name(m_start_direction).c_str());

    if (m_start_image && !m_start_image->m_name.empty()) {
        name += " " + m_start_image->m_name;
    }

    return name;
}

/* *** *** *** *** *** *** *** *** *** *** *** *** *** *** *** *** *** */

} // namespace SMC<|MERGE_RESOLUTION|>--- conflicted
+++ resolved
@@ -104,42 +104,12 @@
 
 void cEato :: Set_Image_Dir(fs::path dir)
 {
-<<<<<<< HEAD
-	if( dir.empty() )
-	{
-		return;
-	}
-
-	// if not image directory
-	if (!pVfs->File_Exists(pPackage_Manager->Get_Pixmap_Reading_Path( path_to_utf8(dir) + "/1.settings", true ) ) && !pVfs->File_Exists(pPackage_Manager->Get_Pixmap_Reading_Path( path_to_utf8(dir) + "/1.png" ) ) ) {
-        cerr	<< "Warning: Eato image files not found; does the eato directory "
-                            << path_to_utf8(dir) << " exist?" << endl;
-		return;
-	}
-
-	m_img_dir = dir;
-
-	// clear images
-	Clear_Images();
-	// set images
-	Add_Image( pVideo->Get_Package_Surface( m_img_dir / utf8_to_path( "1.png" ) ) );
-	Add_Image( pVideo->Get_Package_Surface( m_img_dir / utf8_to_path( "2.png" ) ) );
-	Add_Image( pVideo->Get_Package_Surface( m_img_dir / utf8_to_path( "3.png" ) ) );
-	Add_Image( pVideo->Get_Package_Surface( m_img_dir / utf8_to_path( "2.png" ) ) );
-	// set start image
-	Set_Image_Num( 0, 1 );
-
-	Set_Animation( 1 );
-	Set_Animation_Image_Range( 0, 3 );
-	Set_Time_All( 180, 1 );
-	Reset_Animation();
-=======
     if (dir.empty()) {
         return;
     }
 
     // if not image directory
-    if (!File_Exists(pPackage_Manager->Get_Pixmap_Reading_Path(path_to_utf8(dir) + "/1.settings", true)) && !File_Exists(pPackage_Manager->Get_Pixmap_Reading_Path(path_to_utf8(dir) + "/1.png"))) {
+    if (!pVfs->File_Exists(pPackage_Manager->Get_Pixmap_Reading_Path(path_to_utf8(dir) + "/1.settings", true)) && !File_Exists(pPackage_Manager->Get_Pixmap_Reading_Path(path_to_utf8(dir) + "/1.png"))) {
         cerr    << "Warning: Eato image files not found; does the eato directory "
                 << path_to_utf8(dir) << " exist?" << endl;
         return;
@@ -161,7 +131,6 @@
     Set_Animation_Image_Range(0, 3);
     Set_Time_All(180, 1);
     Reset_Animation();
->>>>>>> 61f20533
 }
 
 void cEato :: Set_Direction(const ObjectDirection dir)

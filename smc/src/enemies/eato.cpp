--- conflicted
+++ resolved
@@ -110,15 +110,9 @@
 	}
 
 	// if not image directory
-<<<<<<< HEAD
-	if (!File_Exists(pResource_Manager->Get_Game_Pixmaps_Directory() / dir / utf8_to_path("1.settings") ) && !File_Exists(pResource_Manager->Get_Game_Pixmaps_Directory() / dir / utf8_to_path("1.png") ) ) {
-		cerr	<< "Warning: Eato image files not found; does the eato directory "
-							<< path_to_utf8(dir) << " exist?" << endl;
-=======
 	if (!File_Exists(pPackage_Manager->Get_Pixmap_Reading_Path( path_to_utf8(dir) + "/1.settings", true ) ) && !File_Exists(pPackage_Manager->Get_Pixmap_Reading_Path( path_to_utf8(dir) + "/1.png" ) ) ) {
-		std::cerr	<< "Warning: Eato image files not found; does the eato directory "
-							<< path_to_utf8(dir) << " exist?" << std::endl;
->>>>>>> db52d82f
+        cerr	<< "Warning: Eato image files not found; does the eato directory "
+                            << path_to_utf8(dir) << " exist?" << endl;
 		return;
 	}
 

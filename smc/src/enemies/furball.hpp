/***************************************************************************
 * furball.h
 *
 * Copyright © 2003 - 2011 The SMC Contributors
 ***************************************************************************/
/*
   This program is free software; you can redistribute it and/or modify
   it under the terms of the GNU General Public License as published by
   the Free Software Foundation; either version 3 of the License, or
   (at your option) any later version.

   You should have received a copy of the GNU General Public License
   along with this program.  If not, see <http://www.gnu.org/licenses/>.
*/

#ifndef SMC_FURBALL_HPP
#define SMC_FURBALL_HPP

#include "../enemies/enemy.hpp"
#include "../scripting/objects/enemies/mrb_furball.hpp"

<<<<<<< HEAD
namespace SMC {

    /* *** *** *** *** *** *** cFurball *** *** *** *** *** *** *** *** *** *** *** */
    /* Secret attacks: Lulls you into a false sense of security so that you will
     * forget to do anything and just stupidly run into them.
     * Don't fall for it! Take them very seriously! Pay attention!
     */
    class cFurball : public cEnemy {
    public:
        // constructor
        cFurball(cSprite_Manager* sprite_manager);
        // create from stream
        cFurball(XmlAttributes& attributes, cSprite_Manager* sprite_manager);
        // destructor
        virtual ~cFurball(void);

        // init defaults
        void Init(void);
        // copy
        virtual cFurball* Copy(void) const;

        // load from savegame
        virtual void Load_From_Savegame(cSave_Level_Object* save_object);

        // Create the MRuby object for this
        virtual mrb_value Create_MRuby_Object(mrb_state* p_state)
        {
            return mrb_obj_value(Data_Wrap_Struct(p_state, mrb_class_get(p_state, "Furball"), &Scripting::rtSMC_Scriptable, this));
        }


        // maximum downgrades until death
        void Set_Max_Downgrade_Count(int max_downgrade_count);
        inline int Get_Max_Downgrade_Count()
        {
            return m_max_downgrade_count;
        }

        // Set if the level ends when killed
        void Set_Level_Ends_If_Killed(bool level_ends_if_killed);
        inline bool Level_Ends_If_Killed()
        {
            return m_level_ends_if_killed;
        }

        // Number of times already downgaded
        inline int Get_Downgrade_Count()
        {
            return m_downgrade_count;
        }

        // Set Direction
        virtual void Set_Direction(const ObjectDirection dir);
        /* set color
         * brown = normal, blue = ice, black = boss
        */
        void Set_Color(const DefaultColor& col);

        /* Move into the opposite Direction
         * if col_dir is given only turns around if the collision direction is in front
         */
        virtual void Turn_Around(ObjectDirection col_dir = DIR_UNDEFINED);

        /* downgrade state ( if already weakest state : dies )
         * force : usually dies or a complete downgrade
        */
        virtual void DownGrade(bool force = 0);
        // Special normal dying for furball boss
        virtual void Update_Normal_Dying(void);

        // set the moving state
        void Set_Moving_State(Moving_state new_state);

        // update
        virtual void Update(void);

        // Generates Star Particles (only used if boss)
        void Generate_Smoke(unsigned int amount = 1, float particle_scale = 0.4f) const;

        // update maximum velocity values
        void Update_Velocity_Max(void);

        /* Validate the given collision object
         * returns 0 if not valid
         * returns 1 if an internal collision with this object is valid
         * returns 2 if the given object collides with this object (blocking)
        */
        virtual Col_Valid_Type Validate_Collision(cSprite* obj);
        // collision from player
        virtual void Handle_Collision_Player(cObjectCollision* collision);
        // collision from an enemy
        virtual void Handle_Collision_Enemy(cObjectCollision* collision);
        // collision with massive
        virtual void Handle_Collision_Massive(cObjectCollision* collision);

        // editor activation
        virtual void Editor_Activate(void);
        // editor direction option selected event
        bool Editor_Direction_Select(const CEGUI::EventArgs& event);
        // editor max downgrades text changed event
        bool Editor_Max_Downgrade_Count_Text_Changed(const CEGUI::EventArgs& event);
        // editor level ends if killed
        bool Editor_Level_Ends_If_Killed(const CEGUI::EventArgs& event);

        // Color
        DefaultColor m_color_type;

        // Save to XML node
        virtual xmlpp::Element* Save_To_XML_Node(xmlpp::Element* p_element);

    protected:

        virtual std::string Get_XML_Type_Name();

    private:
        // counter if hit (only used if boss)
        float m_counter_hit;
        // counter if running (only used if boss)
        float m_counter_running;
        // particle counter if running (only used if boss)
        float m_running_particle_counter;

        // times downgraded (only used if boss)
        int m_downgrade_count;
        // maximum downgrades until death (only used if boss)
        int m_max_downgrade_count;
        // if the level ends when killed (only used if boss)
        bool m_level_ends_if_killed;
    };

    /* *** *** *** *** *** *** *** *** *** *** *** *** *** *** *** *** *** */
=======
namespace SMC
{

/* *** *** *** *** *** *** cFurball *** *** *** *** *** *** *** *** *** *** *** */
/* Secret attacks: Lulls you into a false sense of security so that you will
 * forget to do anything and just stupidly run into them.
 * Don't fall for it! Take them very seriously! Pay attention!
 */
class cFurball : public cEnemy
{
public:
	// constructor
	cFurball( cSprite_Manager *sprite_manager );
	// create from stream
	cFurball( XmlAttributes &attributes, cSprite_Manager *sprite_manager );
	// destructor
	virtual ~cFurball( void );

	// init defaults
	void Init( void );
	// copy
	virtual cFurball *Copy( void ) const;

	// load from savegame
	virtual void Load_From_Savegame( cSave_Level_Object *save_object );

	// Create the MRuby object for this
	virtual mrb_value Create_MRuby_Object(mrb_state* p_state)
	{
		return mrb_obj_value(Data_Wrap_Struct(p_state, mrb_class_get(p_state, "Furball"), &Scripting::rtSMC_Scriptable, this));
	}


	// maximum downgrades until death
	void Set_Max_Downgrade_Count( int max_downgrade_count );
	inline int Get_Max_Downgrade_Count(){return m_max_downgrade_count;}

	// Set if the level ends when killed
	void Set_Level_Ends_If_Killed( bool level_ends_if_killed );
	inline bool Level_Ends_If_Killed(){return m_level_ends_if_killed;}

	// Number of times already downgaded
	inline int Get_Downgrade_Count(){return m_downgrade_count;}

	// Set Direction
	virtual void Set_Direction( const ObjectDirection dir );
	/* set color
	 * brown = normal, blue = ice, black = boss
	*/
	void Set_Color( const DefaultColor &col );

	/* Move into the opposite Direction
	 * if col_dir is given only turns around if the collision direction is in front
	 */
	virtual void Turn_Around( ObjectDirection col_dir = DIR_UNDEFINED );

	/* downgrade state ( if already weakest state : dies )
	 * force : usually dies or a complete downgrade
	*/
	virtual void DownGrade( bool force = 0 );
	// Special normal dying for furball boss
	virtual void Update_Normal_Dying( void );

	// set the moving state
	void Set_Moving_State( Moving_state new_state );

	// update
	virtual void Update( void );

	// Generates Star Particles (only used if boss)
	void Generate_Smoke( unsigned int amount = 1, float particle_scale = 0.4f ) const;

	// update maximum velocity values
	void Update_Velocity_Max( void );

	/* Validate the given collision object
	 * returns 0 if not valid
	 * returns 1 if an internal collision with this object is valid
	 * returns 2 if the given object collides with this object (blocking)
	*/
	virtual Col_Valid_Type Validate_Collision( cSprite *obj );
	// collision from player
	virtual void Handle_Collision_Player( cObjectCollision *collision );
	// collision from an enemy
	virtual void Handle_Collision_Enemy( cObjectCollision *collision );
	// collision with massive
	virtual void Handle_Collision_Massive( cObjectCollision *collision );
	virtual void Handle_Collision_Box( ObjectDirection cdirection, GL_rect *r2 );

	// editor activation
	virtual void Editor_Activate( void );
	// editor direction option selected event
	bool Editor_Direction_Select( const CEGUI::EventArgs &event );
	// editor max downgrades text changed event
	bool Editor_Max_Downgrade_Count_Text_Changed( const CEGUI::EventArgs &event );
	// editor level ends if killed
	bool Editor_Level_Ends_If_Killed( const CEGUI::EventArgs &event );

	// Color
	DefaultColor m_color_type;

	// Save to XML node
	virtual xmlpp::Element* Save_To_XML_Node(xmlpp::Element* p_element);

protected:
	
	virtual std::string Get_XML_Type_Name();

private:
	// counter if hit (only used if boss)
	float m_counter_hit;
	// counter if running (only used if boss)
	float m_counter_running;
	// particle counter if running (only used if boss)
	float m_running_particle_counter;

	// times downgraded (only used if boss)
	int m_downgrade_count;
	// maximum downgrades until death (only used if boss)
	int m_max_downgrade_count;
	// if the level ends when killed (only used if boss)
	bool m_level_ends_if_killed;
};

/* *** *** *** *** *** *** *** *** *** *** *** *** *** *** *** *** *** */
>>>>>>> 7b003849

} // namespace SMC

#endif<|MERGE_RESOLUTION|>--- conflicted
+++ resolved
@@ -19,7 +19,6 @@
 #include "../enemies/enemy.hpp"
 #include "../scripting/objects/enemies/mrb_furball.hpp"
 
-<<<<<<< HEAD
 namespace SMC {
 
     /* *** *** *** *** *** *** cFurball *** *** *** *** *** *** *** *** *** *** *** */
@@ -114,6 +113,7 @@
         virtual void Handle_Collision_Enemy(cObjectCollision* collision);
         // collision with massive
         virtual void Handle_Collision_Massive(cObjectCollision* collision);
+        virtual void Handle_Collision_Box( ObjectDirection cdirection, GL_rect *r2 );
 
         // editor activation
         virtual void Editor_Activate(void);
@@ -151,133 +151,6 @@
     };
 
     /* *** *** *** *** *** *** *** *** *** *** *** *** *** *** *** *** *** */
-=======
-namespace SMC
-{
-
-/* *** *** *** *** *** *** cFurball *** *** *** *** *** *** *** *** *** *** *** */
-/* Secret attacks: Lulls you into a false sense of security so that you will
- * forget to do anything and just stupidly run into them.
- * Don't fall for it! Take them very seriously! Pay attention!
- */
-class cFurball : public cEnemy
-{
-public:
-	// constructor
-	cFurball( cSprite_Manager *sprite_manager );
-	// create from stream
-	cFurball( XmlAttributes &attributes, cSprite_Manager *sprite_manager );
-	// destructor
-	virtual ~cFurball( void );
-
-	// init defaults
-	void Init( void );
-	// copy
-	virtual cFurball *Copy( void ) const;
-
-	// load from savegame
-	virtual void Load_From_Savegame( cSave_Level_Object *save_object );
-
-	// Create the MRuby object for this
-	virtual mrb_value Create_MRuby_Object(mrb_state* p_state)
-	{
-		return mrb_obj_value(Data_Wrap_Struct(p_state, mrb_class_get(p_state, "Furball"), &Scripting::rtSMC_Scriptable, this));
-	}
-
-
-	// maximum downgrades until death
-	void Set_Max_Downgrade_Count( int max_downgrade_count );
-	inline int Get_Max_Downgrade_Count(){return m_max_downgrade_count;}
-
-	// Set if the level ends when killed
-	void Set_Level_Ends_If_Killed( bool level_ends_if_killed );
-	inline bool Level_Ends_If_Killed(){return m_level_ends_if_killed;}
-
-	// Number of times already downgaded
-	inline int Get_Downgrade_Count(){return m_downgrade_count;}
-
-	// Set Direction
-	virtual void Set_Direction( const ObjectDirection dir );
-	/* set color
-	 * brown = normal, blue = ice, black = boss
-	*/
-	void Set_Color( const DefaultColor &col );
-
-	/* Move into the opposite Direction
-	 * if col_dir is given only turns around if the collision direction is in front
-	 */
-	virtual void Turn_Around( ObjectDirection col_dir = DIR_UNDEFINED );
-
-	/* downgrade state ( if already weakest state : dies )
-	 * force : usually dies or a complete downgrade
-	*/
-	virtual void DownGrade( bool force = 0 );
-	// Special normal dying for furball boss
-	virtual void Update_Normal_Dying( void );
-
-	// set the moving state
-	void Set_Moving_State( Moving_state new_state );
-
-	// update
-	virtual void Update( void );
-
-	// Generates Star Particles (only used if boss)
-	void Generate_Smoke( unsigned int amount = 1, float particle_scale = 0.4f ) const;
-
-	// update maximum velocity values
-	void Update_Velocity_Max( void );
-
-	/* Validate the given collision object
-	 * returns 0 if not valid
-	 * returns 1 if an internal collision with this object is valid
-	 * returns 2 if the given object collides with this object (blocking)
-	*/
-	virtual Col_Valid_Type Validate_Collision( cSprite *obj );
-	// collision from player
-	virtual void Handle_Collision_Player( cObjectCollision *collision );
-	// collision from an enemy
-	virtual void Handle_Collision_Enemy( cObjectCollision *collision );
-	// collision with massive
-	virtual void Handle_Collision_Massive( cObjectCollision *collision );
-	virtual void Handle_Collision_Box( ObjectDirection cdirection, GL_rect *r2 );
-
-	// editor activation
-	virtual void Editor_Activate( void );
-	// editor direction option selected event
-	bool Editor_Direction_Select( const CEGUI::EventArgs &event );
-	// editor max downgrades text changed event
-	bool Editor_Max_Downgrade_Count_Text_Changed( const CEGUI::EventArgs &event );
-	// editor level ends if killed
-	bool Editor_Level_Ends_If_Killed( const CEGUI::EventArgs &event );
-
-	// Color
-	DefaultColor m_color_type;
-
-	// Save to XML node
-	virtual xmlpp::Element* Save_To_XML_Node(xmlpp::Element* p_element);
-
-protected:
-	
-	virtual std::string Get_XML_Type_Name();
-
-private:
-	// counter if hit (only used if boss)
-	float m_counter_hit;
-	// counter if running (only used if boss)
-	float m_counter_running;
-	// particle counter if running (only used if boss)
-	float m_running_particle_counter;
-
-	// times downgraded (only used if boss)
-	int m_downgrade_count;
-	// maximum downgrades until death (only used if boss)
-	int m_max_downgrade_count;
-	// if the level ends when killed (only used if boss)
-	bool m_level_ends_if_killed;
-};
-
-/* *** *** *** *** *** *** *** *** *** *** *** *** *** *** *** *** *** */
->>>>>>> 7b003849
 
 } // namespace SMC
 

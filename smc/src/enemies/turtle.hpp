--- conflicted
+++ resolved
@@ -19,7 +19,6 @@
 #include "../enemies/enemy.hpp"
 #include "../scripting/objects/enemies/mrb_turtle.hpp"
 
-<<<<<<< HEAD
 namespace SMC {
 
     /* *** *** *** *** *** *** *** *** *** *** *** *** *** *** *** *** *** */
@@ -111,6 +110,7 @@
         virtual void Handle_Collision_Enemy(cObjectCollision* collision);
         // collision with massive
         virtual void Handle_Collision_Massive(cObjectCollision* collision);
+        virtual void Handle_Collision_Box( ObjectDirection cdirection, GL_rect *r2 );
 
         // editor activation
         virtual void Editor_Activate(void);
@@ -138,130 +138,6 @@
     };
 
     /* *** *** *** *** *** *** *** *** *** *** *** *** *** *** *** *** *** */
-=======
-namespace SMC
-{
-
-/* *** *** *** *** *** *** *** *** *** *** *** *** *** *** *** *** *** */
-
-enum Turtle_state
-{
-	TURTLE_DEAD		= 0,
-	TURTLE_WALK		= 1,
-	TURTLE_SHELL_STAND	= 2,
-	TURTLE_SHELL_RUN	= 3,
-	TURTLE_FLY		= 4 // todo
-};
-
-/* *** *** *** *** *** *** cTurtle *** *** *** *** *** *** *** *** *** *** *** */
-/* The evolved walking Turtle
- * Likes to play roller coaster with maryo
-*/
-class cTurtle : public cEnemy
-{
-public:
-	// constructor
-	cTurtle( cSprite_Manager *sprite_manager );
-	// create from stream
-	cTurtle( XmlAttributes &attributes, cSprite_Manager *sprite_manager );
-	// destructor
-	virtual ~cTurtle( void );
-
-	// init defaults
-	void Init( void );
-	// copy
-	virtual cTurtle *Copy( void ) const;
-
-	// Create the MRuby object for this
-	virtual mrb_value Create_MRuby_Object(mrb_state* p_state)
-	{
-		return mrb_obj_value(Data_Wrap_Struct(p_state, mrb_class_get(p_state, "Turtle"), &Scripting::rtSMC_Scriptable, this));
-	}
-
-
-	// load from savegame
-	virtual void Load_From_Savegame( cSave_Level_Object *save_object );
-	// save to savegame
-	virtual cSave_Level_Object *Save_To_Savegame( void );
-
-	// Set Direction
-	virtual void Set_Direction( const ObjectDirection dir, bool new_start_direction = 0 );
-	// set color
-	virtual void Set_Color( DefaultColor col );
-
-	/* Move into the opposite Direction
-	 * if col_dir is given only turns around if the collision direction is in front
-	 */
-	virtual void Turn_Around( ObjectDirection col_dir = DIR_UNDEFINED );
-
-	/* downgrade state ( if already weakest state : dies )
-	 * force : usually dies or a complete downgrade
-	*/
-	virtual void DownGrade( bool force = 0 );
-	// special dying animations
-	virtual void Update_Normal_Dying( void );
-	virtual void Update_Instant_Dying( void );
-
-	// set the turtle moving state
-	void Set_Turtle_Moving_State( Turtle_state new_state );
-
-	// update
-	virtual void Update( void );
-
-	// Change state to walking if it is shell
-	virtual void Stand_Up( void );
-	/* Hit the given enemy
-	 * returns true if enemy could get hit
-	*/
-	bool Hit_Enemy( cEnemy *enemy );
-
-	// update maximum velocity values
-	void Update_Velocity_Max( void );
-
-	// if update is valid for the current state
-	virtual bool Is_Update_Valid();
-
-	/* Validate the given collision object
-	 * returns 0 if not valid
-	 * returns 1 if an internal collision with this object is valid
-	 * returns 2 if the given object collides with this object (blocking)
-	*/
-	virtual Col_Valid_Type Validate_Collision( cSprite *obj );
-	// collision from player
-	virtual void Handle_Collision_Player( cObjectCollision *collision );
-	// collision from an enemy
-	virtual void Handle_Collision_Enemy( cObjectCollision *collision );
-	// collision with massive
-	virtual void Handle_Collision_Massive( cObjectCollision *collision );
-	virtual void Handle_Collision_Box( ObjectDirection cdirection, GL_rect *r2 );
-
-	// editor activation
-	virtual void Editor_Activate( void );
-	// editor direction option selected event
-	bool Editor_Direction_Select( const CEGUI::EventArgs &event );
-
-	// internal turtle state
-	Turtle_state m_turtle_state;
-
-	/* If the player kicked the shell this counter is set.
-	 * if this counter is higher than 0
-	 * maryo cannot get killed by the shell
-	 */
-	float m_player_counter;
-
-	// Color
-	DefaultColor m_color_type;
-
-	// Save to XML node
-	virtual xmlpp::Element* Save_To_XML_Node(xmlpp::Element* p_element);
-
-protected:
-	
-	virtual std::string Get_XML_Type_Name();
-};
-
-/* *** *** *** *** *** *** *** *** *** *** *** *** *** *** *** *** *** */
->>>>>>> 7b003849
 
 } // namespace SMC
 

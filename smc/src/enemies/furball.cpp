/***************************************************************************
 * furball.cpp  -  little moving around enemy
 *
 * Copyright © 2003 - 2011 The SMC Contributors
 ***************************************************************************/
/*
   This program is free software; you can redistribute it and/or modify
   it under the terms of the GNU General Public License as published by
   the Free Software Foundation; either version 3 of the License, or
   (at your option) any later version.

   You should have received a copy of the GNU General Public License
   along with this program.  If not, see <http://www.gnu.org/licenses/>.
*/

#include "../enemies/furball.hpp"
#include "../core/game_core.hpp"
#include "../core/xml_attributes.hpp"
#include "../level/level_player.hpp"
#include "../gui/hud.hpp"
#include "../core/i18n.hpp"
#include "../video/animation.hpp"
#include "../level/level_manager.hpp"
#include "../core/sprite_manager.hpp"
#include "../level/level.hpp"
//#include "../script/events/downgrade_event.hpp"
#include "../core/global_basic.hpp"

using namespace std;

namespace SMC {

/* *** *** *** *** *** *** cFurball *** *** *** *** *** *** *** *** *** *** *** */

cFurball :: cFurball(cSprite_Manager* sprite_manager)
    : cEnemy(sprite_manager)
{
    cFurball::Init();
}

cFurball :: cFurball(XmlAttributes& attributes, cSprite_Manager* sprite_manager)
    : cEnemy(sprite_manager)
{
    cFurball::Init();

    // position
    Set_Pos(string_to_float(attributes["posx"]), string_to_float(attributes["posy"]), true);

    // color
    Set_Color(static_cast<DefaultColor>(Get_Color_Id(attributes.fetch("color", Get_Color_Name(m_color_type)))));

    // direction
    Set_Direction(Get_Direction_Id(attributes.fetch("direction", Get_Direction_Name(m_start_direction))));

    if (m_type == TYPE_FURBALL_BOSS) {
        // max downgrade count
        Set_Max_Downgrade_Count(string_to_int(attributes.fetch("max_downgrade_count", int_to_string(m_max_downgrade_count))));

        // level ends if killed
        Set_Level_Ends_If_Killed(string_to_bool(attributes.fetch("level_ends_if_killed", bool_to_string(m_level_ends_if_killed))));
    }
}

cFurball :: ~cFurball(void)
{
    //
}

void cFurball :: Init(void)
{
    m_type = TYPE_FURBALL;
    m_name = "Furball";
    m_pos_z = 0.09f;
    m_gravity_max = 19.0f;

    m_counter_hit = 0.0f;
    m_counter_running = 0.0f;
    m_running_particle_counter = 0.0f;
    m_downgrade_count = 0;
    m_max_downgrade_count = 5;
    m_level_ends_if_killed = 1;

    m_color_type = COL_DEFAULT;
    Set_Color(COL_BROWN);
    m_state = STA_FALL;
    Set_Moving_State(STA_WALK);
    Set_Direction(DIR_RIGHT);
}

cFurball* cFurball :: Copy(void) const
{
    cFurball* furball = new cFurball(m_sprite_manager);
    furball->Set_Pos(m_start_pos_x, m_start_pos_y);
    furball->Set_Color(m_color_type);
    furball->Set_Direction(m_start_direction);
    if (m_type == TYPE_FURBALL_BOSS) {
        furball->Set_Max_Downgrade_Count(m_max_downgrade_count);
        furball->Set_Level_Ends_If_Killed(m_level_ends_if_killed);
    }
    return furball;
}

std::string cFurball :: Get_XML_Type_Name()
{
    return "furball";
}

xmlpp::Element* cFurball :: Save_To_XML_Node(xmlpp::Element* p_element)
{
    xmlpp::Element* p_node = cEnemy::Save_To_XML_Node(p_element);

    Add_Property(p_node, "color", Get_Color_Name(m_color_type));
    Add_Property(p_node, "direction", Get_Direction_Name(m_start_direction));

    if (m_type == TYPE_FURBALL_BOSS) {
        Add_Property(p_node, "max_downgrade_count", m_max_downgrade_count);
        Add_Property(p_node, "level_ends_if_killed", m_level_ends_if_killed);
    }

    return p_node;
}

void cFurball :: Load_From_Savegame(cSave_Level_Object* save_object)
{
    cEnemy::Load_From_Savegame(save_object);

    Update_Rotation_Hor();
}

void cFurball :: Set_Max_Downgrade_Count(int max_downgrade_counts)
{
    m_max_downgrade_count = max_downgrade_counts;

    if (m_max_downgrade_count < 0) {
        m_max_downgrade_count = 0;
    }
}

void cFurball :: Set_Level_Ends_If_Killed(bool level_ends_if_killed)
{
    m_level_ends_if_killed = level_ends_if_killed;
}

void cFurball :: Set_Direction(const ObjectDirection dir)
{
    // already set
    if (m_start_direction == dir) {
        return;
    }

    cEnemy::Set_Direction(dir, 1);

    Update_Rotation_Hor(1);
}

void cFurball :: Set_Color(const DefaultColor& col)
{
    // already set
    if (m_color_type == col) {
        return;
    }

    // clear old images
    Clear_Images();

    m_color_type = col;
    std::string filename_dir;

    if (m_color_type == COL_BROWN) {
        filename_dir = "brown";

        m_kill_points = 10;
        m_fire_resistant = 0;
        m_ice_resistance = 0.0f;
        m_can_be_hit_from_shell = 1;
    }
    else if (m_color_type == COL_BLUE) {
        filename_dir = "blue";

        m_kill_points = 50;
        m_fire_resistant = 0;
        m_ice_resistance = 0.9f;
        m_can_be_hit_from_shell = 1;
    }
    else if (m_color_type == COL_BLACK) {
        filename_dir = "boss";
        m_type = TYPE_FURBALL_BOSS;

        m_kill_points = 2500;
        m_fire_resistant = 1;
        m_ice_resistance = 1.0f;
        m_can_be_hit_from_shell = 0;
    }
    else {
        cerr << "Error : Unknown Furball Color " << m_color_type  << endl;
        return;
    }

    Update_Velocity_Max();

    Add_Image(pVideo->Get_Package_Surface("enemy/furball/" + filename_dir + "/walk_1.png"));
    Add_Image(pVideo->Get_Package_Surface("enemy/furball/" + filename_dir + "/walk_2.png"));
    Add_Image(pVideo->Get_Package_Surface("enemy/furball/" + filename_dir + "/walk_3.png"));
    Add_Image(pVideo->Get_Package_Surface("enemy/furball/" + filename_dir + "/walk_4.png"));
    Add_Image(pVideo->Get_Package_Surface("enemy/furball/" + filename_dir + "/walk_5.png"));
    Add_Image(pVideo->Get_Package_Surface("enemy/furball/" + filename_dir + "/walk_6.png"));
    Add_Image(pVideo->Get_Package_Surface("enemy/furball/" + filename_dir + "/walk_7.png"));
    Add_Image(pVideo->Get_Package_Surface("enemy/furball/" + filename_dir + "/walk_8.png"));
    Add_Image(pVideo->Get_Package_Surface("enemy/furball/" + filename_dir + "/turn.png"));
    Add_Image(pVideo->Get_Package_Surface("enemy/furball/" + filename_dir + "/dead.png"));

    // boss has hit image
    if (m_type == TYPE_FURBALL_BOSS) {
        Add_Image(pVideo->Get_Package_Surface("enemy/furball/" + filename_dir + "/hit.png"));
    }
    else {
        Add_Image(NULL);
    }

    Set_Image_Num(0, 1);
}

void cFurball :: Turn_Around(ObjectDirection col_dir /* = DIR_UNDEFINED */)
{
    cEnemy::Turn_Around(col_dir);

    if (col_dir == DIR_LEFT || col_dir == DIR_RIGHT) {
        if (m_state == STA_WALK || m_state == STA_RUN) {
            m_velx *= 0.5f;
        }

        // set turn around image
        Set_Image_Num(8);
        Set_Animation(0);
        Reset_Animation();
    }
    // only update rotation if no turn around image
    else {
        Update_Rotation_Hor();
    }
}

void cFurball :: DownGrade(bool force /* = 0 */)
{
    // boss
    if (!force && m_type == TYPE_FURBALL_BOSS) {
        // can not get hit if staying or running
        if (m_state == STA_STAY || m_state == STA_RUN) {
            return;
        }

        // Increment number of times hit
        m_downgrade_count++;

        // Issue the Downgrade event
        //Script::cDowngrade_Event evt(m_downgrade_count, m_max_downgrade_count);
        //evt.Fire(pActive_Level->m_lua, this);

        // die
        if (m_downgrade_count == m_max_downgrade_count) {
            Set_Dead(1);
        }
        else {
            Generate_Hit_Animation();
            // set hit image
            Set_Image_Num(10);
            Set_Moving_State(STA_STAY);
        }
    }
    // normal
    else {
        Set_Dead(1);
    }

    if (m_dead) {
        m_massive_type = MASS_PASSIVE;
        m_counter = 0.0f;
        m_velx = 0.0f;
        m_vely = 0.0f;
        // dead image
        Set_Image_Num(9);
        Set_Animation(0);

        // default stomp death
        if (!force || m_type == TYPE_FURBALL_BOSS) {
            Generate_Hit_Animation();

            if (m_type != TYPE_FURBALL_BOSS) {
                Set_Scale_Directions(1, 0, 1, 1);
            }
            else {
                // set scaling for death animation
                Set_Scale_Affects_Rect(1);

                if (m_level_ends_if_killed) {
                    // fade out music
                    pAudio->Fadeout_Music(500);
                    // play finish music
                    pAudio->Play_Music("game/courseclear.ogg", 0, 0);
                }
            }
        }
        // falling death
        else {
            Set_Rotation_Z(180);
            Set_Scale_Directions(1, 1, 1, 1);
        }
    }
}

void cFurball :: Update_Normal_Dying()
{
    // boss
    if (m_type == TYPE_FURBALL_BOSS) {
        if (m_scale_x > 0.1f) {
            float speed_x = pFramerate->m_speed_factor * 10.0f;

            if (m_direction == DIR_LEFT) {
                speed_x *= -1;
            }

            Add_Rotation_Z(speed_x);
            Add_Scale(-pFramerate->m_speed_factor * 0.025f);

            // star animation
            if (m_dying_counter >= 1.0f) {
                Generate_Smoke(static_cast<unsigned int>(m_dying_counter), 0.3f);
                m_dying_counter -= static_cast<int>(m_dying_counter);
            }

            // finished scale out animation
            if (m_scale_x <= 0.1f) {
                // sound
                pAudio->Play_Sound(m_kill_sound);

                // star explosion animation
                Generate_Smoke(30);

                // set empty image
                cMovingSprite::Set_Image(NULL, 0, 0);
                // reset counter
                m_dying_counter = 0;
            }
        }
        // after scale animation
        else {
            // wait some time
            if (m_dying_counter > 20.0f) {
                if (m_level_ends_if_killed) {
                    // exit level
                    pLevel_Manager->Finish_Level();
                }

                // reset scaling
                Set_Scale_Affects_Rect(0);
            }
        }
    }
    // normal
    else
        cEnemy::Update_Normal_Dying();
}

void cFurball :: Set_Moving_State(Moving_state new_state)
{
    if (new_state == m_state) {
        return;
    }

    if (new_state == STA_STAY) {
        Set_Animation(0);
    }
    else if (new_state == STA_WALK) {
        m_counter_running = 0.0f;

        Set_Animation(1);
        Set_Animation_Image_Range(0, 7);
        if (m_color_type == COL_BLUE) {
            Set_Time_All(70, 1);
        }
        else {
            Set_Time_All(80, 1);
        }
        Reset_Animation();
    }
    else if (new_state == STA_RUN) {
        m_counter_hit = 0.0f;

        Set_Animation(1);
        Set_Animation_Image_Range(0, 7);
        Set_Time_All(70, 1);
        Reset_Animation();
    }

    m_state = new_state;

    Update_Velocity_Max();
    // if in the first part of the turn around animation
    Update_Rotation_Hor();
}

void cFurball :: Update(void)
{
    cEnemy::Update();

    if (!m_valid_update || !Is_In_Range()) {
        return;
    }

    Update_Animation();

    if (m_state == STA_STAY) {
        m_counter_hit += pFramerate->m_speed_factor;

        // angry
        if (static_cast<int>(m_counter_hit) % 2 == 1) {
            // slowly fade to the color
            cMovingSprite::Set_Color(Color(static_cast<Uint8>(255), 250 - static_cast<Uint8>(m_counter_hit * 1.5f), 250 - static_cast<Uint8>(m_counter_hit * 4)));
        }
        // default
        else {
            cMovingSprite::Set_Color(white);
        }

        // rotate slowly
        Set_Rotation_Z(-m_counter_hit * 0.125f);

        // slow down
        if (!Is_Float_Equal(m_velx, 0.0f)) {
            Add_Velocity_X(-m_velx * 0.25f);

            if (m_velx < 0.3f && m_velx > -0.3f) {
                m_velx = 0.0f;
            }
        }

        // finished hit animation
        if (m_counter_hit > 60.0f) {
            // run
            Set_Moving_State(STA_RUN);

            // jump a bit up
            m_vely = -5.0f;

            //pAudio->Play_Sound( "enemy/boss/furball/run.wav" );
        }
    }
    else if (m_state == STA_RUN) {
        m_counter_running += pFramerate->m_speed_factor;

        // rotate slowly back
        Set_Rotation_Z(-7.5f + m_counter_running * 0.0625f);

        // finished hit animation
        if (m_counter_running > 120.0f) {
            // walk
            Set_Moving_State(STA_WALK);
        }

        // running particles
        m_running_particle_counter += pFramerate->m_speed_factor * 1.5f;



        // create particles
        if (m_running_particle_counter >= 1.0f) {
            cParticle_Emitter* anim = new cParticle_Emitter(m_sprite_manager);
            anim->Set_Emitter_Rect(m_col_rect.m_x, m_col_rect.m_y + m_col_rect.m_h - 2.0f, m_col_rect.m_w);
            anim->Set_Quota(static_cast<int>(m_running_particle_counter));
            anim->Set_Pos_Z(m_pos_z - 0.000001f);
            anim->Set_Image(pVideo->Get_Package_Surface("animation/particles/smoke_black.png"));
            anim->Set_Time_to_Live(0.6f);
            anim->Set_Scale(0.2f);

            float vel;

            if (m_velx > 0.0f) {
                vel = m_velx;
            }
            else {
                vel = -m_velx;
            }

            anim->Set_Speed(vel * 0.08f, 0.1f + vel * 0.1f);

            if (m_direction == DIR_RIGHT) {
                anim->Set_Direction_Range(180.0f, 90.0f);
            }
            else {
                anim->Set_Direction_Range(270.0f, 90.0f);
            }

            anim->Emit();
            pActive_Animation_Manager->Add(anim);

            m_running_particle_counter -= static_cast<int>(m_running_particle_counter);
        }
    }

    if (m_state != STA_STAY) {
        // if turn around image
        if (m_curr_img == 8) {
            m_anim_counter += pFramerate->m_elapsed_ticks;

            // back to normal animation
            if (m_anim_counter >= 200) {
                Reset_Animation();
                Set_Image_Num(m_anim_img_start);
                Set_Animation(1);
                Update_Rotation_Hor();
            }
            // rotate the turn image
            else if (m_anim_counter >= 100) {
                Update_Rotation_Hor();
            }
        }
        else {
            Update_Velocity();
        }
    }
}

void cFurball :: Generate_Smoke(unsigned int amount /* = 1 */, float particle_scale /* = 0.4f */) const
{
    // animation
    cParticle_Emitter* anim = new cParticle_Emitter(m_sprite_manager);
    anim->Set_Pos(m_pos_x + (m_col_rect.m_w * 0.5f), m_pos_y + (m_col_rect.m_h * 0.5f), 1);
    anim->Set_Image(pVideo->Get_Package_Surface("animation/particles/smoke_grey_big.png"));
    anim->Set_Quota(amount);
    anim->Set_Pos_Z(m_pos_z + 0.000001f);
    anim->Set_Const_Rotation_Z(-6.0f, 12.0f);
    anim->Set_Time_to_Live(1.5f);
    anim->Set_Speed(0.4f, 0.9f);
    anim->Set_Scale(particle_scale, 0.2f);
    anim->Set_Color(black, Color(static_cast<Uint8>(87), 60, 40, 0));
    anim->Emit();
    pActive_Animation_Manager->Add(anim);
}

void cFurball :: Update_Velocity_Max(void)
{
    if (m_state == STA_STAY) {
        m_velx_max = 0.0f;
        m_velx_gain = 0.0f;
    }
    else if (m_state == STA_WALK) {
        if (m_color_type == COL_BROWN) {
            m_velx_max = 2.7f;
            m_velx_gain = 0.2f;
        }
        else if (m_color_type == COL_BLUE) {
            m_velx_max = 4.5f;
            m_velx_gain = 0.3f;
        }
        else if (m_color_type == COL_BLACK) {
            m_velx_max = 4.0f + (m_downgrade_count * 1.0f);
            m_velx_gain = 0.6f + (m_downgrade_count * 0.15f);
        }
    }
    else if (m_state == STA_RUN) {
        if (m_color_type == COL_BROWN) {
            m_velx_max = 4.0f;
            m_velx_gain = 0.3f;
        }
        else if (m_color_type == COL_BLUE) {
            m_velx_max = 6.7f;
            m_velx_gain = 0.5f;
        }
        else if (m_color_type == COL_BLACK) {
            m_velx_max = 6.0f + (m_downgrade_count * 1.4f);
            m_velx_gain = 0.8f + (m_downgrade_count * 0.25f);
        }
    }
}

Col_Valid_Type cFurball :: Validate_Collision(cSprite* obj)
{
    // basic validation checking
    Col_Valid_Type basic_valid = Validate_Collision_Ghost(obj);

    // found valid collision
    if (basic_valid != COL_VTYPE_NOT_POSSIBLE) {
        return basic_valid;
    }

    if (obj->m_massive_type == MASS_MASSIVE) {
        switch (obj->m_type) {
        case TYPE_PLAYER: {
            if (m_type == TYPE_FURBALL_BOSS) {
                // player is invincible
                if (pLevel_Player->m_invincible > 0.0f) {
                    return COL_VTYPE_NOT_VALID;
                }

                return COL_VTYPE_BLOCKING;
            }

            break;
        }
        case TYPE_STATIC_ENEMY: {
            if (m_type == TYPE_FURBALL_BOSS) {
                return COL_VTYPE_NOT_VALID;
            }

            break;
        }
        case TYPE_SPIKEBALL: {
            if (m_type == TYPE_FURBALL_BOSS) {
                return COL_VTYPE_NOT_VALID;
            }

            break;
        }
        case TYPE_BALL: {
            // ignore balls
            if (m_type == TYPE_FURBALL_BOSS) {
                return COL_VTYPE_NOT_VALID;
            }

            break;
        }
        case TYPE_FLYON: {
            return COL_VTYPE_NOT_VALID;
        }
        case TYPE_ROKKO: {
            return COL_VTYPE_NOT_VALID;
        }
        case TYPE_GEE: {
            return COL_VTYPE_NOT_VALID;
        }
        default: {
            break;
        }
        }

        return COL_VTYPE_BLOCKING;
    }
    else if (obj->m_massive_type == MASS_HALFMASSIVE) {
        // if moving downwards and the object is on bottom
        if (m_vely >= 0.0f && Is_On_Top(obj)) {
            return COL_VTYPE_BLOCKING;
        }
    }
    else if (obj->m_massive_type == MASS_PASSIVE) {
        switch (obj->m_type) {
        case TYPE_ENEMY_STOPPER: {
            return COL_VTYPE_BLOCKING;
        }
        default: {
            break;
        }
        }
    }

    return COL_VTYPE_NOT_VALID;
}

void cFurball :: Handle_Collision_Player(cObjectCollision* collision)
{
    // invalid
    if (collision->m_direction == DIR_UNDEFINED) {
        return;
    }

    if (collision->m_direction == DIR_TOP && pLevel_Player->m_state != STA_FLY) {
        if (m_type == TYPE_FURBALL_BOSS) {
            if (m_state == STA_STAY || m_state == STA_RUN) {
                pAudio->Play_Sound("enemy/boss/furball/hit_failed.wav");
            }
            else {
                pAudio->Play_Sound("enemy/boss/furball/hit.wav");
            }
        }
        else {
            pAudio->Play_Sound(m_kill_sound);
        }

        DownGrade();
        pLevel_Player->Action_Jump(1);

        if (m_dead) {
            pHud_Points->Add_Points(m_kill_points, m_pos_x, m_pos_y - 5.0f, "", static_cast<Uint8>(255), 1);
            pLevel_Player->Add_Kill_Multiplier();
        }
    }
    else {
        pLevel_Player->DownGrade_Player();

        if (collision->m_direction == DIR_RIGHT || collision->m_direction == DIR_LEFT) {
            Turn_Around(collision->m_direction);
        }
    }
}

void cFurball :: Handle_Collision_Enemy(cObjectCollision* collision)
{
    if (collision->m_direction == DIR_RIGHT || collision->m_direction == DIR_LEFT) {
        Turn_Around(collision->m_direction);
    }

    Send_Collision(collision);
}

void cFurball :: Handle_Collision_Massive(cObjectCollision* collision)
{
    if (m_state == STA_OBJ_LINKED) {
        return;
    }

    Send_Collision(collision);

    // get colliding object
    cSprite* col_object = m_sprite_manager->Get_Pointer(collision->m_number);

    if (col_object->m_type == TYPE_BALL) {
        return;
    }

    if (collision->m_direction == DIR_TOP) {
        if (m_vely < 0.0f) {
            m_vely = 0.0f;
        }
    }
    else if (collision->m_direction == DIR_BOTTOM) {
        if (m_vely > 0.0f) {
            m_vely = 0.0f;
        }
    }
    else if (collision->m_direction == DIR_RIGHT || collision->m_direction == DIR_LEFT) {
        Turn_Around(collision->m_direction);
    }
}

<<<<<<< HEAD
void cFurball :: Editor_Activate(void)
=======
void cFurball :: Handle_Collision_Box( ObjectDirection cdirection, GL_rect *r2 )
{
	pAudio->Play_Sound(m_kill_sound);
	pHud_Points->Add_Points(m_kill_points, m_pos_x, m_pos_y - 5.0f, "", static_cast<Uint8>(255), 1 );
	pLevel_Player->Add_Kill_Multiplier();
	DownGrade(true);
}

void cFurball :: Editor_Activate( void )
>>>>>>> 7b003849
{
    // get window manager
    CEGUI::WindowManager& wmgr = CEGUI::WindowManager::getSingleton();

    // direction
    CEGUI::Combobox* combobox = static_cast<CEGUI::Combobox*>(wmgr.createWindow("TaharezLook/Combobox", "editor_furball_direction"));
    Editor_Add(UTF8_("Direction"), UTF8_("Starting direction."), combobox, 100, 75);

    combobox->addItem(new CEGUI::ListboxTextItem("left"));
    combobox->addItem(new CEGUI::ListboxTextItem("right"));

    combobox->setText(Get_Direction_Name(m_start_direction));
    combobox->subscribeEvent(CEGUI::Combobox::EventListSelectionAccepted, CEGUI::Event::Subscriber(&cFurball::Editor_Direction_Select, this));

    if (m_type == TYPE_FURBALL_BOSS) {
        // max downgrades
        CEGUI::Editbox* editbox = static_cast<CEGUI::Editbox*>(wmgr.createWindow("TaharezLook/Editbox", "editor_furball_max_downgrade_count"));
        Editor_Add(UTF8_("Downgrades"), UTF8_("Downgrades until death"), editbox, 120);

        editbox->setValidationString("^[+]?\\d*$");
        editbox->setText(int_to_string(m_max_downgrade_count));
        editbox->subscribeEvent(CEGUI::Editbox::EventTextChanged, CEGUI::Event::Subscriber(&cFurball::Editor_Max_Downgrade_Count_Text_Changed, this));

        // level ends if killed
        combobox = static_cast<CEGUI::Combobox*>(wmgr.createWindow("TaharezLook/Combobox", "editor_furball_level_ends_if_killed"));
        Editor_Add(UTF8_("End Level"), UTF8_("End the level if it is killed."), combobox, 100, 75);

        combobox->addItem(new CEGUI::ListboxTextItem(UTF8_("Enabled")));
        combobox->addItem(new CEGUI::ListboxTextItem(UTF8_("Disabled")));

        if (m_level_ends_if_killed) {
            combobox->setText(UTF8_("Enabled"));
        }
        else {
            combobox->setText(UTF8_("Disabled"));
        }
        combobox->subscribeEvent(CEGUI::Combobox::EventListSelectionAccepted, CEGUI::Event::Subscriber(&cFurball::Editor_Level_Ends_If_Killed, this));
    }

    // init
    Editor_Init();
}

bool cFurball :: Editor_Level_Ends_If_Killed(const CEGUI::EventArgs& event)
{
    const CEGUI::WindowEventArgs& windowEventArgs = static_cast<const CEGUI::WindowEventArgs&>(event);
    CEGUI::ListboxItem* item = static_cast<CEGUI::Combobox*>(windowEventArgs.window)->getSelectedItem();

    if (item->getText().compare(UTF8_("Enabled")) == 0) {
        m_level_ends_if_killed = 1;
    }
    else {
        m_level_ends_if_killed = 0;
    }

    return 1;
}

bool cFurball :: Editor_Direction_Select(const CEGUI::EventArgs& event)
{
    const CEGUI::WindowEventArgs& windowEventArgs = static_cast<const CEGUI::WindowEventArgs&>(event);
    CEGUI::ListboxItem* item = static_cast<CEGUI::Combobox*>(windowEventArgs.window)->getSelectedItem();

    Set_Direction(Get_Direction_Id(item->getText().c_str()));

    return 1;
}

bool cFurball :: Editor_Max_Downgrade_Count_Text_Changed(const CEGUI::EventArgs& event)
{
    const CEGUI::WindowEventArgs& windowEventArgs = static_cast<const CEGUI::WindowEventArgs&>(event);
    std::string str_text = static_cast<CEGUI::Editbox*>(windowEventArgs.window)->getText().c_str();

    Set_Max_Downgrade_Count(string_to_int(str_text));

    return 1;
}

/* *** *** *** *** *** *** *** *** *** *** *** *** *** *** *** *** *** */

} // namespace SMC<|MERGE_RESOLUTION|>--- conflicted
+++ resolved
@@ -731,19 +731,15 @@
     }
 }
 
-<<<<<<< HEAD
+void cFurball :: Handle_Collision_Box( ObjectDirection cdirection, GL_rect *r2 )
+{
+    pAudio->Play_Sound(m_kill_sound);
+    pHud_Points->Add_Points(m_kill_points, m_pos_x, m_pos_y - 5.0f, "", static_cast<Uint8>(255), 1 );
+    pLevel_Player->Add_Kill_Multiplier();
+    DownGrade(true);
+}
+
 void cFurball :: Editor_Activate(void)
-=======
-void cFurball :: Handle_Collision_Box( ObjectDirection cdirection, GL_rect *r2 )
-{
-	pAudio->Play_Sound(m_kill_sound);
-	pHud_Points->Add_Points(m_kill_points, m_pos_x, m_pos_y - 5.0f, "", static_cast<Uint8>(255), 1 );
-	pLevel_Player->Add_Kill_Multiplier();
-	DownGrade(true);
-}
-
-void cFurball :: Editor_Activate( void )
->>>>>>> 7b003849
 {
     // get window manager
     CEGUI::WindowManager& wmgr = CEGUI::WindowManager::getSingleton();

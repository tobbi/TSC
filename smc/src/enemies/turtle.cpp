--- conflicted
+++ resolved
@@ -26,11 +26,8 @@
 #include "../core/i18n.hpp"
 #include "../core/global_basic.hpp"
 
-<<<<<<< HEAD
 using namespace std;
 
-=======
->>>>>>> e6c4e5e8
 namespace SMC {
 
 /* *** *** *** *** *** *** cTurtle *** *** *** *** *** *** *** *** *** *** *** */
@@ -114,13 +111,9 @@
     if (save_object->exists("turtle_state")) {
         Turtle_state mov_state = static_cast<Turtle_state>(string_to_int(save_object->Get_Value("turtle_state")));
 
-<<<<<<< HEAD
-        if (mov_state == TURTLE_SHELL_STAND || mov_state == TURTLE_SHELL_RUN) {
-=======
         //Note: if the turtle object is in a linked status (STA_OBJ_LINKED), we are holding it and do not want to call
         //Set_Turtle_Moving_State, since it will destroy this linked state
         if (m_state != STA_OBJ_LINKED && (mov_state == TURTLE_SHELL_STAND || mov_state == TURTLE_SHELL_RUN)) {
->>>>>>> e6c4e5e8
             Set_Turtle_Moving_State(mov_state);
             // set shell image without position changes
             cSprite::Set_Image(m_images[5 + 5].m_image);
@@ -147,11 +140,7 @@
 void cTurtle :: Set_Direction(const ObjectDirection dir, bool new_start_direction /* = 0 */)
 {
     if (dir != DIR_RIGHT && dir != DIR_LEFT) {
-<<<<<<< HEAD
         cerr << "Warning : Unknown Army direction set " << Get_Direction_Name(dir) << endl;
-=======
-        printf("Warning : Unknown Turtle direction set %s\n", Get_Direction_Name(dir).c_str());
->>>>>>> e6c4e5e8
         return;
     }
 
@@ -183,11 +172,7 @@
     }
     // unknown color
     else {
-<<<<<<< HEAD
         cerr << "Error : Unknown Army color : " << m_color_type << endl;
-=======
-        printf("Error : Unknown Turtle color : %d\n", m_color_type);
->>>>>>> e6c4e5e8
     }
 
     Update_Velocity_Max();
@@ -197,7 +182,6 @@
     // FIXME: Red armadillo currently has not enough images!
     // Hence many images are duplicate for the red armadillo.
     // Walk
-<<<<<<< HEAD
     Add_Image(pVideo->Get_Package_Surface("enemy/turtle/" + filename_dir + "/walk_1.png"));
     Add_Image(pVideo->Get_Package_Surface("enemy/turtle/" + filename_dir + "/walk_2.png"));
     Add_Image(pVideo->Get_Package_Surface("enemy/turtle/" + filename_dir + "/walk_3.png"));
@@ -215,25 +199,6 @@
     Add_Image(pVideo->Get_Package_Surface("enemy/turtle/" + filename_dir + "/shell_look_2.png"));
     Add_Image(pVideo->Get_Package_Surface("enemy/turtle/" + filename_dir + "/shell_look_3.png"));
     Add_Image(pVideo->Get_Package_Surface("enemy/turtle/" + filename_dir + "/roll.png"));
-=======
-    Add_Image(pVideo->Get_Surface("enemy/turtle/" + filename_dir + "/walk_1.png"));
-    Add_Image(pVideo->Get_Surface("enemy/turtle/" + filename_dir + "/walk_2.png"));
-    Add_Image(pVideo->Get_Surface("enemy/turtle/" + filename_dir + "/walk_3.png"));
-    Add_Image(pVideo->Get_Surface("enemy/turtle/" + filename_dir + "/walk_4.png"));
-    Add_Image(pVideo->Get_Surface("enemy/turtle/" + filename_dir + "/walk_5.png"));
-    Add_Image(pVideo->Get_Surface("enemy/turtle/" + filename_dir + "/walk_6.png"));
-    Add_Image(pVideo->Get_Surface("enemy/turtle/" + filename_dir + "/walk_7.png"));
-    Add_Image(pVideo->Get_Surface("enemy/turtle/" + filename_dir + "/walk_8.png"));
-    Add_Image(pVideo->Get_Surface("enemy/turtle/" + filename_dir + "/walk_9.png"));
-    // Walk Turn
-    Add_Image(pVideo->Get_Surface("enemy/turtle/" + filename_dir + "/turn.png"));
-    // Shell
-    Add_Image(pVideo->Get_Surface("enemy/turtle/" + filename_dir + "/shell.png"));
-    Add_Image(pVideo->Get_Surface("enemy/turtle/" + filename_dir + "/shell_look_1.png"));
-    Add_Image(pVideo->Get_Surface("enemy/turtle/" + filename_dir + "/shell_look_2.png"));
-    Add_Image(pVideo->Get_Surface("enemy/turtle/" + filename_dir + "/shell_look_3.png"));
-    Add_Image(pVideo->Get_Surface("enemy/turtle/" + filename_dir + "/roll.png"));
->>>>>>> e6c4e5e8
 
     Set_Image_Num(0, 1);
 }
@@ -740,11 +705,7 @@
             DownGrade();
 
             cParticle_Emitter* anim = new cParticle_Emitter(m_sprite_manager);
-<<<<<<< HEAD
             anim->Set_Image(pVideo->Get_Package_Surface("animation/particles/light.png"));
-=======
-            anim->Set_Image(pVideo->Get_Surface("animation/particles/light.png"));
->>>>>>> e6c4e5e8
             anim->Set_Quota(4);
             anim->Set_Pos_Z(m_pos_z + 0.0001f);
             anim->Set_Time_to_Live(0.3f);
@@ -827,11 +788,7 @@
             // create animation
             cParticle_Emitter* anim = new cParticle_Emitter(m_sprite_manager);
             anim->Set_Emitter_Rect(m_col_rect.m_x + (m_col_rect.m_w * 0.2f), m_col_rect.m_y + (m_col_rect.m_h * 0.2f), m_col_rect.m_w * 0.6f, m_col_rect.m_h * 0.8f);
-<<<<<<< HEAD
             anim->Set_Image(pVideo->Get_Package_Surface("animation/particles/light.png"));
-=======
-            anim->Set_Image(pVideo->Get_Surface("animation/particles/light.png"));
->>>>>>> e6c4e5e8
             anim->Set_Quota(5);
             anim->Set_Pos_Z(m_pos_z + 0.000001f);
             anim->Set_Time_to_Live(0.3f);
@@ -883,11 +840,7 @@
                 anim->Set_Direction_Range(320.0f, 100.0f);
             }
 
-<<<<<<< HEAD
             anim->Set_Image(pVideo->Get_Package_Surface("animation/particles/smoke.png"));
-=======
-            anim->Set_Image(pVideo->Get_Surface("animation/particles/smoke.png"));
->>>>>>> e6c4e5e8
             anim->Set_Quota(5);
             anim->Set_Pos_Z(col_object->m_pos_z - 0.0001f, 0.0002f);
             anim->Set_Time_to_Live(0.2f, 0.2f);
@@ -958,11 +911,7 @@
 void cTurtle :: Handle_Collision_Box(ObjectDirection cdirection, GL_rect* r2)
 {
     pAudio->Play_Sound(m_kill_sound);
-<<<<<<< HEAD
-    pHud_Points->Add_Points(m_kill_points, m_pos_x, m_pos_y - 5.0f, "", static_cast<Uint8>(255), 1 );
-=======
     pHud_Points->Add_Points(m_kill_points, m_pos_x, m_pos_y - 5.0f, "", static_cast<Uint8>(255), 1);
->>>>>>> e6c4e5e8
     pLevel_Player->Add_Kill_Multiplier();
     DownGrade(true);
 }

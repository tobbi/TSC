--- conflicted
+++ resolved
@@ -160,15 +160,9 @@
 	}
 
 	// if not image directory
-<<<<<<< HEAD
-	if (!File_Exists(pResource_Manager->Get_Game_Pixmaps_Directory() / dir / utf8_to_path("up.settings") ) && !File_Exists(pResource_Manager->Get_Game_Pixmaps_Directory() / dir / utf8_to_path("up.png") ) ) {
-		cerr	<< "Warning: Thromp image files not found; does the thromp directory "
-							<< path_to_utf8(dir) << " exist?" << endl;
-=======
 	if (!File_Exists(pPackage_Manager->Get_Pixmap_Reading_Path( path_to_utf8(dir) + "/up.settings", true ) ) && !File_Exists(pPackage_Manager->Get_Pixmap_Reading_Path( path_to_utf8(dir) + "/up.png" ) ) ) {
-		std::cerr	<< "Warning: Thromp image files not found; does the thromp directory "
-							<< path_to_utf8(dir) << " exist?" << std::endl;
->>>>>>> db52d82f
+        cerr << "Warning: Thromp image files not found; does the thromp directory "
+            << path_to_utf8(dir) << " exist?" << endl;
 		return;
 	}
 

--- conflicted
+++ resolved
@@ -1,4658 +1,3 @@
-<<<<<<< HEAD
-<?xml version="1.0" encoding="UTF-8"?>
-<level>
-	<information>
-		<Property name="game_version" value="1.9" />
-		<Property name="engine_version" value="34" />
-		<Property name="save_time" value="1240123736" />
-	</information>
-	<settings>
-		<Property name="lvl_author" value="FluXy" />
-		<Property name="lvl_version" value="1.0" />
-		<Property name="lvl_music" value="land/cave_1.ogg" />
-		<Property name="cam_limit_x" value="0" />
-		<Property name="cam_limit_y" value="0" />
-		<Property name="cam_limit_w" value="20000" />
-		<Property name="cam_limit_h" value="-4000" />
-		<Property name="cam_fixed_hor_vel" value="0" />
-	</settings>
-	<background>
-		<Property name="type" value="103" />
-		<Property name="bg_color_1_red" value="182" />
-		<Property name="bg_color_1_green" value="197" />
-		<Property name="bg_color_1_blue" value="54" />
-		<Property name="bg_color_2_red" value="182" />
-		<Property name="bg_color_2_green" value="97" />
-		<Property name="bg_color_2_blue" value="54" />
-	</background>
-	<background>
-		<Property name="type" value="1" />
-		<Property name="posx" value="0" />
-		<Property name="posy" value="0" />
-		<Property name="posz" value="0.00011" />
-		<Property name="image" value="game/background/more_hills.png" />
-		<Property name="speedx" value="0.5" />
-		<Property name="speedy" value="0.5" />
-		<Property name="const_velx" value="0" />
-		<Property name="const_vely" value="0" />
-	</background>
-	<player>
-		<Property name="posx" value="161" />
-		<Property name="posy" value="207" />
-		<Property name="direction" value="right" />
-	</player>
-	<sprite>
-		<Property name="posx" value="455" />
-		<Property name="posy" value="238" />
-		<Property name="image" value="blocks/stone/1.png" />
-		<Property name="type" value="massive" />
-	</sprite>
-	<sprite>
-		<Property name="posx" value="3745" />
-		<Property name="posy" value="557" />
-		<Property name="image" value="blocks/stone/1.png" />
-		<Property name="type" value="massive" />
-	</sprite>
-	<sprite>
-		<Property name="posx" value="4273" />
-		<Property name="posy" value="557" />
-		<Property name="image" value="blocks/stone/1.png" />
-		<Property name="type" value="massive" />
-	</sprite>
-	<sprite>
-		<Property name="posx" value="4581" />
-		<Property name="posy" value="557" />
-		<Property name="image" value="blocks/stone/1.png" />
-		<Property name="type" value="massive" />
-	</sprite>
-	<sprite>
-		<Property name="posx" value="4933" />
-		<Property name="posy" value="557" />
-		<Property name="image" value="blocks/stone/1.png" />
-		<Property name="type" value="massive" />
-	</sprite>
-	<sprite>
-		<Property name="posx" value="6385" />
-		<Property name="posy" value="469" />
-		<Property name="image" value="blocks/stone/1.png" />
-		<Property name="type" value="massive" />
-	</sprite>
-	<sprite>
-		<Property name="posx" value="6429" />
-		<Property name="posy" value="381" />
-		<Property name="image" value="blocks/stone/1.png" />
-		<Property name="type" value="massive" />
-	</sprite>
-	<sprite>
-		<Property name="posx" value="6429" />
-		<Property name="posy" value="425" />
-		<Property name="image" value="blocks/stone/1.png" />
-		<Property name="type" value="massive" />
-	</sprite>
-	<sprite>
-		<Property name="posx" value="6693" />
-		<Property name="posy" value="425" />
-		<Property name="image" value="blocks/stone/1.png" />
-		<Property name="type" value="massive" />
-	</sprite>
-	<sprite>
-		<Property name="posx" value="6649" />
-		<Property name="posy" value="425" />
-		<Property name="image" value="blocks/stone/1.png" />
-		<Property name="type" value="massive" />
-	</sprite>
-	<sprite>
-		<Property name="posx" value="6605" />
-		<Property name="posy" value="425" />
-		<Property name="image" value="blocks/stone/1.png" />
-		<Property name="type" value="massive" />
-	</sprite>
-	<sprite>
-		<Property name="posx" value="6561" />
-		<Property name="posy" value="425" />
-		<Property name="image" value="blocks/stone/1.png" />
-		<Property name="type" value="massive" />
-	</sprite>
-	<sprite>
-		<Property name="posx" value="6517" />
-		<Property name="posy" value="425" />
-		<Property name="image" value="blocks/stone/1.png" />
-		<Property name="type" value="massive" />
-	</sprite>
-	<sprite>
-		<Property name="posx" value="6473" />
-		<Property name="posy" value="425" />
-		<Property name="image" value="blocks/stone/1.png" />
-		<Property name="type" value="massive" />
-	</sprite>
-	<sprite>
-		<Property name="posx" value="6473" />
-		<Property name="posy" value="381" />
-		<Property name="image" value="blocks/stone/1.png" />
-		<Property name="type" value="massive" />
-	</sprite>
-	<sprite>
-		<Property name="posx" value="6517" />
-		<Property name="posy" value="381" />
-		<Property name="image" value="blocks/stone/1.png" />
-		<Property name="type" value="massive" />
-	</sprite>
-	<sprite>
-		<Property name="posx" value="6561" />
-		<Property name="posy" value="381" />
-		<Property name="image" value="blocks/stone/1.png" />
-		<Property name="type" value="massive" />
-	</sprite>
-	<sprite>
-		<Property name="posx" value="6605" />
-		<Property name="posy" value="381" />
-		<Property name="image" value="blocks/stone/1.png" />
-		<Property name="type" value="massive" />
-	</sprite>
-	<sprite>
-		<Property name="posx" value="6649" />
-		<Property name="posy" value="381" />
-		<Property name="image" value="blocks/stone/1.png" />
-		<Property name="type" value="massive" />
-	</sprite>
-	<sprite>
-		<Property name="posx" value="6693" />
-		<Property name="posy" value="381" />
-		<Property name="image" value="blocks/stone/1.png" />
-		<Property name="type" value="massive" />
-	</sprite>
-	<sprite>
-		<Property name="posx" value="6737" />
-		<Property name="posy" value="381" />
-		<Property name="image" value="blocks/stone/1.png" />
-		<Property name="type" value="massive" />
-	</sprite>
-	<sprite>
-		<Property name="posx" value="6737" />
-		<Property name="posy" value="425" />
-		<Property name="image" value="blocks/stone/1.png" />
-		<Property name="type" value="massive" />
-	</sprite>
-	<sprite>
-		<Property name="posx" value="6781" />
-		<Property name="posy" value="381" />
-		<Property name="image" value="blocks/stone/1.png" />
-		<Property name="type" value="massive" />
-	</sprite>
-	<sprite>
-		<Property name="posx" value="6825" />
-		<Property name="posy" value="381" />
-		<Property name="image" value="blocks/stone/1.png" />
-		<Property name="type" value="massive" />
-	</sprite>
-	<sprite>
-		<Property name="posx" value="6869" />
-		<Property name="posy" value="381" />
-		<Property name="image" value="blocks/stone/1.png" />
-		<Property name="type" value="massive" />
-	</sprite>
-	<sprite>
-		<Property name="posx" value="6913" />
-		<Property name="posy" value="381" />
-		<Property name="image" value="blocks/stone/1.png" />
-		<Property name="type" value="massive" />
-	</sprite>
-	<sprite>
-		<Property name="posx" value="6957" />
-		<Property name="posy" value="381" />
-		<Property name="image" value="blocks/stone/1.png" />
-		<Property name="type" value="massive" />
-	</sprite>
-	<sprite>
-		<Property name="posx" value="7001" />
-		<Property name="posy" value="381" />
-		<Property name="image" value="blocks/stone/1.png" />
-		<Property name="type" value="massive" />
-	</sprite>
-	<sprite>
-		<Property name="posx" value="7045" />
-		<Property name="posy" value="381" />
-		<Property name="image" value="blocks/stone/1.png" />
-		<Property name="type" value="massive" />
-	</sprite>
-	<sprite>
-		<Property name="posx" value="7089" />
-		<Property name="posy" value="381" />
-		<Property name="image" value="blocks/stone/1.png" />
-		<Property name="type" value="massive" />
-	</sprite>
-	<sprite>
-		<Property name="posx" value="7089" />
-		<Property name="posy" value="425" />
-		<Property name="image" value="blocks/stone/1.png" />
-		<Property name="type" value="massive" />
-	</sprite>
-	<sprite>
-		<Property name="posx" value="7045" />
-		<Property name="posy" value="425" />
-		<Property name="image" value="blocks/stone/1.png" />
-		<Property name="type" value="massive" />
-	</sprite>
-	<sprite>
-		<Property name="posx" value="7001" />
-		<Property name="posy" value="425" />
-		<Property name="image" value="blocks/stone/1.png" />
-		<Property name="type" value="massive" />
-	</sprite>
-	<sprite>
-		<Property name="posx" value="6957" />
-		<Property name="posy" value="425" />
-		<Property name="image" value="blocks/stone/1.png" />
-		<Property name="type" value="massive" />
-	</sprite>
-	<sprite>
-		<Property name="posx" value="6913" />
-		<Property name="posy" value="425" />
-		<Property name="image" value="blocks/stone/1.png" />
-		<Property name="type" value="massive" />
-	</sprite>
-	<sprite>
-		<Property name="posx" value="6869" />
-		<Property name="posy" value="425" />
-		<Property name="image" value="blocks/stone/1.png" />
-		<Property name="type" value="massive" />
-	</sprite>
-	<sprite>
-		<Property name="posx" value="6825" />
-		<Property name="posy" value="425" />
-		<Property name="image" value="blocks/stone/1.png" />
-		<Property name="type" value="massive" />
-	</sprite>
-	<sprite>
-		<Property name="posx" value="6781" />
-		<Property name="posy" value="425" />
-		<Property name="image" value="blocks/stone/1.png" />
-		<Property name="type" value="massive" />
-	</sprite>
-	<sprite>
-		<Property name="posx" value="7133" />
-		<Property name="posy" value="381" />
-		<Property name="image" value="blocks/stone/1.png" />
-		<Property name="type" value="massive" />
-	</sprite>
-	<sprite>
-		<Property name="posx" value="7177" />
-		<Property name="posy" value="381" />
-		<Property name="image" value="blocks/stone/1.png" />
-		<Property name="type" value="massive" />
-	</sprite>
-	<sprite>
-		<Property name="posx" value="7221" />
-		<Property name="posy" value="381" />
-		<Property name="image" value="blocks/stone/1.png" />
-		<Property name="type" value="massive" />
-	</sprite>
-	<sprite>
-		<Property name="posx" value="7221" />
-		<Property name="posy" value="425" />
-		<Property name="image" value="blocks/stone/1.png" />
-		<Property name="type" value="massive" />
-	</sprite>
-	<sprite>
-		<Property name="posx" value="7133" />
-		<Property name="posy" value="425" />
-		<Property name="image" value="blocks/stone/1.png" />
-		<Property name="type" value="massive" />
-	</sprite>
-	<sprite>
-		<Property name="posx" value="7177" />
-		<Property name="posy" value="425" />
-		<Property name="image" value="blocks/stone/1.png" />
-		<Property name="type" value="massive" />
-	</sprite>
-	<sprite>
-		<Property name="posx" value="58" />
-		<Property name="posy" value="-31" />
-		<Property name="image" value="pipes/green/hor.png" />
-		<Property name="type" value="massive" />
-	</sprite>
-	<sprite>
-		<Property name="posx" value="108" />
-		<Property name="posy" value="-31" />
-		<Property name="image" value="pipes/green/right.png" />
-		<Property name="type" value="massive" />
-	</sprite>
-	<sprite>
-		<Property name="posx" value="3527" />
-		<Property name="posy" value="550" />
-		<Property name="image" value="pipes/yellow/ver.png" />
-		<Property name="type" value="massive" />
-	</sprite>
-	<sprite>
-		<Property name="posx" value="3527" />
-		<Property name="posy" value="500" />
-		<Property name="image" value="pipes/yellow/ver.png" />
-		<Property name="type" value="massive" />
-	</sprite>
-	<sprite>
-		<Property name="posx" value="3527" />
-		<Property name="posy" value="450" />
-		<Property name="image" value="pipes/yellow/up.png" />
-		<Property name="type" value="massive" />
-	</sprite>
-	<sprite>
-		<Property name="posx" value="3442" />
-		<Property name="posy" value="550" />
-		<Property name="image" value="pipes/yellow/ver.png" />
-		<Property name="type" value="massive" />
-	</sprite>
-	<sprite>
-		<Property name="posx" value="3442" />
-		<Property name="posy" value="500" />
-		<Property name="image" value="pipes/yellow/ver.png" />
-		<Property name="type" value="massive" />
-	</sprite>
-	<sprite>
-		<Property name="posx" value="3442" />
-		<Property name="posy" value="450" />
-		<Property name="image" value="pipes/yellow/ver.png" />
-		<Property name="type" value="massive" />
-	</sprite>
-	<sprite>
-		<Property name="posx" value="3442" />
-		<Property name="posy" value="400" />
-		<Property name="image" value="pipes/yellow/up.png" />
-		<Property name="type" value="massive" />
-	</sprite>
-	<sprite>
-		<Property name="posx" value="4969" />
-		<Property name="posy" value="474" />
-		<Property name="image" value="pipes/grey/up.png" />
-		<Property name="type" value="massive" />
-	</sprite>
-	<sprite>
-		<Property name="posx" value="4969" />
-		<Property name="posy" value="524" />
-		<Property name="image" value="pipes/grey/ver.png" />
-		<Property name="type" value="massive" />
-	</sprite>
-	<sprite>
-		<Property name="posx" value="5616" />
-		<Property name="posy" value="293" />
-		<Property name="image" value="pipes/grey/hor.png" />
-		<Property name="type" value="massive" />
-	</sprite>
-	<sprite>
-		<Property name="posx" value="5666" />
-		<Property name="posy" value="293" />
-		<Property name="image" value="pipes/grey/right.png" />
-		<Property name="type" value="massive" />
-	</sprite>
-	<sprite>
-		<Property name="posx" value="7265" />
-		<Property name="posy" value="381" />
-		<Property name="image" value="blocks/stone/1.png" />
-		<Property name="type" value="massive" />
-	</sprite>
-	<sprite>
-		<Property name="posx" value="7353" />
-		<Property name="posy" value="381" />
-		<Property name="image" value="blocks/stone/1.png" />
-		<Property name="type" value="massive" />
-	</sprite>
-	<sprite>
-		<Property name="posx" value="7397" />
-		<Property name="posy" value="381" />
-		<Property name="image" value="blocks/stone/1.png" />
-		<Property name="type" value="massive" />
-	</sprite>
-	<sprite>
-		<Property name="posx" value="7441" />
-		<Property name="posy" value="381" />
-		<Property name="image" value="blocks/stone/1.png" />
-		<Property name="type" value="massive" />
-	</sprite>
-	<sprite>
-		<Property name="posx" value="7441" />
-		<Property name="posy" value="293" />
-		<Property name="image" value="blocks/stone/1.png" />
-		<Property name="type" value="massive" />
-	</sprite>
-	<sprite>
-		<Property name="posx" value="7617" />
-		<Property name="posy" value="381" />
-		<Property name="image" value="blocks/stone/1.png" />
-		<Property name="type" value="massive" />
-	</sprite>
-	<sprite>
-		<Property name="posx" value="7661" />
-		<Property name="posy" value="381" />
-		<Property name="image" value="blocks/stone/1.png" />
-		<Property name="type" value="massive" />
-	</sprite>
-	<sprite>
-		<Property name="posx" value="7705" />
-		<Property name="posy" value="381" />
-		<Property name="image" value="blocks/stone/1.png" />
-		<Property name="type" value="massive" />
-	</sprite>
-	<sprite>
-		<Property name="posx" value="7749" />
-		<Property name="posy" value="381" />
-		<Property name="image" value="blocks/stone/1.png" />
-		<Property name="type" value="massive" />
-	</sprite>
-	<sprite>
-		<Property name="posx" value="7793" />
-		<Property name="posy" value="381" />
-		<Property name="image" value="blocks/stone/1.png" />
-		<Property name="type" value="massive" />
-	</sprite>
-	<sprite>
-		<Property name="posx" value="7837" />
-		<Property name="posy" value="381" />
-		<Property name="image" value="blocks/stone/1.png" />
-		<Property name="type" value="massive" />
-	</sprite>
-	<sprite>
-		<Property name="posx" value="7837" />
-		<Property name="posy" value="337" />
-		<Property name="image" value="blocks/stone/1.png" />
-		<Property name="type" value="massive" />
-	</sprite>
-	<sprite>
-		<Property name="posx" value="7881" />
-		<Property name="posy" value="381" />
-		<Property name="image" value="blocks/stone/1.png" />
-		<Property name="type" value="massive" />
-	</sprite>
-	<sprite>
-		<Property name="posx" value="7925" />
-		<Property name="posy" value="381" />
-		<Property name="image" value="blocks/stone/1.png" />
-		<Property name="type" value="massive" />
-	</sprite>
-	<sprite>
-		<Property name="posx" value="7969" />
-		<Property name="posy" value="381" />
-		<Property name="image" value="blocks/stone/1.png" />
-		<Property name="type" value="massive" />
-	</sprite>
-	<sprite>
-		<Property name="posx" value="8013" />
-		<Property name="posy" value="381" />
-		<Property name="image" value="blocks/stone/1.png" />
-		<Property name="type" value="massive" />
-	</sprite>
-	<sprite>
-		<Property name="posx" value="8057" />
-		<Property name="posy" value="381" />
-		<Property name="image" value="blocks/stone/1.png" />
-		<Property name="type" value="massive" />
-	</sprite>
-	<sprite>
-		<Property name="posx" value="8101" />
-		<Property name="posy" value="381" />
-		<Property name="image" value="blocks/stone/1.png" />
-		<Property name="type" value="massive" />
-	</sprite>
-	<sprite>
-		<Property name="posx" value="8233" />
-		<Property name="posy" value="381" />
-		<Property name="image" value="blocks/stone/1.png" />
-		<Property name="type" value="massive" />
-	</sprite>
-	<sprite>
-		<Property name="posx" value="8101" />
-		<Property name="posy" value="337" />
-		<Property name="image" value="blocks/stone/1.png" />
-		<Property name="type" value="massive" />
-	</sprite>
-	<sprite>
-		<Property name="posx" value="8365" />
-		<Property name="posy" value="337" />
-		<Property name="image" value="blocks/stone/1.png" />
-		<Property name="type" value="massive" />
-	</sprite>
-	<sprite>
-		<Property name="posx" value="8365" />
-		<Property name="posy" value="294" />
-		<Property name="image" value="blocks/stone/1.png" />
-		<Property name="type" value="massive" />
-	</sprite>
-	<sprite>
-		<Property name="posx" value="7214" />
-		<Property name="posy" value="509" />
-		<Property name="image" value="pipes/yellow/hor.png" />
-		<Property name="type" value="massive" />
-	</sprite>
-	<sprite>
-		<Property name="posx" value="7264" />
-		<Property name="posy" value="509" />
-		<Property name="image" value="pipes/yellow/hor.png" />
-		<Property name="type" value="massive" />
-	</sprite>
-	<sprite>
-		<Property name="posx" value="7314" />
-		<Property name="posy" value="509" />
-		<Property name="image" value="pipes/yellow/hor.png" />
-		<Property name="type" value="massive" />
-	</sprite>
-	<sprite>
-		<Property name="posx" value="7364" />
-		<Property name="posy" value="509" />
-		<Property name="image" value="pipes/yellow/hor.png" />
-		<Property name="type" value="massive" />
-	</sprite>
-	<sprite>
-		<Property name="posx" value="7414" />
-		<Property name="posy" value="509" />
-		<Property name="image" value="pipes/yellow/hor.png" />
-		<Property name="type" value="massive" />
-	</sprite>
-	<sprite>
-		<Property name="posx" value="7464" />
-		<Property name="posy" value="509" />
-		<Property name="image" value="pipes/yellow/hor.png" />
-		<Property name="type" value="massive" />
-	</sprite>
-	<sprite>
-		<Property name="posx" value="7514" />
-		<Property name="posy" value="509" />
-		<Property name="image" value="pipes/yellow/hor.png" />
-		<Property name="type" value="massive" />
-	</sprite>
-	<sprite>
-		<Property name="posx" value="7564" />
-		<Property name="posy" value="509" />
-		<Property name="image" value="pipes/yellow/hor.png" />
-		<Property name="type" value="massive" />
-	</sprite>
-	<sprite>
-		<Property name="posx" value="7614" />
-		<Property name="posy" value="509" />
-		<Property name="image" value="pipes/yellow/hor.png" />
-		<Property name="type" value="massive" />
-	</sprite>
-	<sprite>
-		<Property name="posx" value="7664" />
-		<Property name="posy" value="509" />
-		<Property name="image" value="pipes/yellow/hor.png" />
-		<Property name="type" value="massive" />
-	</sprite>
-	<sprite>
-		<Property name="posx" value="7714" />
-		<Property name="posy" value="509" />
-		<Property name="image" value="pipes/yellow/hor.png" />
-		<Property name="type" value="massive" />
-	</sprite>
-	<sprite>
-		<Property name="posx" value="7764" />
-		<Property name="posy" value="509" />
-		<Property name="image" value="pipes/yellow/hor.png" />
-		<Property name="type" value="massive" />
-	</sprite>
-	<sprite>
-		<Property name="posx" value="7814" />
-		<Property name="posy" value="509" />
-		<Property name="image" value="pipes/yellow/hor.png" />
-		<Property name="type" value="massive" />
-	</sprite>
-	<sprite>
-		<Property name="posx" value="7864" />
-		<Property name="posy" value="509" />
-		<Property name="image" value="pipes/yellow/hor.png" />
-		<Property name="type" value="massive" />
-	</sprite>
-	<sprite>
-		<Property name="posx" value="7914" />
-		<Property name="posy" value="509" />
-		<Property name="image" value="pipes/yellow/hor.png" />
-		<Property name="type" value="massive" />
-	</sprite>
-	<sprite>
-		<Property name="posx" value="7964" />
-		<Property name="posy" value="509" />
-		<Property name="image" value="pipes/yellow/hor.png" />
-		<Property name="type" value="massive" />
-	</sprite>
-	<sprite>
-		<Property name="posx" value="8014" />
-		<Property name="posy" value="509" />
-		<Property name="image" value="pipes/yellow/hor.png" />
-		<Property name="type" value="massive" />
-	</sprite>
-	<sprite>
-		<Property name="posx" value="8064" />
-		<Property name="posy" value="509" />
-		<Property name="image" value="pipes/yellow/hor.png" />
-		<Property name="type" value="massive" />
-	</sprite>
-	<sprite>
-		<Property name="posx" value="8114" />
-		<Property name="posy" value="509" />
-		<Property name="image" value="pipes/yellow/hor.png" />
-		<Property name="type" value="massive" />
-	</sprite>
-	<sprite>
-		<Property name="posx" value="8164" />
-		<Property name="posy" value="509" />
-		<Property name="image" value="pipes/yellow/hor.png" />
-		<Property name="type" value="massive" />
-	</sprite>
-	<sprite>
-		<Property name="posx" value="8214" />
-		<Property name="posy" value="509" />
-		<Property name="image" value="pipes/yellow/hor.png" />
-		<Property name="type" value="massive" />
-	</sprite>
-	<sprite>
-		<Property name="posx" value="8314" />
-		<Property name="posy" value="509" />
-		<Property name="image" value="pipes/yellow/hor.png" />
-		<Property name="type" value="massive" />
-	</sprite>
-	<sprite>
-		<Property name="posx" value="8364" />
-		<Property name="posy" value="509" />
-		<Property name="image" value="pipes/yellow/hor.png" />
-		<Property name="type" value="massive" />
-	</sprite>
-	<sprite>
-		<Property name="posx" value="8413" />
-		<Property name="posy" value="509" />
-		<Property name="image" value="pipes/yellow/right.png" />
-		<Property name="type" value="massive" />
-	</sprite>
-	<sprite>
-		<Property name="posx" value="8264" />
-		<Property name="posy" value="509" />
-		<Property name="image" value="pipes/yellow/hor.png" />
-		<Property name="type" value="massive" />
-	</sprite>
-	<sprite>
-		<Property name="posx" value="497" />
-		<Property name="posy" value="278" />
-		<Property name="image" value="pipes/green/hor.png" />
-		<Property name="type" value="massive" />
-	</sprite>
-	<sprite>
-		<Property name="posx" value="547" />
-		<Property name="posy" value="278" />
-		<Property name="image" value="pipes/green/hor.png" />
-		<Property name="type" value="massive" />
-	</sprite>
-	<sprite>
-		<Property name="posx" value="597" />
-		<Property name="posy" value="278" />
-		<Property name="image" value="pipes/green/hor.png" />
-		<Property name="type" value="massive" />
-	</sprite>
-	<sprite>
-		<Property name="posx" value="647" />
-		<Property name="posy" value="278" />
-		<Property name="image" value="pipes/green/hor.png" />
-		<Property name="type" value="massive" />
-	</sprite>
-	<sprite>
-		<Property name="posx" value="697" />
-		<Property name="posy" value="278" />
-		<Property name="image" value="pipes/green/hor.png" />
-		<Property name="type" value="massive" />
-	</sprite>
-	<sprite>
-		<Property name="posx" value="747" />
-		<Property name="posy" value="278" />
-		<Property name="image" value="pipes/green/hor.png" />
-		<Property name="type" value="massive" />
-	</sprite>
-	<sprite>
-		<Property name="posx" value="797" />
-		<Property name="posy" value="278" />
-		<Property name="image" value="pipes/green/hor.png" />
-		<Property name="type" value="massive" />
-	</sprite>
-	<sprite>
-		<Property name="posx" value="847" />
-		<Property name="posy" value="278" />
-		<Property name="image" value="pipes/green/hor.png" />
-		<Property name="type" value="massive" />
-	</sprite>
-	<sprite>
-		<Property name="posx" value="897" />
-		<Property name="posy" value="278" />
-		<Property name="image" value="pipes/green/hor.png" />
-		<Property name="type" value="massive" />
-	</sprite>
-	<sprite>
-		<Property name="posx" value="947" />
-		<Property name="posy" value="278" />
-		<Property name="image" value="pipes/green/hor.png" />
-		<Property name="type" value="massive" />
-	</sprite>
-	<sprite>
-		<Property name="posx" value="1776" />
-		<Property name="posy" value="295" />
-		<Property name="image" value="pipes/green/ver.png" />
-		<Property name="type" value="massive" />
-	</sprite>
-	<sprite>
-		<Property name="posx" value="1776" />
-		<Property name="posy" value="245" />
-		<Property name="image" value="pipes/green/up.png" />
-		<Property name="type" value="massive" />
-	</sprite>
-	<sprite>
-		<Property name="posx" value="2537" />
-		<Property name="posy" value="451" />
-		<Property name="image" value="pipes/green/up.png" />
-		<Property name="type" value="massive" />
-	</sprite>
-	<sprite>
-		<Property name="posx" value="2537" />
-		<Property name="posy" value="551" />
-		<Property name="image" value="pipes/green/ver.png" />
-		<Property name="type" value="massive" />
-	</sprite>
-	<sprite>
-		<Property name="posx" value="2537" />
-		<Property name="posy" value="501" />
-		<Property name="image" value="pipes/green/ver.png" />
-		<Property name="type" value="massive" />
-	</sprite>
-	<sprite>
-		<Property name="posx" value="6173" />
-		<Property name="posy" value="516" />
-		<Property name="image" value="pipes/blue/ver.png" />
-		<Property name="type" value="massive" />
-	</sprite>
-	<sprite>
-		<Property name="posx" value="6173" />
-		<Property name="posy" value="466" />
-		<Property name="image" value="pipes/blue/up.png" />
-		<Property name="type" value="massive" />
-	</sprite>
-	<sprite>
-		<Property name="posx" value="6728" />
-		<Property name="posy" value="-52" />
-		<Property name="image" value="pipes/blue/down.png" />
-		<Property name="type" value="massive" />
-	</sprite>
-	<sprite>
-		<Property name="posx" value="6728" />
-		<Property name="posy" value="-102" />
-		<Property name="image" value="pipes/blue/ver.png" />
-		<Property name="type" value="massive" />
-	</sprite>
-	<sprite>
-		<Property name="posx" value="6728" />
-		<Property name="posy" value="-152" />
-		<Property name="image" value="pipes/blue/ver.png" />
-		<Property name="type" value="massive" />
-	</sprite>
-	<sprite>
-		<Property name="posx" value="6728" />
-		<Property name="posy" value="-202" />
-		<Property name="image" value="pipes/blue/ver.png" />
-		<Property name="type" value="massive" />
-	</sprite>
-	<sprite>
-		<Property name="posx" value="6728" />
-		<Property name="posy" value="-252" />
-		<Property name="image" value="pipes/blue/ver.png" />
-		<Property name="type" value="massive" />
-	</sprite>
-	<sprite>
-		<Property name="posx" value="6728" />
-		<Property name="posy" value="-302" />
-		<Property name="image" value="pipes/blue/ver.png" />
-		<Property name="type" value="massive" />
-	</sprite>
-	<sprite>
-		<Property name="posx" value="6728" />
-		<Property name="posy" value="-352" />
-		<Property name="image" value="pipes/blue/ver.png" />
-		<Property name="type" value="massive" />
-	</sprite>
-	<sprite>
-		<Property name="posx" value="6728" />
-		<Property name="posy" value="-402" />
-		<Property name="image" value="pipes/blue/ver.png" />
-		<Property name="type" value="massive" />
-	</sprite>
-	<sprite>
-		<Property name="posx" value="6728" />
-		<Property name="posy" value="-452" />
-		<Property name="image" value="pipes/blue/ver.png" />
-		<Property name="type" value="massive" />
-	</sprite>
-	<sprite>
-		<Property name="posx" value="6728" />
-		<Property name="posy" value="-502" />
-		<Property name="image" value="pipes/blue/ver.png" />
-		<Property name="type" value="massive" />
-	</sprite>
-	<sprite>
-		<Property name="posx" value="6728" />
-		<Property name="posy" value="-552" />
-		<Property name="image" value="pipes/blue/ver.png" />
-		<Property name="type" value="massive" />
-	</sprite>
-	<sprite>
-		<Property name="posx" value="6728" />
-		<Property name="posy" value="-602" />
-		<Property name="image" value="pipes/blue/ver.png" />
-		<Property name="type" value="massive" />
-	</sprite>
-	<sprite>
-		<Property name="posx" value="6817" />
-		<Property name="posy" value="-166" />
-		<Property name="image" value="pipes/blue/hor.png" />
-		<Property name="type" value="massive" />
-	</sprite>
-	<sprite>
-		<Property name="posx" value="7081" />
-		<Property name="posy" value="-53" />
-		<Property name="image" value="pipes/blue/down.png" />
-		<Property name="type" value="massive" />
-	</sprite>
-	<sprite>
-		<Property name="posx" value="6867" />
-		<Property name="posy" value="-166" />
-		<Property name="image" value="pipes/blue/hor.png" />
-		<Property name="type" value="massive" />
-	</sprite>
-	<sprite>
-		<Property name="posx" value="6917" />
-		<Property name="posy" value="-166" />
-		<Property name="image" value="pipes/blue/hor.png" />
-		<Property name="type" value="massive" />
-	</sprite>
-	<sprite>
-		<Property name="posx" value="6967" />
-		<Property name="posy" value="-166" />
-		<Property name="image" value="pipes/blue/hor.png" />
-		<Property name="type" value="massive" />
-	</sprite>
-	<sprite>
-		<Property name="posx" value="7017" />
-		<Property name="posy" value="-166" />
-		<Property name="image" value="pipes/blue/hor.png" />
-		<Property name="type" value="massive" />
-	</sprite>
-	<sprite>
-		<Property name="posx" value="6728" />
-		<Property name="posy" value="-652" />
-		<Property name="image" value="pipes/blue/ver.png" />
-		<Property name="type" value="massive" />
-	</sprite>
-	<sprite>
-		<Property name="posx" value="6728" />
-		<Property name="posy" value="-702" />
-		<Property name="image" value="pipes/blue/ver.png" />
-		<Property name="type" value="massive" />
-	</sprite>
-	<sprite>
-		<Property name="posx" value="8563" />
-		<Property name="posy" value="487" />
-		<Property name="image" value="pipes/blue/up.png" />
-		<Property name="type" value="massive" />
-	</sprite>
-	<sprite>
-		<Property name="posx" value="8833" />
-		<Property name="posy" value="487" />
-		<Property name="image" value="pipes/blue/up.png" />
-		<Property name="type" value="massive" />
-	</sprite>
-	<sprite>
-		<Property name="posx" value="9248" />
-		<Property name="posy" value="387" />
-		<Property name="image" value="pipes/yellow/hor.png" />
-		<Property name="type" value="massive" />
-	</sprite>
-	<sprite>
-		<Property name="posx" value="9198" />
-		<Property name="posy" value="387" />
-		<Property name="image" value="pipes/yellow/hor.png" />
-		<Property name="type" value="massive" />
-	</sprite>
-	<sprite>
-		<Property name="posx" value="9148" />
-		<Property name="posy" value="387" />
-		<Property name="image" value="pipes/yellow/hor.png" />
-		<Property name="type" value="massive" />
-	</sprite>
-	<sprite>
-		<Property name="posx" value="9098" />
-		<Property name="posy" value="387" />
-		<Property name="image" value="pipes/yellow/hor.png" />
-		<Property name="type" value="massive" />
-	</sprite>
-	<sprite>
-		<Property name="posx" value="9048" />
-		<Property name="posy" value="387" />
-		<Property name="image" value="pipes/yellow/hor.png" />
-		<Property name="type" value="massive" />
-	</sprite>
-	<sprite>
-		<Property name="posx" value="8998" />
-		<Property name="posy" value="387" />
-		<Property name="image" value="pipes/yellow/left.png" />
-		<Property name="type" value="massive" />
-	</sprite>
-	<sprite>
-		<Property name="posx" value="9312" />
-		<Property name="posy" value="501" />
-		<Property name="image" value="pipes/yellow/ver.png" />
-		<Property name="type" value="massive" />
-	</sprite>
-	<sprite>
-		<Property name="posx" value="9312" />
-		<Property name="posy" value="551" />
-		<Property name="image" value="pipes/yellow/ver.png" />
-		<Property name="type" value="massive" />
-	</sprite>
-	<sprite>
-		<Property name="posx" value="9519" />
-		<Property name="posy" value="262" />
-		<Property name="image" value="pipes/green/left.png" />
-		<Property name="type" value="massive" />
-	</sprite>
-	<sprite>
-		<Property name="posx" value="9719" />
-		<Property name="posy" value="262" />
-		<Property name="image" value="pipes/green/right.png" />
-		<Property name="type" value="massive" />
-	</sprite>
-	<sprite>
-		<Property name="posx" value="9588" />
-		<Property name="posy" value="223" />
-		<Property name="image" value="pipes/green/ver.png" />
-		<Property name="type" value="massive" />
-	</sprite>
-	<sprite>
-		<Property name="posx" value="9588" />
-		<Property name="posy" value="173" />
-		<Property name="image" value="pipes/green/ver.png" />
-		<Property name="type" value="massive" />
-	</sprite>
-	<sprite>
-		<Property name="posx" value="9588" />
-		<Property name="posy" value="123" />
-		<Property name="image" value="pipes/green/ver.png" />
-		<Property name="type" value="massive" />
-	</sprite>
-	<sprite>
-		<Property name="posx" value="9588" />
-		<Property name="posy" value="73" />
-		<Property name="image" value="pipes/green/ver.png" />
-		<Property name="type" value="massive" />
-	</sprite>
-	<sprite>
-		<Property name="posx" value="9588" />
-		<Property name="posy" value="23" />
-		<Property name="image" value="pipes/green/ver.png" />
-		<Property name="type" value="massive" />
-	</sprite>
-	<sprite>
-		<Property name="posx" value="9588" />
-		<Property name="posy" value="-27" />
-		<Property name="image" value="pipes/green/ver.png" />
-		<Property name="type" value="massive" />
-	</sprite>
-	<sprite>
-		<Property name="posx" value="9588" />
-		<Property name="posy" value="-77" />
-		<Property name="image" value="pipes/green/ver.png" />
-		<Property name="type" value="massive" />
-	</sprite>
-	<sprite>
-		<Property name="posx" value="9588" />
-		<Property name="posy" value="-127" />
-		<Property name="image" value="pipes/green/ver.png" />
-		<Property name="type" value="massive" />
-	</sprite>
-	<sprite>
-		<Property name="posx" value="9588" />
-		<Property name="posy" value="-177" />
-		<Property name="image" value="pipes/green/ver.png" />
-		<Property name="type" value="massive" />
-	</sprite>
-	<sprite>
-		<Property name="posx" value="9588" />
-		<Property name="posy" value="-227" />
-		<Property name="image" value="pipes/green/ver.png" />
-		<Property name="type" value="massive" />
-	</sprite>
-	<sprite>
-		<Property name="posx" value="9588" />
-		<Property name="posy" value="-277" />
-		<Property name="image" value="pipes/green/ver.png" />
-		<Property name="type" value="massive" />
-	</sprite>
-	<sprite>
-		<Property name="posx" value="9588" />
-		<Property name="posy" value="-327" />
-		<Property name="image" value="pipes/green/ver.png" />
-		<Property name="type" value="massive" />
-	</sprite>
-	<sprite>
-		<Property name="posx" value="9588" />
-		<Property name="posy" value="-377" />
-		<Property name="image" value="pipes/green/ver.png" />
-		<Property name="type" value="massive" />
-	</sprite>
-	<sprite>
-		<Property name="posx" value="9588" />
-		<Property name="posy" value="-427" />
-		<Property name="image" value="pipes/green/ver.png" />
-		<Property name="type" value="massive" />
-	</sprite>
-	<sprite>
-		<Property name="posx" value="9588" />
-		<Property name="posy" value="-477" />
-		<Property name="image" value="pipes/green/ver.png" />
-		<Property name="type" value="massive" />
-	</sprite>
-	<sprite>
-		<Property name="posx" value="9364" />
-		<Property name="posy" value="21" />
-		<Property name="image" value="pipes/blue/right.png" />
-		<Property name="type" value="massive" />
-	</sprite>
-	<sprite>
-		<Property name="posx" value="9234" />
-		<Property name="posy" value="-18" />
-		<Property name="image" value="pipes/blue/ver.png" />
-		<Property name="type" value="massive" />
-	</sprite>
-	<sprite>
-		<Property name="posx" value="6385" />
-		<Property name="posy" value="513" />
-		<Property name="image" value="blocks/stone/1.png" />
-		<Property name="type" value="massive" />
-	</sprite>
-	<sprite>
-		<Property name="posx" value="7164" />
-		<Property name="posy" value="509" />
-		<Property name="image" value="pipes/yellow/hor.png" />
-		<Property name="type" value="massive" />
-	</sprite>
-	<sprite>
-		<Property name="posx" value="7114" />
-		<Property name="posy" value="509" />
-		<Property name="image" value="pipes/yellow/hor.png" />
-		<Property name="type" value="massive" />
-	</sprite>
-	<sprite>
-		<Property name="posx" value="7064" />
-		<Property name="posy" value="509" />
-		<Property name="image" value="pipes/yellow/hor.png" />
-		<Property name="type" value="massive" />
-	</sprite>
-	<sprite>
-		<Property name="posx" value="7014" />
-		<Property name="posy" value="509" />
-		<Property name="image" value="pipes/yellow/hor.png" />
-		<Property name="type" value="massive" />
-	</sprite>
-	<sprite>
-		<Property name="posx" value="6964" />
-		<Property name="posy" value="509" />
-		<Property name="image" value="pipes/yellow/hor.png" />
-		<Property name="type" value="massive" />
-	</sprite>
-	<sprite>
-		<Property name="posx" value="6914" />
-		<Property name="posy" value="509" />
-		<Property name="image" value="pipes/yellow/hor.png" />
-		<Property name="type" value="massive" />
-	</sprite>
-	<sprite>
-		<Property name="posx" value="6864" />
-		<Property name="posy" value="509" />
-		<Property name="image" value="pipes/yellow/hor.png" />
-		<Property name="type" value="massive" />
-	</sprite>
-	<sprite>
-		<Property name="posx" value="6814" />
-		<Property name="posy" value="509" />
-		<Property name="image" value="pipes/yellow/hor.png" />
-		<Property name="type" value="massive" />
-	</sprite>
-	<sprite>
-		<Property name="posx" value="6714" />
-		<Property name="posy" value="509" />
-		<Property name="image" value="pipes/yellow/hor.png" />
-		<Property name="type" value="massive" />
-	</sprite>
-	<sprite>
-		<Property name="posx" value="6664" />
-		<Property name="posy" value="509" />
-		<Property name="image" value="pipes/yellow/hor.png" />
-		<Property name="type" value="massive" />
-	</sprite>
-	<sprite>
-		<Property name="posx" value="6429" />
-		<Property name="posy" value="469" />
-		<Property name="image" value="blocks/stone/1.png" />
-		<Property name="type" value="massive" />
-	</sprite>
-	<sprite>
-		<Property name="posx" value="6429" />
-		<Property name="posy" value="513" />
-		<Property name="image" value="blocks/stone/1.png" />
-		<Property name="type" value="massive" />
-	</sprite>
-	<sprite>
-		<Property name="posx" value="6614" />
-		<Property name="posy" value="509" />
-		<Property name="image" value="pipes/yellow/hor.png" />
-		<Property name="type" value="massive" />
-	</sprite>
-	<sprite>
-		<Property name="posx" value="6764" />
-		<Property name="posy" value="509" />
-		<Property name="image" value="pipes/yellow/hor.png" />
-		<Property name="type" value="massive" />
-	</sprite>
-	<sprite>
-		<Property name="posx" value="6564" />
-		<Property name="posy" value="509" />
-		<Property name="image" value="pipes/yellow/left.png" />
-		<Property name="type" value="massive" />
-	</sprite>
-	<sprite>
-		<Property name="posx" value="9164" />
-		<Property name="posy" value="21" />
-		<Property name="image" value="pipes/blue/hor.png" />
-		<Property name="type" value="massive" />
-	</sprite>
-	<sprite>
-		<Property name="posx" value="9114" />
-		<Property name="posy" value="21" />
-		<Property name="image" value="pipes/blue/hor.png" />
-		<Property name="type" value="massive" />
-	</sprite>
-	<sprite>
-		<Property name="posx" value="9064" />
-		<Property name="posy" value="21" />
-		<Property name="image" value="pipes/blue/hor.png" />
-		<Property name="type" value="massive" />
-	</sprite>
-	<sprite>
-		<Property name="posx" value="9014" />
-		<Property name="posy" value="21" />
-		<Property name="image" value="pipes/blue/hor.png" />
-		<Property name="type" value="massive" />
-	</sprite>
-	<sprite>
-		<Property name="posx" value="8964" />
-		<Property name="posy" value="21" />
-		<Property name="image" value="pipes/blue/hor.png" />
-		<Property name="type" value="massive" />
-	</sprite>
-	<sprite>
-		<Property name="posx" value="8914" />
-		<Property name="posy" value="21" />
-		<Property name="image" value="pipes/blue/hor.png" />
-		<Property name="type" value="massive" />
-	</sprite>
-	<sprite>
-		<Property name="posx" value="8864" />
-		<Property name="posy" value="21" />
-		<Property name="image" value="pipes/blue/hor.png" />
-		<Property name="type" value="massive" />
-	</sprite>
-	<sprite>
-		<Property name="posx" value="8814" />
-		<Property name="posy" value="21" />
-		<Property name="image" value="pipes/blue/left.png" />
-		<Property name="type" value="massive" />
-	</sprite>
-	<sprite>
-		<Property name="posx" value="9588" />
-		<Property name="posy" value="-527" />
-		<Property name="image" value="pipes/green/up.png" />
-		<Property name="type" value="massive" />
-	</sprite>
-	<sprite>
-		<Property name="posx" value="6728" />
-		<Property name="posy" value="-752" />
-		<Property name="image" value="pipes/blue/up.png" />
-		<Property name="type" value="massive" />
-	</sprite>
-	<sprite>
-		<Property name="posx" value="9173" />
-		<Property name="posy" value="-133" />
-		<Property name="image" value="pipes/blue/hor.png" />
-		<Property name="type" value="massive" />
-	</sprite>
-	<sprite>
-		<Property name="posx" value="9123" />
-		<Property name="posy" value="-133" />
-		<Property name="image" value="pipes/blue/hor.png" />
-		<Property name="type" value="massive" />
-	</sprite>
-	<sprite>
-		<Property name="posx" value="9073" />
-		<Property name="posy" value="-133" />
-		<Property name="image" value="pipes/blue/hor.png" />
-		<Property name="type" value="massive" />
-	</sprite>
-	<sprite>
-		<Property name="posx" value="9023" />
-		<Property name="posy" value="-133" />
-		<Property name="image" value="pipes/blue/hor.png" />
-		<Property name="type" value="massive" />
-	</sprite>
-	<sprite>
-		<Property name="posx" value="8973" />
-		<Property name="posy" value="-133" />
-		<Property name="image" value="pipes/blue/hor.png" />
-		<Property name="type" value="massive" />
-	</sprite>
-	<sprite>
-		<Property name="posx" value="8923" />
-		<Property name="posy" value="-133" />
-		<Property name="image" value="pipes/blue/hor.png" />
-		<Property name="type" value="massive" />
-	</sprite>
-	<sprite>
-		<Property name="posx" value="8873" />
-		<Property name="posy" value="-133" />
-		<Property name="image" value="pipes/blue/left.png" />
-		<Property name="type" value="massive" />
-	</sprite>
-	<sprite>
-		<Property name="posx" value="9236" />
-		<Property name="posy" value="-192" />
-		<Property name="image" value="pipes/blue/up.png" />
-		<Property name="type" value="massive" />
-	</sprite>
-	<sprite>
-		<Property name="posx" value="7067" />
-		<Property name="posy" value="-180" />
-		<Property name="image" value="blocks/pipe/connection/plastic_1/orange/right_up.png" />
-		<Property name="type" value="massive" />
-	</sprite>
-	<sprite>
-		<Property name="posx" value="997" />
-		<Property name="posy" value="264" />
-		<Property name="image" value="blocks/pipe/connection/plastic_1/orange/right_up.png" />
-		<Property name="type" value="massive" />
-	</sprite>
-	<sprite>
-		<Property name="posx" value="9588" />
-		<Property name="posy" value="350" />
-		<Property name="image" value="pipes/green/ver.png" />
-		<Property name="type" value="massive" />
-	</sprite>
-	<sprite>
-		<Property name="posx" value="9588" />
-		<Property name="posy" value="400" />
-		<Property name="image" value="pipes/green/ver.png" />
-		<Property name="type" value="massive" />
-	</sprite>
-	<sprite>
-		<Property name="posx" value="9588" />
-		<Property name="posy" value="450" />
-		<Property name="image" value="pipes/green/ver.png" />
-		<Property name="type" value="massive" />
-	</sprite>
-	<sprite>
-		<Property name="posx" value="9588" />
-		<Property name="posy" value="500" />
-		<Property name="image" value="pipes/green/ver.png" />
-		<Property name="type" value="massive" />
-	</sprite>
-	<sprite>
-		<Property name="posx" value="9588" />
-		<Property name="posy" value="550" />
-		<Property name="image" value="pipes/green/ver.png" />
-		<Property name="type" value="massive" />
-	</sprite>
-	<sprite>
-		<Property name="posx" value="9234" />
-		<Property name="posy" value="109" />
-		<Property name="image" value="pipes/blue/down.png" />
-		<Property name="type" value="massive" />
-	</sprite>
-	<sprite>
-		<Property name="posx" value="8365" />
-		<Property name="posy" value="380" />
-		<Property name="image" value="blocks/stone/1.png" />
-		<Property name="type" value="massive" />
-	</sprite>
-	<sprite>
-		<Property name="posx" value="8277" />
-		<Property name="posy" value="381" />
-		<Property name="image" value="blocks/stone/1.png" />
-		<Property name="type" value="massive" />
-	</sprite>
-	<sprite>
-		<Property name="posx" value="8321" />
-		<Property name="posy" value="381" />
-		<Property name="image" value="blocks/stone/1.png" />
-		<Property name="type" value="massive" />
-	</sprite>
-	<sprite>
-		<Property name="posx" value="8233" />
-		<Property name="posy" value="338" />
-		<Property name="image" value="blocks/stone/1.png" />
-		<Property name="type" value="massive" />
-	</sprite>
-	<sprite>
-		<Property name="posx" value="8233" />
-		<Property name="posy" value="295" />
-		<Property name="image" value="blocks/stone/1.png" />
-		<Property name="type" value="massive" />
-	</sprite>
-	<sprite>
-		<Property name="posx" value="8233" />
-		<Property name="posy" value="252" />
-		<Property name="image" value="blocks/stone/1.png" />
-		<Property name="type" value="massive" />
-	</sprite>
-	<sprite>
-		<Property name="posx" value="8233" />
-		<Property name="posy" value="209" />
-		<Property name="image" value="blocks/stone/1.png" />
-		<Property name="type" value="massive" />
-	</sprite>
-	<sprite>
-		<Property name="posx" value="8365" />
-		<Property name="posy" value="251" />
-		<Property name="image" value="blocks/stone/1.png" />
-		<Property name="type" value="massive" />
-	</sprite>
-	<sprite>
-		<Property name="posx" value="8365" />
-		<Property name="posy" value="208" />
-		<Property name="image" value="blocks/stone/1.png" />
-		<Property name="type" value="massive" />
-	</sprite>
-	<sprite>
-		<Property name="posx" value="-1" />
-		<Property name="posy" value="-869" />
-		<Property name="image" value="ground/green_3/ground/top/right.png" />
-		<Property name="type" value="massive" />
-	</sprite>
-	<sprite>
-		<Property name="posx" value="-1" />
-		<Property name="posy" value="-805" />
-		<Property name="image" value="ground/green_3/ground/middle/right.png" />
-		<Property name="type" value="massive" />
-	</sprite>
-	<sprite>
-		<Property name="posx" value="-1" />
-		<Property name="posy" value="-741" />
-		<Property name="image" value="ground/green_3/ground/middle/right.png" />
-		<Property name="type" value="massive" />
-	</sprite>
-	<sprite>
-		<Property name="posx" value="-1" />
-		<Property name="posy" value="-677" />
-		<Property name="image" value="ground/green_3/ground/middle/right.png" />
-		<Property name="type" value="massive" />
-	</sprite>
-	<sprite>
-		<Property name="posx" value="-1" />
-		<Property name="posy" value="-613" />
-		<Property name="image" value="ground/green_3/ground/middle/right.png" />
-		<Property name="type" value="massive" />
-	</sprite>
-	<sprite>
-		<Property name="posx" value="-1" />
-		<Property name="posy" value="-549" />
-		<Property name="image" value="ground/green_3/ground/middle/right.png" />
-		<Property name="type" value="massive" />
-	</sprite>
-	<sprite>
-		<Property name="posx" value="-1" />
-		<Property name="posy" value="-485" />
-		<Property name="image" value="ground/green_3/ground/middle/right.png" />
-		<Property name="type" value="massive" />
-	</sprite>
-	<sprite>
-		<Property name="posx" value="-1" />
-		<Property name="posy" value="-421" />
-		<Property name="image" value="ground/green_3/ground/middle/right.png" />
-		<Property name="type" value="massive" />
-	</sprite>
-	<sprite>
-		<Property name="posx" value="-1" />
-		<Property name="posy" value="-357" />
-		<Property name="image" value="ground/green_3/ground/middle/right.png" />
-		<Property name="type" value="massive" />
-	</sprite>
-	<sprite>
-		<Property name="posx" value="-1" />
-		<Property name="posy" value="-293" />
-		<Property name="image" value="ground/green_3/ground/middle/right.png" />
-		<Property name="type" value="massive" />
-	</sprite>
-	<sprite>
-		<Property name="posx" value="-1" />
-		<Property name="posy" value="-229" />
-		<Property name="image" value="ground/green_3/ground/middle/right.png" />
-		<Property name="type" value="massive" />
-	</sprite>
-	<sprite>
-		<Property name="posx" value="-1" />
-		<Property name="posy" value="-165" />
-		<Property name="image" value="ground/green_3/ground/middle/right.png" />
-		<Property name="type" value="massive" />
-	</sprite>
-	<sprite>
-		<Property name="posx" value="-1" />
-		<Property name="posy" value="-101" />
-		<Property name="image" value="ground/green_3/ground/middle/right.png" />
-		<Property name="type" value="massive" />
-	</sprite>
-	<sprite>
-		<Property name="posx" value="-1" />
-		<Property name="posy" value="-38" />
-		<Property name="image" value="ground/green_3/ground/middle/right.png" />
-		<Property name="type" value="massive" />
-	</sprite>
-	<sprite>
-		<Property name="posx" value="-1" />
-		<Property name="posy" value="26" />
-		<Property name="image" value="ground/green_3/ground/middle/right.png" />
-		<Property name="type" value="massive" />
-	</sprite>
-	<sprite>
-		<Property name="posx" value="-1" />
-		<Property name="posy" value="90" />
-		<Property name="image" value="ground/green_3/ground/middle/right.png" />
-		<Property name="type" value="massive" />
-	</sprite>
-	<sprite>
-		<Property name="posx" value="-1" />
-		<Property name="posy" value="154" />
-		<Property name="image" value="ground/green_3/ground/middle/right.png" />
-		<Property name="type" value="massive" />
-	</sprite>
-	<sprite>
-		<Property name="posx" value="-1" />
-		<Property name="posy" value="218" />
-		<Property name="image" value="ground/green_3/ground/middle/right.png" />
-		<Property name="type" value="massive" />
-	</sprite>
-	<sprite>
-		<Property name="posx" value="63" />
-		<Property name="posy" value="282" />
-		<Property name="image" value="ground/green_3/ground/top/1.png" />
-		<Property name="type" value="massive" />
-	</sprite>
-	<sprite>
-		<Property name="posx" value="127" />
-		<Property name="posy" value="282" />
-		<Property name="image" value="ground/green_3/ground/top/1.png" />
-		<Property name="type" value="massive" />
-	</sprite>
-	<sprite>
-		<Property name="posx" value="191" />
-		<Property name="posy" value="282" />
-		<Property name="image" value="ground/green_3/ground/top/1.png" />
-		<Property name="type" value="massive" />
-	</sprite>
-	<sprite>
-		<Property name="posx" value="255" />
-		<Property name="posy" value="282" />
-		<Property name="image" value="ground/green_3/ground/top/1.png" />
-		<Property name="type" value="massive" />
-	</sprite>
-	<sprite>
-		<Property name="posx" value="319" />
-		<Property name="posy" value="282" />
-		<Property name="image" value="ground/green_3/ground/top/1.png" />
-		<Property name="type" value="massive" />
-	</sprite>
-	<sprite>
-		<Property name="posx" value="383" />
-		<Property name="posy" value="282" />
-		<Property name="image" value="ground/green_3/ground/top/1.png" />
-		<Property name="type" value="massive" />
-	</sprite>
-	<sprite>
-		<Property name="posx" value="447" />
-		<Property name="posy" value="282" />
-		<Property name="image" value="ground/green_3/ground/top/right.png" />
-		<Property name="type" value="massive" />
-	</sprite>
-	<sprite>
-		<Property name="posx" value="447" />
-		<Property name="posy" value="346" />
-		<Property name="image" value="ground/green_3/ground/middle/right.png" />
-		<Property name="type" value="massive" />
-	</sprite>
-	<sprite>
-		<Property name="posx" value="447" />
-		<Property name="posy" value="410" />
-		<Property name="image" value="ground/green_3/ground/middle/right.png" />
-		<Property name="type" value="massive" />
-	</sprite>
-	<sprite>
-		<Property name="posx" value="447" />
-		<Property name="posy" value="474" />
-		<Property name="image" value="ground/green_3/ground/middle/right.png" />
-		<Property name="type" value="massive" />
-	</sprite>
-	<sprite>
-		<Property name="posx" value="447" />
-		<Property name="posy" value="538" />
-		<Property name="image" value="ground/green_3/ground/middle/right.png" />
-		<Property name="type" value="massive" />
-	</sprite>
-	<sprite>
-		<Property name="posx" value="1139" />
-		<Property name="posy" value="345" />
-		<Property name="image" value="ground/green_3/ground/top/left.png" />
-		<Property name="type" value="massive" />
-	</sprite>
-	<sprite>
-		<Property name="posx" value="1139" />
-		<Property name="posy" value="409" />
-		<Property name="image" value="ground/green_3/ground/middle/left.png" />
-		<Property name="type" value="massive" />
-	</sprite>
-	<sprite>
-		<Property name="posx" value="1139" />
-		<Property name="posy" value="473" />
-		<Property name="image" value="ground/green_3/ground/middle/left.png" />
-		<Property name="type" value="massive" />
-	</sprite>
-	<sprite>
-		<Property name="posx" value="1139" />
-		<Property name="posy" value="537" />
-		<Property name="image" value="ground/green_3/ground/middle/left.png" />
-		<Property name="type" value="massive" />
-	</sprite>
-	<sprite>
-		<Property name="posx" value="2483" />
-		<Property name="posy" value="345" />
-		<Property name="image" value="ground/green_3/ground/top/right.png" />
-		<Property name="type" value="massive" />
-	</sprite>
-	<sprite>
-		<Property name="posx" value="2483" />
-		<Property name="posy" value="409" />
-		<Property name="image" value="ground/green_3/ground/middle/right.png" />
-		<Property name="type" value="massive" />
-	</sprite>
-	<sprite>
-		<Property name="posx" value="2483" />
-		<Property name="posy" value="473" />
-		<Property name="image" value="ground/green_3/ground/middle/right.png" />
-		<Property name="type" value="massive" />
-	</sprite>
-	<sprite>
-		<Property name="posx" value="2483" />
-		<Property name="posy" value="537" />
-		<Property name="image" value="ground/green_3/ground/middle/right.png" />
-		<Property name="type" value="massive" />
-	</sprite>
-	<sprite>
-		<Property name="posx" value="1203" />
-		<Property name="posy" value="345" />
-		<Property name="image" value="ground/green_3/ground/top/1.png" />
-		<Property name="type" value="massive" />
-	</sprite>
-	<sprite>
-		<Property name="posx" value="1267" />
-		<Property name="posy" value="345" />
-		<Property name="image" value="ground/green_3/ground/top/1.png" />
-		<Property name="type" value="massive" />
-	</sprite>
-	<sprite>
-		<Property name="posx" value="1331" />
-		<Property name="posy" value="345" />
-		<Property name="image" value="ground/green_3/ground/top/1.png" />
-		<Property name="type" value="massive" />
-	</sprite>
-	<sprite>
-		<Property name="posx" value="1395" />
-		<Property name="posy" value="345" />
-		<Property name="image" value="ground/green_3/ground/top/1.png" />
-		<Property name="type" value="massive" />
-	</sprite>
-	<sprite>
-		<Property name="posx" value="1459" />
-		<Property name="posy" value="345" />
-		<Property name="image" value="ground/green_3/ground/top/1.png" />
-		<Property name="type" value="massive" />
-	</sprite>
-	<sprite>
-		<Property name="posx" value="1523" />
-		<Property name="posy" value="345" />
-		<Property name="image" value="ground/green_3/ground/top/1.png" />
-		<Property name="type" value="massive" />
-	</sprite>
-	<sprite>
-		<Property name="posx" value="1587" />
-		<Property name="posy" value="345" />
-		<Property name="image" value="ground/green_3/ground/top/1.png" />
-		<Property name="type" value="massive" />
-	</sprite>
-	<sprite>
-		<Property name="posx" value="1651" />
-		<Property name="posy" value="345" />
-		<Property name="image" value="ground/green_3/ground/top/1.png" />
-		<Property name="type" value="massive" />
-	</sprite>
-	<sprite>
-		<Property name="posx" value="1715" />
-		<Property name="posy" value="345" />
-		<Property name="image" value="ground/green_3/ground/top/1.png" />
-		<Property name="type" value="massive" />
-	</sprite>
-	<sprite>
-		<Property name="posx" value="1779" />
-		<Property name="posy" value="345" />
-		<Property name="image" value="ground/green_3/ground/top/1.png" />
-		<Property name="type" value="massive" />
-	</sprite>
-	<sprite>
-		<Property name="posx" value="1843" />
-		<Property name="posy" value="345" />
-		<Property name="image" value="ground/green_3/ground/top/1.png" />
-		<Property name="type" value="massive" />
-	</sprite>
-	<sprite>
-		<Property name="posx" value="1907" />
-		<Property name="posy" value="345" />
-		<Property name="image" value="ground/green_3/ground/top/1.png" />
-		<Property name="type" value="massive" />
-	</sprite>
-	<sprite>
-		<Property name="posx" value="1971" />
-		<Property name="posy" value="345" />
-		<Property name="image" value="ground/green_3/ground/top/1.png" />
-		<Property name="type" value="massive" />
-	</sprite>
-	<sprite>
-		<Property name="posx" value="2035" />
-		<Property name="posy" value="345" />
-		<Property name="image" value="ground/green_3/ground/top/1.png" />
-		<Property name="type" value="massive" />
-	</sprite>
-	<sprite>
-		<Property name="posx" value="2099" />
-		<Property name="posy" value="345" />
-		<Property name="image" value="ground/green_3/ground/top/1.png" />
-		<Property name="type" value="massive" />
-	</sprite>
-	<sprite>
-		<Property name="posx" value="2163" />
-		<Property name="posy" value="345" />
-		<Property name="image" value="ground/green_3/ground/top/1.png" />
-		<Property name="type" value="massive" />
-	</sprite>
-	<sprite>
-		<Property name="posx" value="2227" />
-		<Property name="posy" value="345" />
-		<Property name="image" value="ground/green_3/ground/top/1.png" />
-		<Property name="type" value="massive" />
-	</sprite>
-	<sprite>
-		<Property name="posx" value="2291" />
-		<Property name="posy" value="345" />
-		<Property name="image" value="ground/green_3/ground/top/1.png" />
-		<Property name="type" value="massive" />
-	</sprite>
-	<sprite>
-		<Property name="posx" value="2355" />
-		<Property name="posy" value="345" />
-		<Property name="image" value="ground/green_3/ground/top/1.png" />
-		<Property name="type" value="massive" />
-	</sprite>
-	<sprite>
-		<Property name="posx" value="2419" />
-		<Property name="posy" value="345" />
-		<Property name="image" value="ground/green_3/ground/top/1.png" />
-		<Property name="type" value="massive" />
-	</sprite>
-	<sprite>
-		<Property name="posx" value="8871" />
-		<Property name="posy" value="537" />
-		<Property name="image" value="ground/green_3/ground/top/right.png" />
-		<Property name="type" value="massive" />
-	</sprite>
-	<sprite>
-		<Property name="posx" value="8616" />
-		<Property name="posy" value="537" />
-		<Property name="image" value="ground/green_3/ground/top/1.png" />
-		<Property name="type" value="massive" />
-	</sprite>
-	<sprite>
-		<Property name="posx" value="8680" />
-		<Property name="posy" value="537" />
-		<Property name="image" value="ground/green_3/ground/top/1.png" />
-		<Property name="type" value="massive" />
-	</sprite>
-	<sprite>
-		<Property name="posx" value="8744" />
-		<Property name="posy" value="537" />
-		<Property name="image" value="ground/green_3/ground/top/1.png" />
-		<Property name="type" value="massive" />
-	</sprite>
-	<sprite>
-		<Property name="posx" value="8808" />
-		<Property name="posy" value="537" />
-		<Property name="image" value="ground/green_3/ground/top/1.png" />
-		<Property name="type" value="massive" />
-	</sprite>
-	<sprite>
-		<Property name="posx" value="8552" />
-		<Property name="posy" value="537" />
-		<Property name="image" value="ground/green_3/ground/top/left.png" />
-		<Property name="type" value="massive" />
-	</sprite>
-	<sprite>
-		<Property name="posx" value="7133" />
-		<Property name="posy" value="513" />
-		<Property name="image" value="blocks/stone/1.png" />
-		<Property name="type" value="front_passive" />
-	</sprite>
-	<sprite>
-		<Property name="posx" value="6957" />
-		<Property name="posy" value="513" />
-		<Property name="image" value="blocks/stone/1.png" />
-		<Property name="type" value="front_passive" />
-	</sprite>
-	<sprite>
-		<Property name="posx" value="872" />
-		<Property name="posy" value="273" />
-		<Property name="image" value="ground/green_1/plant_m.png" />
-		<Property name="type" value="passive" />
-	</sprite>
-	<sprite>
-		<Property name="posx" value="264" />
-		<Property name="posy" value="265" />
-		<Property name="image" value="ground/green_1/plant_r.png" />
-		<Property name="type" value="passive" />
-	</sprite>
-	<sprite>
-		<Property name="posx" value="5816" />
-		<Property name="posy" value="459" />
-		<Property name="image" value="ground/green_1/plant_m.png" />
-		<Property name="type" value="passive" />
-	</sprite>
-	<sprite>
-		<Property name="posx" value="7397" />
-		<Property name="posy" value="425" />
-		<Property name="image" value="blocks/stone/1.png" />
-		<Property name="type" value="front_passive" />
-	</sprite>
-	<sprite>
-		<Property name="posx" value="7661" />
-		<Property name="posy" value="469" />
-		<Property name="image" value="blocks/stone/1.png" />
-		<Property name="type" value="front_passive" />
-	</sprite>
-	<sprite>
-		<Property name="posx" value="8057" />
-		<Property name="posy" value="425" />
-		<Property name="image" value="blocks/stone/1.png" />
-		<Property name="type" value="front_passive" />
-	</sprite>
-	<sprite>
-		<Property name="posx" value="7661" />
-		<Property name="posy" value="425" />
-		<Property name="image" value="blocks/stone/1.png" />
-		<Property name="type" value="front_passive" />
-	</sprite>
-	<sprite>
-		<Property name="posx" value="7661" />
-		<Property name="posy" value="513" />
-		<Property name="image" value="blocks/stone/1.png" />
-		<Property name="type" value="front_passive" />
-	</sprite>
-	<sprite>
-		<Property name="posx" value="7837" />
-		<Property name="posy" value="425" />
-		<Property name="image" value="blocks/stone/1.png" />
-		<Property name="type" value="front_passive" />
-	</sprite>
-	<sprite>
-		<Property name="posx" value="8057" />
-		<Property name="posy" value="469" />
-		<Property name="image" value="blocks/stone/1.png" />
-		<Property name="type" value="front_passive" />
-	</sprite>
-	<sprite>
-		<Property name="posx" value="8057" />
-		<Property name="posy" value="513" />
-		<Property name="image" value="blocks/stone/1.png" />
-		<Property name="type" value="front_passive" />
-	</sprite>
-	<sprite>
-		<Property name="posx" value="7837" />
-		<Property name="posy" value="469" />
-		<Property name="image" value="blocks/stone/1.png" />
-		<Property name="type" value="front_passive" />
-	</sprite>
-	<sprite>
-		<Property name="posx" value="7837" />
-		<Property name="posy" value="513" />
-		<Property name="image" value="blocks/stone/1.png" />
-		<Property name="type" value="front_passive" />
-	</sprite>
-	<sprite>
-		<Property name="posx" value="7397" />
-		<Property name="posy" value="469" />
-		<Property name="image" value="blocks/stone/1.png" />
-		<Property name="type" value="front_passive" />
-	</sprite>
-	<sprite>
-		<Property name="posx" value="7397" />
-		<Property name="posy" value="513" />
-		<Property name="image" value="blocks/stone/1.png" />
-		<Property name="type" value="front_passive" />
-	</sprite>
-	<sprite>
-		<Property name="posx" value="8277" />
-		<Property name="posy" value="558" />
-		<Property name="image" value="blocks/stone/1.png" />
-		<Property name="type" value="front_passive" />
-	</sprite>
-	<sprite>
-		<Property name="posx" value="8057" />
-		<Property name="posy" value="557" />
-		<Property name="image" value="blocks/stone/1.png" />
-		<Property name="type" value="front_passive" />
-	</sprite>
-	<sprite>
-		<Property name="posx" value="7837" />
-		<Property name="posy" value="557" />
-		<Property name="image" value="blocks/stone/1.png" />
-		<Property name="type" value="front_passive" />
-	</sprite>
-	<sprite>
-		<Property name="posx" value="7661" />
-		<Property name="posy" value="557" />
-		<Property name="image" value="blocks/stone/1.png" />
-		<Property name="type" value="front_passive" />
-	</sprite>
-	<sprite>
-		<Property name="posx" value="7397" />
-		<Property name="posy" value="557" />
-		<Property name="image" value="blocks/stone/1.png" />
-		<Property name="type" value="front_passive" />
-	</sprite>
-	<sprite>
-		<Property name="posx" value="8277" />
-		<Property name="posy" value="513" />
-		<Property name="image" value="blocks/stone/1.png" />
-		<Property name="type" value="front_passive" />
-	</sprite>
-	<sprite>
-		<Property name="posx" value="8277" />
-		<Property name="posy" value="469" />
-		<Property name="image" value="blocks/stone/1.png" />
-		<Property name="type" value="front_passive" />
-	</sprite>
-	<sprite>
-		<Property name="posx" value="8277" />
-		<Property name="posy" value="425" />
-		<Property name="image" value="blocks/stone/1.png" />
-		<Property name="type" value="front_passive" />
-	</sprite>
-	<sprite>
-		<Property name="posx" value="8321" />
-		<Property name="posy" value="425" />
-		<Property name="image" value="blocks/stone/1.png" />
-		<Property name="type" value="front_passive" />
-	</sprite>
-	<sprite>
-		<Property name="posx" value="8321" />
-		<Property name="posy" value="469" />
-		<Property name="image" value="blocks/stone/1.png" />
-		<Property name="type" value="front_passive" />
-	</sprite>
-	<sprite>
-		<Property name="posx" value="8321" />
-		<Property name="posy" value="513" />
-		<Property name="image" value="blocks/stone/1.png" />
-		<Property name="type" value="front_passive" />
-	</sprite>
-	<sprite>
-		<Property name="posx" value="8321" />
-		<Property name="posy" value="558" />
-		<Property name="image" value="blocks/stone/1.png" />
-		<Property name="type" value="front_passive" />
-	</sprite>
-	<sprite>
-		<Property name="posx" value="7177" />
-		<Property name="posy" value="513" />
-		<Property name="image" value="blocks/stone/1.png" />
-		<Property name="type" value="front_passive" />
-	</sprite>
-	<sprite>
-		<Property name="posx" value="7001" />
-		<Property name="posy" value="513" />
-		<Property name="image" value="blocks/stone/1.png" />
-		<Property name="type" value="front_passive" />
-	</sprite>
-	<sprite>
-		<Property name="posx" value="6649" />
-		<Property name="posy" value="513" />
-		<Property name="image" value="blocks/stone/1.png" />
-		<Property name="type" value="front_passive" />
-	</sprite>
-	<sprite>
-		<Property name="posx" value="6781" />
-		<Property name="posy" value="513" />
-		<Property name="image" value="blocks/stone/1.png" />
-		<Property name="type" value="front_passive" />
-	</sprite>
-	<sprite>
-		<Property name="posx" value="6825" />
-		<Property name="posy" value="513" />
-		<Property name="image" value="blocks/stone/1.png" />
-		<Property name="type" value="front_passive" />
-	</sprite>
-	<sprite>
-		<Property name="posx" value="6473" />
-		<Property name="posy" value="469" />
-		<Property name="image" value="blocks/stone/1.png" />
-		<Property name="type" value="passive" />
-	</sprite>
-	<sprite>
-		<Property name="posx" value="6517" />
-		<Property name="posy" value="469" />
-		<Property name="image" value="blocks/stone/1.png" />
-		<Property name="type" value="passive" />
-	</sprite>
-	<sprite>
-		<Property name="posx" value="6561" />
-		<Property name="posy" value="469" />
-		<Property name="image" value="blocks/stone/1.png" />
-		<Property name="type" value="passive" />
-	</sprite>
-	<sprite>
-		<Property name="posx" value="6605" />
-		<Property name="posy" value="469" />
-		<Property name="image" value="blocks/stone/1.png" />
-		<Property name="type" value="passive" />
-	</sprite>
-	<sprite>
-		<Property name="posx" value="6649" />
-		<Property name="posy" value="469" />
-		<Property name="image" value="blocks/stone/1.png" />
-		<Property name="type" value="passive" />
-	</sprite>
-	<sprite>
-		<Property name="posx" value="6693" />
-		<Property name="posy" value="469" />
-		<Property name="image" value="blocks/stone/1.png" />
-		<Property name="type" value="passive" />
-	</sprite>
-	<sprite>
-		<Property name="posx" value="6737" />
-		<Property name="posy" value="469" />
-		<Property name="image" value="blocks/stone/1.png" />
-		<Property name="type" value="passive" />
-	</sprite>
-	<sprite>
-		<Property name="posx" value="6781" />
-		<Property name="posy" value="469" />
-		<Property name="image" value="blocks/stone/1.png" />
-		<Property name="type" value="passive" />
-	</sprite>
-	<sprite>
-		<Property name="posx" value="6825" />
-		<Property name="posy" value="469" />
-		<Property name="image" value="blocks/stone/1.png" />
-		<Property name="type" value="passive" />
-	</sprite>
-	<sprite>
-		<Property name="posx" value="6869" />
-		<Property name="posy" value="469" />
-		<Property name="image" value="blocks/stone/1.png" />
-		<Property name="type" value="passive" />
-	</sprite>
-	<sprite>
-		<Property name="posx" value="6913" />
-		<Property name="posy" value="469" />
-		<Property name="image" value="blocks/stone/1.png" />
-		<Property name="type" value="passive" />
-	</sprite>
-	<sprite>
-		<Property name="posx" value="6957" />
-		<Property name="posy" value="469" />
-		<Property name="image" value="blocks/stone/1.png" />
-		<Property name="type" value="passive" />
-	</sprite>
-	<sprite>
-		<Property name="posx" value="7001" />
-		<Property name="posy" value="469" />
-		<Property name="image" value="blocks/stone/1.png" />
-		<Property name="type" value="passive" />
-	</sprite>
-	<sprite>
-		<Property name="posx" value="7045" />
-		<Property name="posy" value="469" />
-		<Property name="image" value="blocks/stone/1.png" />
-		<Property name="type" value="passive" />
-	</sprite>
-	<sprite>
-		<Property name="posx" value="7089" />
-		<Property name="posy" value="469" />
-		<Property name="image" value="blocks/stone/1.png" />
-		<Property name="type" value="passive" />
-	</sprite>
-	<sprite>
-		<Property name="posx" value="7133" />
-		<Property name="posy" value="469" />
-		<Property name="image" value="blocks/stone/1.png" />
-		<Property name="type" value="passive" />
-	</sprite>
-	<sprite>
-		<Property name="posx" value="7177" />
-		<Property name="posy" value="469" />
-		<Property name="image" value="blocks/stone/1.png" />
-		<Property name="type" value="passive" />
-	</sprite>
-	<sprite>
-		<Property name="posx" value="7221" />
-		<Property name="posy" value="469" />
-		<Property name="image" value="blocks/stone/1.png" />
-		<Property name="type" value="passive" />
-	</sprite>
-	<sprite>
-		<Property name="posx" value="6649" />
-		<Property name="posy" value="557" />
-		<Property name="image" value="blocks/stone/1.png" />
-		<Property name="type" value="front_passive" />
-	</sprite>
-	<sprite>
-		<Property name="posx" value="6781" />
-		<Property name="posy" value="557" />
-		<Property name="image" value="blocks/stone/1.png" />
-		<Property name="type" value="front_passive" />
-	</sprite>
-	<sprite>
-		<Property name="posx" value="6825" />
-		<Property name="posy" value="557" />
-		<Property name="image" value="blocks/stone/1.png" />
-		<Property name="type" value="front_passive" />
-	</sprite>
-	<sprite>
-		<Property name="posx" value="6957" />
-		<Property name="posy" value="557" />
-		<Property name="image" value="blocks/stone/1.png" />
-		<Property name="type" value="front_passive" />
-	</sprite>
-	<sprite>
-		<Property name="posx" value="7001" />
-		<Property name="posy" value="557" />
-		<Property name="image" value="blocks/stone/1.png" />
-		<Property name="type" value="front_passive" />
-	</sprite>
-	<sprite>
-		<Property name="posx" value="7133" />
-		<Property name="posy" value="557" />
-		<Property name="image" value="blocks/stone/1.png" />
-		<Property name="type" value="front_passive" />
-	</sprite>
-	<sprite>
-		<Property name="posx" value="7177" />
-		<Property name="posy" value="557" />
-		<Property name="image" value="blocks/stone/1.png" />
-		<Property name="type" value="front_passive" />
-	</sprite>
-	<sprite>
-		<Property name="posx" value="6605" />
-		<Property name="posy" value="513" />
-		<Property name="image" value="blocks/stone/1.png" />
-		<Property name="type" value="front_passive" />
-	</sprite>
-	<sprite>
-		<Property name="posx" value="6605" />
-		<Property name="posy" value="557" />
-		<Property name="image" value="blocks/stone/1.png" />
-		<Property name="type" value="front_passive" />
-	</sprite>
-	<sprite>
-		<Property name="posx" value="1012" />
-		<Property name="posy" value="392" />
-		<Property name="image" value="pipes/green/ver.png" />
-		<Property name="type" value="passive" />
-	</sprite>
-	<sprite>
-		<Property name="posx" value="1012" />
-		<Property name="posy" value="442" />
-		<Property name="image" value="pipes/green/ver.png" />
-		<Property name="type" value="passive" />
-	</sprite>
-	<sprite>
-		<Property name="posx" value="1012" />
-		<Property name="posy" value="492" />
-		<Property name="image" value="pipes/green/ver.png" />
-		<Property name="type" value="passive" />
-	</sprite>
-	<sprite>
-		<Property name="posx" value="1012" />
-		<Property name="posy" value="542" />
-		<Property name="image" value="pipes/green/ver.png" />
-		<Property name="type" value="passive" />
-	</sprite>
-	<sprite>
-		<Property name="posx" value="1012" />
-		<Property name="posy" value="592" />
-		<Property name="image" value="pipes/green/ver.png" />
-		<Property name="type" value="passive" />
-	</sprite>
-	<sprite>
-		<Property name="posx" value="8321" />
-		<Property name="posy" value="425" />
-		<Property name="image" value="blocks/stone/1.png" />
-		<Property name="type" value="front_passive" />
-	</sprite>
-	<sprite>
-		<Property name="posx" value="-1" />
-		<Property name="posy" value="282" />
-		<Property name="image" value="ground/green_3/ground/middle/right_top.png" />
-		<Property name="type" value="passive" />
-	</sprite>
-	<sprite>
-		<Property name="posx" value="383" />
-		<Property name="posy" value="346" />
-		<Property name="image" value="ground/green_3/ground/middle/1.png" />
-		<Property name="type" value="passive" />
-	</sprite>
-	<sprite>
-		<Property name="posx" value="383" />
-		<Property name="posy" value="410" />
-		<Property name="image" value="ground/green_3/ground/middle/1.png" />
-		<Property name="type" value="passive" />
-	</sprite>
-	<sprite>
-		<Property name="posx" value="383" />
-		<Property name="posy" value="474" />
-		<Property name="image" value="ground/green_3/ground/middle/1.png" />
-		<Property name="type" value="passive" />
-	</sprite>
-	<sprite>
-		<Property name="posx" value="383" />
-		<Property name="posy" value="538" />
-		<Property name="image" value="ground/green_3/ground/middle/1.png" />
-		<Property name="type" value="passive" />
-	</sprite>
-	<sprite>
-		<Property name="posx" value="319" />
-		<Property name="posy" value="346" />
-		<Property name="image" value="ground/green_3/ground/middle/1.png" />
-		<Property name="type" value="passive" />
-	</sprite>
-	<sprite>
-		<Property name="posx" value="319" />
-		<Property name="posy" value="410" />
-		<Property name="image" value="ground/green_3/ground/middle/1.png" />
-		<Property name="type" value="passive" />
-	</sprite>
-	<sprite>
-		<Property name="posx" value="319" />
-		<Property name="posy" value="474" />
-		<Property name="image" value="ground/green_3/ground/middle/1.png" />
-		<Property name="type" value="passive" />
-	</sprite>
-	<sprite>
-		<Property name="posx" value="319" />
-		<Property name="posy" value="538" />
-		<Property name="image" value="ground/green_3/ground/middle/1.png" />
-		<Property name="type" value="passive" />
-	</sprite>
-	<sprite>
-		<Property name="posx" value="255" />
-		<Property name="posy" value="346" />
-		<Property name="image" value="ground/green_3/ground/middle/1.png" />
-		<Property name="type" value="passive" />
-	</sprite>
-	<sprite>
-		<Property name="posx" value="255" />
-		<Property name="posy" value="410" />
-		<Property name="image" value="ground/green_3/ground/middle/1.png" />
-		<Property name="type" value="passive" />
-	</sprite>
-	<sprite>
-		<Property name="posx" value="255" />
-		<Property name="posy" value="474" />
-		<Property name="image" value="ground/green_3/ground/middle/1.png" />
-		<Property name="type" value="passive" />
-	</sprite>
-	<sprite>
-		<Property name="posx" value="255" />
-		<Property name="posy" value="538" />
-		<Property name="image" value="ground/green_3/ground/middle/1.png" />
-		<Property name="type" value="passive" />
-	</sprite>
-	<sprite>
-		<Property name="posx" value="191" />
-		<Property name="posy" value="346" />
-		<Property name="image" value="ground/green_3/ground/middle/1.png" />
-		<Property name="type" value="passive" />
-	</sprite>
-	<sprite>
-		<Property name="posx" value="191" />
-		<Property name="posy" value="410" />
-		<Property name="image" value="ground/green_3/ground/middle/1.png" />
-		<Property name="type" value="passive" />
-	</sprite>
-	<sprite>
-		<Property name="posx" value="191" />
-		<Property name="posy" value="474" />
-		<Property name="image" value="ground/green_3/ground/middle/1.png" />
-		<Property name="type" value="passive" />
-	</sprite>
-	<sprite>
-		<Property name="posx" value="191" />
-		<Property name="posy" value="538" />
-		<Property name="image" value="ground/green_3/ground/middle/1.png" />
-		<Property name="type" value="passive" />
-	</sprite>
-	<sprite>
-		<Property name="posx" value="127" />
-		<Property name="posy" value="346" />
-		<Property name="image" value="ground/green_3/ground/middle/1.png" />
-		<Property name="type" value="passive" />
-	</sprite>
-	<sprite>
-		<Property name="posx" value="127" />
-		<Property name="posy" value="410" />
-		<Property name="image" value="ground/green_3/ground/middle/1.png" />
-		<Property name="type" value="passive" />
-	</sprite>
-	<sprite>
-		<Property name="posx" value="127" />
-		<Property name="posy" value="474" />
-		<Property name="image" value="ground/green_3/ground/middle/1.png" />
-		<Property name="type" value="passive" />
-	</sprite>
-	<sprite>
-		<Property name="posx" value="127" />
-		<Property name="posy" value="538" />
-		<Property name="image" value="ground/green_3/ground/middle/1.png" />
-		<Property name="type" value="passive" />
-	</sprite>
-	<sprite>
-		<Property name="posx" value="63" />
-		<Property name="posy" value="346" />
-		<Property name="image" value="ground/green_3/ground/middle/1.png" />
-		<Property name="type" value="passive" />
-	</sprite>
-	<sprite>
-		<Property name="posx" value="63" />
-		<Property name="posy" value="410" />
-		<Property name="image" value="ground/green_3/ground/middle/1.png" />
-		<Property name="type" value="passive" />
-	</sprite>
-	<sprite>
-		<Property name="posx" value="63" />
-		<Property name="posy" value="474" />
-		<Property name="image" value="ground/green_3/ground/middle/1.png" />
-		<Property name="type" value="passive" />
-	</sprite>
-	<sprite>
-		<Property name="posx" value="63" />
-		<Property name="posy" value="538" />
-		<Property name="image" value="ground/green_3/ground/middle/1.png" />
-		<Property name="type" value="passive" />
-	</sprite>
-	<sprite>
-		<Property name="posx" value="-1" />
-		<Property name="posy" value="346" />
-		<Property name="image" value="ground/green_3/ground/middle/1.png" />
-		<Property name="type" value="passive" />
-	</sprite>
-	<sprite>
-		<Property name="posx" value="-1" />
-		<Property name="posy" value="410" />
-		<Property name="image" value="ground/green_3/ground/middle/1.png" />
-		<Property name="type" value="passive" />
-	</sprite>
-	<sprite>
-		<Property name="posx" value="-1" />
-		<Property name="posy" value="474" />
-		<Property name="image" value="ground/green_3/ground/middle/1.png" />
-		<Property name="type" value="passive" />
-	</sprite>
-	<sprite>
-		<Property name="posx" value="-1" />
-		<Property name="posy" value="538" />
-		<Property name="image" value="ground/green_3/ground/middle/1.png" />
-		<Property name="type" value="passive" />
-	</sprite>
-	<sprite>
-		<Property name="posx" value="1523" />
-		<Property name="posy" value="409" />
-		<Property name="image" value="ground/green_3/ground/middle/1.png" />
-		<Property name="type" value="passive" />
-	</sprite>
-	<sprite>
-		<Property name="posx" value="1523" />
-		<Property name="posy" value="473" />
-		<Property name="image" value="ground/green_3/ground/middle/1.png" />
-		<Property name="type" value="passive" />
-	</sprite>
-	<sprite>
-		<Property name="posx" value="1523" />
-		<Property name="posy" value="537" />
-		<Property name="image" value="ground/green_3/ground/middle/1.png" />
-		<Property name="type" value="passive" />
-	</sprite>
-	<sprite>
-		<Property name="posx" value="1459" />
-		<Property name="posy" value="409" />
-		<Property name="image" value="ground/green_3/ground/middle/1.png" />
-		<Property name="type" value="passive" />
-	</sprite>
-	<sprite>
-		<Property name="posx" value="1459" />
-		<Property name="posy" value="473" />
-		<Property name="image" value="ground/green_3/ground/middle/1.png" />
-		<Property name="type" value="passive" />
-	</sprite>
-	<sprite>
-		<Property name="posx" value="1459" />
-		<Property name="posy" value="537" />
-		<Property name="image" value="ground/green_3/ground/middle/1.png" />
-		<Property name="type" value="passive" />
-	</sprite>
-	<sprite>
-		<Property name="posx" value="1395" />
-		<Property name="posy" value="409" />
-		<Property name="image" value="ground/green_3/ground/middle/1.png" />
-		<Property name="type" value="passive" />
-	</sprite>
-	<sprite>
-		<Property name="posx" value="1395" />
-		<Property name="posy" value="473" />
-		<Property name="image" value="ground/green_3/ground/middle/1.png" />
-		<Property name="type" value="passive" />
-	</sprite>
-	<sprite>
-		<Property name="posx" value="1395" />
-		<Property name="posy" value="537" />
-		<Property name="image" value="ground/green_3/ground/middle/1.png" />
-		<Property name="type" value="passive" />
-	</sprite>
-	<sprite>
-		<Property name="posx" value="1331" />
-		<Property name="posy" value="409" />
-		<Property name="image" value="ground/green_3/ground/middle/1.png" />
-		<Property name="type" value="passive" />
-	</sprite>
-	<sprite>
-		<Property name="posx" value="1331" />
-		<Property name="posy" value="473" />
-		<Property name="image" value="ground/green_3/ground/middle/1.png" />
-		<Property name="type" value="passive" />
-	</sprite>
-	<sprite>
-		<Property name="posx" value="1331" />
-		<Property name="posy" value="537" />
-		<Property name="image" value="ground/green_3/ground/middle/1.png" />
-		<Property name="type" value="passive" />
-	</sprite>
-	<sprite>
-		<Property name="posx" value="1267" />
-		<Property name="posy" value="409" />
-		<Property name="image" value="ground/green_3/ground/middle/1.png" />
-		<Property name="type" value="passive" />
-	</sprite>
-	<sprite>
-		<Property name="posx" value="1267" />
-		<Property name="posy" value="473" />
-		<Property name="image" value="ground/green_3/ground/middle/1.png" />
-		<Property name="type" value="passive" />
-	</sprite>
-	<sprite>
-		<Property name="posx" value="1267" />
-		<Property name="posy" value="537" />
-		<Property name="image" value="ground/green_3/ground/middle/1.png" />
-		<Property name="type" value="passive" />
-	</sprite>
-	<sprite>
-		<Property name="posx" value="1203" />
-		<Property name="posy" value="409" />
-		<Property name="image" value="ground/green_3/ground/middle/1.png" />
-		<Property name="type" value="passive" />
-	</sprite>
-	<sprite>
-		<Property name="posx" value="1203" />
-		<Property name="posy" value="473" />
-		<Property name="image" value="ground/green_3/ground/middle/1.png" />
-		<Property name="type" value="passive" />
-	</sprite>
-	<sprite>
-		<Property name="posx" value="1203" />
-		<Property name="posy" value="537" />
-		<Property name="image" value="ground/green_3/ground/middle/1.png" />
-		<Property name="type" value="passive" />
-	</sprite>
-	<sprite>
-		<Property name="posx" value="1907" />
-		<Property name="posy" value="409" />
-		<Property name="image" value="ground/green_3/ground/middle/1.png" />
-		<Property name="type" value="passive" />
-	</sprite>
-	<sprite>
-		<Property name="posx" value="1907" />
-		<Property name="posy" value="473" />
-		<Property name="image" value="ground/green_3/ground/middle/1.png" />
-		<Property name="type" value="passive" />
-	</sprite>
-	<sprite>
-		<Property name="posx" value="1907" />
-		<Property name="posy" value="537" />
-		<Property name="image" value="ground/green_3/ground/middle/1.png" />
-		<Property name="type" value="passive" />
-	</sprite>
-	<sprite>
-		<Property name="posx" value="1843" />
-		<Property name="posy" value="409" />
-		<Property name="image" value="ground/green_3/ground/middle/1.png" />
-		<Property name="type" value="passive" />
-	</sprite>
-	<sprite>
-		<Property name="posx" value="1843" />
-		<Property name="posy" value="473" />
-		<Property name="image" value="ground/green_3/ground/middle/1.png" />
-		<Property name="type" value="passive" />
-	</sprite>
-	<sprite>
-		<Property name="posx" value="1843" />
-		<Property name="posy" value="537" />
-		<Property name="image" value="ground/green_3/ground/middle/1.png" />
-		<Property name="type" value="passive" />
-	</sprite>
-	<sprite>
-		<Property name="posx" value="1779" />
-		<Property name="posy" value="409" />
-		<Property name="image" value="ground/green_3/ground/middle/1.png" />
-		<Property name="type" value="passive" />
-	</sprite>
-	<sprite>
-		<Property name="posx" value="1779" />
-		<Property name="posy" value="473" />
-		<Property name="image" value="ground/green_3/ground/middle/1.png" />
-		<Property name="type" value="passive" />
-	</sprite>
-	<sprite>
-		<Property name="posx" value="1779" />
-		<Property name="posy" value="537" />
-		<Property name="image" value="ground/green_3/ground/middle/1.png" />
-		<Property name="type" value="passive" />
-	</sprite>
-	<sprite>
-		<Property name="posx" value="1715" />
-		<Property name="posy" value="409" />
-		<Property name="image" value="ground/green_3/ground/middle/1.png" />
-		<Property name="type" value="passive" />
-	</sprite>
-	<sprite>
-		<Property name="posx" value="1715" />
-		<Property name="posy" value="473" />
-		<Property name="image" value="ground/green_3/ground/middle/1.png" />
-		<Property name="type" value="passive" />
-	</sprite>
-	<sprite>
-		<Property name="posx" value="1715" />
-		<Property name="posy" value="537" />
-		<Property name="image" value="ground/green_3/ground/middle/1.png" />
-		<Property name="type" value="passive" />
-	</sprite>
-	<sprite>
-		<Property name="posx" value="1651" />
-		<Property name="posy" value="409" />
-		<Property name="image" value="ground/green_3/ground/middle/1.png" />
-		<Property name="type" value="passive" />
-	</sprite>
-	<sprite>
-		<Property name="posx" value="1651" />
-		<Property name="posy" value="473" />
-		<Property name="image" value="ground/green_3/ground/middle/1.png" />
-		<Property name="type" value="passive" />
-	</sprite>
-	<sprite>
-		<Property name="posx" value="1651" />
-		<Property name="posy" value="537" />
-		<Property name="image" value="ground/green_3/ground/middle/1.png" />
-		<Property name="type" value="passive" />
-	</sprite>
-	<sprite>
-		<Property name="posx" value="1587" />
-		<Property name="posy" value="409" />
-		<Property name="image" value="ground/green_3/ground/middle/1.png" />
-		<Property name="type" value="passive" />
-	</sprite>
-	<sprite>
-		<Property name="posx" value="1587" />
-		<Property name="posy" value="473" />
-		<Property name="image" value="ground/green_3/ground/middle/1.png" />
-		<Property name="type" value="passive" />
-	</sprite>
-	<sprite>
-		<Property name="posx" value="1587" />
-		<Property name="posy" value="537" />
-		<Property name="image" value="ground/green_3/ground/middle/1.png" />
-		<Property name="type" value="passive" />
-	</sprite>
-	<sprite>
-		<Property name="posx" value="2291" />
-		<Property name="posy" value="409" />
-		<Property name="image" value="ground/green_3/ground/middle/1.png" />
-		<Property name="type" value="passive" />
-	</sprite>
-	<sprite>
-		<Property name="posx" value="2291" />
-		<Property name="posy" value="473" />
-		<Property name="image" value="ground/green_3/ground/middle/1.png" />
-		<Property name="type" value="passive" />
-	</sprite>
-	<sprite>
-		<Property name="posx" value="2291" />
-		<Property name="posy" value="537" />
-		<Property name="image" value="ground/green_3/ground/middle/1.png" />
-		<Property name="type" value="passive" />
-	</sprite>
-	<sprite>
-		<Property name="posx" value="2227" />
-		<Property name="posy" value="409" />
-		<Property name="image" value="ground/green_3/ground/middle/1.png" />
-		<Property name="type" value="passive" />
-	</sprite>
-	<sprite>
-		<Property name="posx" value="2227" />
-		<Property name="posy" value="473" />
-		<Property name="image" value="ground/green_3/ground/middle/1.png" />
-		<Property name="type" value="passive" />
-	</sprite>
-	<sprite>
-		<Property name="posx" value="2227" />
-		<Property name="posy" value="537" />
-		<Property name="image" value="ground/green_3/ground/middle/1.png" />
-		<Property name="type" value="passive" />
-	</sprite>
-	<sprite>
-		<Property name="posx" value="2163" />
-		<Property name="posy" value="409" />
-		<Property name="image" value="ground/green_3/ground/middle/1.png" />
-		<Property name="type" value="passive" />
-	</sprite>
-	<sprite>
-		<Property name="posx" value="2163" />
-		<Property name="posy" value="473" />
-		<Property name="image" value="ground/green_3/ground/middle/1.png" />
-		<Property name="type" value="passive" />
-	</sprite>
-	<sprite>
-		<Property name="posx" value="2163" />
-		<Property name="posy" value="537" />
-		<Property name="image" value="ground/green_3/ground/middle/1.png" />
-		<Property name="type" value="passive" />
-	</sprite>
-	<sprite>
-		<Property name="posx" value="2099" />
-		<Property name="posy" value="409" />
-		<Property name="image" value="ground/green_3/ground/middle/1.png" />
-		<Property name="type" value="passive" />
-	</sprite>
-	<sprite>
-		<Property name="posx" value="2099" />
-		<Property name="posy" value="473" />
-		<Property name="image" value="ground/green_3/ground/middle/1.png" />
-		<Property name="type" value="passive" />
-	</sprite>
-	<sprite>
-		<Property name="posx" value="2099" />
-		<Property name="posy" value="537" />
-		<Property name="image" value="ground/green_3/ground/middle/1.png" />
-		<Property name="type" value="passive" />
-	</sprite>
-	<sprite>
-		<Property name="posx" value="2035" />
-		<Property name="posy" value="409" />
-		<Property name="image" value="ground/green_3/ground/middle/1.png" />
-		<Property name="type" value="passive" />
-	</sprite>
-	<sprite>
-		<Property name="posx" value="2035" />
-		<Property name="posy" value="473" />
-		<Property name="image" value="ground/green_3/ground/middle/1.png" />
-		<Property name="type" value="passive" />
-	</sprite>
-	<sprite>
-		<Property name="posx" value="2035" />
-		<Property name="posy" value="537" />
-		<Property name="image" value="ground/green_3/ground/middle/1.png" />
-		<Property name="type" value="passive" />
-	</sprite>
-	<sprite>
-		<Property name="posx" value="1971" />
-		<Property name="posy" value="409" />
-		<Property name="image" value="ground/green_3/ground/middle/1.png" />
-		<Property name="type" value="passive" />
-	</sprite>
-	<sprite>
-		<Property name="posx" value="1971" />
-		<Property name="posy" value="473" />
-		<Property name="image" value="ground/green_3/ground/middle/1.png" />
-		<Property name="type" value="passive" />
-	</sprite>
-	<sprite>
-		<Property name="posx" value="1971" />
-		<Property name="posy" value="537" />
-		<Property name="image" value="ground/green_3/ground/middle/1.png" />
-		<Property name="type" value="passive" />
-	</sprite>
-	<sprite>
-		<Property name="posx" value="2419" />
-		<Property name="posy" value="409" />
-		<Property name="image" value="ground/green_3/ground/middle/1.png" />
-		<Property name="type" value="passive" />
-	</sprite>
-	<sprite>
-		<Property name="posx" value="2419" />
-		<Property name="posy" value="473" />
-		<Property name="image" value="ground/green_3/ground/middle/1.png" />
-		<Property name="type" value="passive" />
-	</sprite>
-	<sprite>
-		<Property name="posx" value="2419" />
-		<Property name="posy" value="537" />
-		<Property name="image" value="ground/green_3/ground/middle/1.png" />
-		<Property name="type" value="passive" />
-	</sprite>
-	<sprite>
-		<Property name="posx" value="2355" />
-		<Property name="posy" value="409" />
-		<Property name="image" value="ground/green_3/ground/middle/1.png" />
-		<Property name="type" value="passive" />
-	</sprite>
-	<sprite>
-		<Property name="posx" value="2355" />
-		<Property name="posy" value="473" />
-		<Property name="image" value="ground/green_3/ground/middle/1.png" />
-		<Property name="type" value="passive" />
-	</sprite>
-	<sprite>
-		<Property name="posx" value="2355" />
-		<Property name="posy" value="537" />
-		<Property name="image" value="ground/green_3/ground/middle/1.png" />
-		<Property name="type" value="passive" />
-	</sprite>
-	<enemy>
-		<Property name="type" value="krush" />
-		<Property name="posx" value="528" />
-		<Property name="posy" value="203" />
-		<Property name="direction" value="right" />
-	</enemy>
-	<enemy>
-		<Property name="type" value="army" />
-		<Property name="posx" value="2711" />
-		<Property name="posy" value="482" />
-		<Property name="color" value="red" />
-		<Property name="direction" value="right" />
-	</enemy>
-	<enemy>
-		<Property name="type" value="army" />
-		<Property name="posx" value="2975" />
-		<Property name="posy" value="477" />
-		<Property name="color" value="red" />
-		<Property name="direction" value="right" />
-	</enemy>
-	<enemy>
-		<Property name="type" value="rokko" />
-		<Property name="posx" value="6428" />
-		<Property name="posy" value="-61" />
-		<Property name="direction" value="left" />
-		<Property name="speed" value="8.5" />
-	</enemy>
-	<enemy>
-		<Property name="type" value="rokko" />
-		<Property name="posx" value="2239" />
-		<Property name="posy" value="59" />
-		<Property name="direction" value="left" />
-		<Property name="speed" value="8.5" />
-	</enemy>
-	<enemy>
-		<Property name="type" value="furball" />
-		<Property name="posx" value="1423" />
-		<Property name="posy" value="293" />
-		<Property name="color" value="brown" />
-		<Property name="direction" value="right" />
-	</enemy>
-	<enemy>
-		<Property name="type" value="furball" />
-		<Property name="posx" value="2269" />
-		<Property name="posy" value="249" />
-		<Property name="color" value="brown" />
-		<Property name="direction" value="right" />
-	</enemy>
-	<enemy>
-		<Property name="type" value="flyon" />
-		<Property name="posx" value="4996" />
-		<Property name="posy" value="486" />
-		<Property name="direction" value="up" />
-		<Property name="image_dir" value="enemy/flyon/orange/" />
-		<Property name="max_distance" value="200" />
-		<Property name="speed" value="5.8" />
-	</enemy>
-	<enemy>
-		<Property name="type" value="flyon" />
-		<Property name="posx" value="5654" />
-		<Property name="posy" value="323" />
-		<Property name="direction" value="right" />
-		<Property name="image_dir" value="enemy/flyon/orange/" />
-		<Property name="max_distance" value="200" />
-		<Property name="speed" value="5.8" />
-	</enemy>
-	<enemy>
-		<Property name="type" value="army" />
-		<Property name="posx" value="5507" />
-		<Property name="posy" value="126" />
-		<Property name="color" value="red" />
-		<Property name="direction" value="right" />
-	</enemy>
-	<enemy>
-		<Property name="type" value="army" />
-		<Property name="posx" value="6044" />
-		<Property name="posy" value="477" />
-		<Property name="color" value="red" />
-		<Property name="direction" value="right" />
-	</enemy>
-	<enemy>
-		<Property name="type" value="rokko" />
-		<Property name="posx" value="7682" />
-		<Property name="posy" value="56" />
-		<Property name="direction" value="left" />
-		<Property name="speed" value="8.5" />
-	</enemy>
-	<enemy>
-		<Property name="type" value="army" />
-		<Property name="posx" value="6548" />
-		<Property name="posy" value="303" />
-		<Property name="color" value="red" />
-		<Property name="direction" value="right" />
-	</enemy>
-	<enemy>
-		<Property name="type" value="army" />
-		<Property name="posx" value="7521" />
-		<Property name="posy" value="84" />
-		<Property name="color" value="red" />
-		<Property name="direction" value="right" />
-	</enemy>
-	<enemy>
-		<Property name="type" value="flyon" />
-		<Property name="posx" value="9024" />
-		<Property name="posy" value="412" />
-		<Property name="direction" value="left" />
-		<Property name="image_dir" value="enemy/flyon/orange/" />
-		<Property name="max_distance" value="200" />
-		<Property name="speed" value="5.8" />
-	</enemy>
-	<enemy>
-		<Property name="type" value="flyon" />
-		<Property name="posx" value="7109" />
-		<Property name="posy" value="-54" />
-		<Property name="direction" value="down" />
-		<Property name="image_dir" value="enemy/flyon/orange/" />
-		<Property name="max_distance" value="200" />
-		<Property name="speed" value="5.8" />
-	</enemy>
-	<enemy>
-		<Property name="type" value="flyon" />
-		<Property name="posx" value="6756" />
-		<Property name="posy" value="-60" />
-		<Property name="direction" value="down" />
-		<Property name="image_dir" value="enemy/flyon/orange/" />
-		<Property name="max_distance" value="200" />
-		<Property name="speed" value="5.8" />
-	</enemy>
-	<enemy>
-		<Property name="type" value="furball" />
-		<Property name="posx" value="9116" />
-		<Property name="posy" value="348" />
-		<Property name="color" value="brown" />
-		<Property name="direction" value="right" />
-	</enemy>
-	<enemy>
-		<Property name="type" value="army" />
-		<Property name="posx" value="7933" />
-		<Property name="posy" value="441" />
-		<Property name="color" value="red" />
-		<Property name="direction" value="right" />
-	</enemy>
-	<enemy>
-		<Property name="type" value="flyon" />
-		<Property name="posx" value="8835" />
-		<Property name="posy" value="47" />
-		<Property name="direction" value="left" />
-		<Property name="image_dir" value="enemy/flyon/orange/" />
-		<Property name="max_distance" value="200" />
-		<Property name="speed" value="5.8" />
-	</enemy>
-	<enemy>
-		<Property name="type" value="flyon" />
-		<Property name="posx" value="9717" />
-		<Property name="posy" value="289" />
-		<Property name="direction" value="right" />
-		<Property name="image_dir" value="enemy/flyon/orange/" />
-		<Property name="max_distance" value="200" />
-		<Property name="speed" value="5.8" />
-	</enemy>
-	<enemy>
-		<Property name="type" value="flyon" />
-		<Property name="posx" value="9533" />
-		<Property name="posy" value="289" />
-		<Property name="direction" value="left" />
-		<Property name="image_dir" value="enemy/flyon/orange/" />
-		<Property name="max_distance" value="200" />
-		<Property name="speed" value="5.8" />
-	</enemy>
-	<enemy>
-		<Property name="type" value="flyon" />
-		<Property name="posx" value="8901" />
-		<Property name="posy" value="-111" />
-		<Property name="direction" value="left" />
-		<Property name="image_dir" value="enemy/flyon/orange/" />
-		<Property name="max_distance" value="200" />
-		<Property name="speed" value="5.8" />
-	</enemy>
-	<enemy>
-		<Property name="type" value="flyon" />
-		<Property name="posx" value="9351" />
-		<Property name="posy" value="47" />
-		<Property name="direction" value="right" />
-		<Property name="image_dir" value="enemy/flyon/orange/" />
-		<Property name="max_distance" value="200" />
-		<Property name="speed" value="5.8" />
-	</enemy>
-	<enemy>
-		<Property name="type" value="flyon" />
-		<Property name="posx" value="9265" />
-		<Property name="posy" value="99" />
-		<Property name="direction" value="down" />
-		<Property name="image_dir" value="enemy/flyon/orange/" />
-		<Property name="max_distance" value="200" />
-		<Property name="speed" value="5.8" />
-	</enemy>
-	<enemy>
-		<Property name="type" value="gee" />
-		<Property name="posx" value="4570" />
-		<Property name="posy" value="269" />
-		<Property name="direction" value="horizontal" />
-		<Property name="max_distance" value="200" />
-		<Property name="always_fly" value="0" />
-		<Property name="wait_time" value="2" />
-		<Property name="fly_distance" value="400" />
-		<Property name="color" value="yellow" />
-	</enemy>
-	<enemy>
-		<Property name="type" value="eato" />
-		<Property name="posx" value="8280" />
-		<Property name="posy" value="345" />
-		<Property name="image_dir" value="enemy/eato/brown/" />
-		<Property name="direction" value="top_right" />
-	</enemy>
-	<enemy>
-		<Property name="type" value="eato" />
-		<Property name="posx" value="8324" />
-		<Property name="posy" value="344" />
-		<Property name="image_dir" value="enemy/eato/brown/" />
-		<Property name="direction" value="top_left" />
-	</enemy>
-	<sprite>
-		<Property name="posx" value="2627" />
-		<Property name="posy" value="558" />
-		<Property name="image" value="blocks/stone/1.png" />
-		<Property name="type" value="massive" />
-	</sprite>
-	<sprite>
-		<Property name="posx" value="2670" />
-		<Property name="posy" value="558" />
-		<Property name="image" value="blocks/stone/1.png" />
-		<Property name="type" value="massive" />
-	</sprite>
-	<sprite>
-		<Property name="posx" value="2713" />
-		<Property name="posy" value="558" />
-		<Property name="image" value="blocks/stone/1.png" />
-		<Property name="type" value="massive" />
-	</sprite>
-	<sprite>
-		<Property name="posx" value="2756" />
-		<Property name="posy" value="558" />
-		<Property name="image" value="blocks/stone/1.png" />
-		<Property name="type" value="massive" />
-	</sprite>
-	<sprite>
-		<Property name="posx" value="2799" />
-		<Property name="posy" value="558" />
-		<Property name="image" value="blocks/stone/1.png" />
-		<Property name="type" value="massive" />
-	</sprite>
-	<sprite>
-		<Property name="posx" value="2842" />
-		<Property name="posy" value="558" />
-		<Property name="image" value="blocks/stone/1.png" />
-		<Property name="type" value="massive" />
-	</sprite>
-	<sprite>
-		<Property name="posx" value="2885" />
-		<Property name="posy" value="558" />
-		<Property name="image" value="blocks/stone/1.png" />
-		<Property name="type" value="massive" />
-	</sprite>
-	<sprite>
-		<Property name="posx" value="2928" />
-		<Property name="posy" value="558" />
-		<Property name="image" value="blocks/stone/1.png" />
-		<Property name="type" value="massive" />
-	</sprite>
-	<sprite>
-		<Property name="posx" value="2971" />
-		<Property name="posy" value="558" />
-		<Property name="image" value="blocks/stone/1.png" />
-		<Property name="type" value="massive" />
-	</sprite>
-	<sprite>
-		<Property name="posx" value="3014" />
-		<Property name="posy" value="558" />
-		<Property name="image" value="blocks/stone/1.png" />
-		<Property name="type" value="massive" />
-	</sprite>
-	<sprite>
-		<Property name="posx" value="3057" />
-		<Property name="posy" value="558" />
-		<Property name="image" value="blocks/stone/1.png" />
-		<Property name="type" value="massive" />
-	</sprite>
-	<sprite>
-		<Property name="posx" value="3100" />
-		<Property name="posy" value="558" />
-		<Property name="image" value="blocks/stone/1.png" />
-		<Property name="type" value="massive" />
-	</sprite>
-	<sprite>
-		<Property name="posx" value="3143" />
-		<Property name="posy" value="558" />
-		<Property name="image" value="blocks/stone/1.png" />
-		<Property name="type" value="massive" />
-	</sprite>
-	<sprite>
-		<Property name="posx" value="3186" />
-		<Property name="posy" value="558" />
-		<Property name="image" value="blocks/stone/1.png" />
-		<Property name="type" value="massive" />
-	</sprite>
-	<sprite>
-		<Property name="posx" value="3229" />
-		<Property name="posy" value="558" />
-		<Property name="image" value="blocks/stone/1.png" />
-		<Property name="type" value="massive" />
-	</sprite>
-	<box>
-		<Property name="posx" value="3315" />
-		<Property name="posy" value="558" />
-		<Property name="type" value="bonus" />
-		<Property name="animation" value="Default" />
-		<Property name="item" value="8" />
-		<Property name="invisible" value="0" />
-		<Property name="useable_count" value="1" />
-		<Property name="force_best_item" value="0" />
-		<Property name="gold_color" value="red" />
-	</box>
-	<box>
-		<Property name="posx" value="3316" />
-		<Property name="posy" value="415" />
-		<Property name="type" value="spin" />
-		<Property name="invisible" value="0" />
-		<Property name="useable_count" value="-1" />
-	</box>
-	<box>
-		<Property name="posx" value="3186" />
-		<Property name="posy" value="458" />
-		<Property name="type" value="spin" />
-		<Property name="invisible" value="0" />
-		<Property name="useable_count" value="-1" />
-	</box>
-	<box>
-		<Property name="posx" value="3317" />
-		<Property name="posy" value="67" />
-		<Property name="type" value="bonus" />
-		<Property name="animation" value="Default" />
-		<Property name="item" value="8" />
-		<Property name="invisible" value="0" />
-		<Property name="useable_count" value="1" />
-		<Property name="force_best_item" value="0" />
-		<Property name="gold_color" value="yellow" />
-	</box>
-	<box>
-		<Property name="posx" value="3273" />
-		<Property name="posy" value="67" />
-		<Property name="type" value="spin" />
-		<Property name="invisible" value="0" />
-		<Property name="useable_count" value="-1" />
-	</box>
-	<box>
-		<Property name="posx" value="3230" />
-		<Property name="posy" value="67" />
-		<Property name="type" value="spin" />
-		<Property name="invisible" value="0" />
-		<Property name="useable_count" value="-1" />
-	</box>
-	<box>
-		<Property name="posx" value="3187" />
-		<Property name="posy" value="67" />
-		<Property name="type" value="spin" />
-		<Property name="invisible" value="0" />
-		<Property name="useable_count" value="-1" />
-	</box>
-	<box>
-		<Property name="posx" value="3144" />
-		<Property name="posy" value="67" />
-		<Property name="type" value="spin" />
-		<Property name="invisible" value="0" />
-		<Property name="useable_count" value="-1" />
-	</box>
-	<box>
-		<Property name="posx" value="3101" />
-		<Property name="posy" value="67" />
-		<Property name="type" value="spin" />
-		<Property name="invisible" value="0" />
-		<Property name="useable_count" value="-1" />
-	</box>
-	<box>
-		<Property name="posx" value="3058" />
-		<Property name="posy" value="67" />
-		<Property name="type" value="spin" />
-		<Property name="invisible" value="0" />
-		<Property name="useable_count" value="-1" />
-	</box>
-	<box>
-		<Property name="posx" value="3015" />
-		<Property name="posy" value="67" />
-		<Property name="type" value="spin" />
-		<Property name="invisible" value="0" />
-		<Property name="useable_count" value="-1" />
-	</box>
-	<box>
-		<Property name="posx" value="2972" />
-		<Property name="posy" value="67" />
-		<Property name="type" value="spin" />
-		<Property name="invisible" value="0" />
-		<Property name="useable_count" value="-1" />
-	</box>
-	<box>
-		<Property name="posx" value="2929" />
-		<Property name="posy" value="67" />
-		<Property name="type" value="spin" />
-		<Property name="invisible" value="0" />
-		<Property name="useable_count" value="-1" />
-	</box>
-	<box>
-		<Property name="posx" value="2886" />
-		<Property name="posy" value="67" />
-		<Property name="type" value="spin" />
-		<Property name="invisible" value="0" />
-		<Property name="useable_count" value="-1" />
-	</box>
-	<box>
-		<Property name="posx" value="2843" />
-		<Property name="posy" value="67" />
-		<Property name="type" value="spin" />
-		<Property name="invisible" value="0" />
-		<Property name="useable_count" value="-1" />
-	</box>
-	<box>
-		<Property name="posx" value="2800" />
-		<Property name="posy" value="67" />
-		<Property name="type" value="spin" />
-		<Property name="invisible" value="0" />
-		<Property name="useable_count" value="-1" />
-	</box>
-	<box>
-		<Property name="posx" value="2757" />
-		<Property name="posy" value="67" />
-		<Property name="type" value="spin" />
-		<Property name="invisible" value="0" />
-		<Property name="useable_count" value="-1" />
-	</box>
-	<box>
-		<Property name="posx" value="2714" />
-		<Property name="posy" value="67" />
-		<Property name="type" value="spin" />
-		<Property name="invisible" value="0" />
-		<Property name="useable_count" value="-1" />
-	</box>
-	<box>
-		<Property name="posx" value="2671" />
-		<Property name="posy" value="67" />
-		<Property name="type" value="spin" />
-		<Property name="invisible" value="0" />
-		<Property name="useable_count" value="-1" />
-	</box>
-	<box>
-		<Property name="posx" value="2628" />
-		<Property name="posy" value="67" />
-		<Property name="type" value="spin" />
-		<Property name="invisible" value="0" />
-		<Property name="useable_count" value="-1" />
-	</box>
-	<box>
-		<Property name="posx" value="2585" />
-		<Property name="posy" value="67" />
-		<Property name="type" value="spin" />
-		<Property name="invisible" value="0" />
-		<Property name="useable_count" value="-1" />
-	</box>
-	<box>
-		<Property name="posx" value="2542" />
-		<Property name="posy" value="67" />
-		<Property name="type" value="spin" />
-		<Property name="invisible" value="0" />
-		<Property name="useable_count" value="-1" />
-	</box>
-	<box>
-		<Property name="posx" value="2020" />
-		<Property name="posy" value="302" />
-		<Property name="type" value="spin" />
-		<Property name="invisible" value="0" />
-		<Property name="useable_count" value="-1" />
-	</box>
-	<box>
-		<Property name="posx" value="2063" />
-		<Property name="posy" value="302" />
-		<Property name="type" value="spin" />
-		<Property name="invisible" value="0" />
-		<Property name="useable_count" value="-1" />
-	</box>
-	<box>
-		<Property name="posx" value="2106" />
-		<Property name="posy" value="302" />
-		<Property name="type" value="spin" />
-		<Property name="invisible" value="0" />
-		<Property name="useable_count" value="-1" />
-	</box>
-	<box>
-		<Property name="posx" value="2149" />
-		<Property name="posy" value="302" />
-		<Property name="type" value="spin" />
-		<Property name="invisible" value="0" />
-		<Property name="useable_count" value="-1" />
-	</box>
-	<box>
-		<Property name="posx" value="2192" />
-		<Property name="posy" value="302" />
-		<Property name="type" value="spin" />
-		<Property name="invisible" value="0" />
-		<Property name="useable_count" value="-1" />
-	</box>
-	<box>
-		<Property name="posx" value="2235" />
-		<Property name="posy" value="302" />
-		<Property name="type" value="spin" />
-		<Property name="invisible" value="0" />
-		<Property name="useable_count" value="-1" />
-	</box>
-	<box>
-		<Property name="posx" value="2278" />
-		<Property name="posy" value="302" />
-		<Property name="type" value="spin" />
-		<Property name="invisible" value="0" />
-		<Property name="useable_count" value="-1" />
-	</box>
-	<box>
-		<Property name="posx" value="2321" />
-		<Property name="posy" value="302" />
-		<Property name="type" value="spin" />
-		<Property name="invisible" value="0" />
-		<Property name="useable_count" value="-1" />
-	</box>
-	<box>
-		<Property name="posx" value="2364" />
-		<Property name="posy" value="302" />
-		<Property name="type" value="spin" />
-		<Property name="invisible" value="0" />
-		<Property name="useable_count" value="-1" />
-	</box>
-	<box>
-		<Property name="posx" value="2407" />
-		<Property name="posy" value="302" />
-		<Property name="type" value="spin" />
-		<Property name="invisible" value="0" />
-		<Property name="useable_count" value="-1" />
-	</box>
-	<box>
-		<Property name="posx" value="2450" />
-		<Property name="posy" value="302" />
-		<Property name="type" value="spin" />
-		<Property name="invisible" value="0" />
-		<Property name="useable_count" value="-1" />
-	</box>
-	<box>
-		<Property name="posx" value="2493" />
-		<Property name="posy" value="302" />
-		<Property name="type" value="spin" />
-		<Property name="invisible" value="0" />
-		<Property name="useable_count" value="-1" />
-	</box>
-	<sprite>
-		<Property name="posx" value="3272" />
-		<Property name="posy" value="558" />
-		<Property name="image" value="blocks/stone/1.png" />
-		<Property name="type" value="massive" />
-	</sprite>
-	<box>
-		<Property name="posx" value="3229" />
-		<Property name="posy" value="415" />
-		<Property name="type" value="bonus" />
-		<Property name="animation" value="Default" />
-		<Property name="item" value="8" />
-		<Property name="invisible" value="0" />
-		<Property name="useable_count" value="1" />
-		<Property name="force_best_item" value="0" />
-		<Property name="gold_color" value="red" />
-	</box>
-	<box>
-		<Property name="posx" value="3186" />
-		<Property name="posy" value="415" />
-		<Property name="type" value="spin" />
-		<Property name="invisible" value="0" />
-		<Property name="useable_count" value="-1" />
-	</box>
-	<box>
-		<Property name="posx" value="3272" />
-		<Property name="posy" value="415" />
-		<Property name="type" value="bonus" />
-		<Property name="animation" value="Default" />
-		<Property name="item" value="8" />
-		<Property name="invisible" value="0" />
-		<Property name="useable_count" value="1" />
-		<Property name="force_best_item" value="0" />
-		<Property name="gold_color" value="red" />
-	</box>
-	<box>
-		<Property name="posx" value="3316" />
-		<Property name="posy" value="372" />
-		<Property name="type" value="spin" />
-		<Property name="invisible" value="0" />
-		<Property name="useable_count" value="-1" />
-	</box>
-	<box>
-		<Property name="posx" value="3316" />
-		<Property name="posy" value="329" />
-		<Property name="type" value="spin" />
-		<Property name="invisible" value="0" />
-		<Property name="useable_count" value="-1" />
-	</box>
-	<sprite>
-		<Property name="posx" value="2633" />
-		<Property name="posy" value="110" />
-		<Property name="image" value="ground/ghost_1/joist_1.png" />
-		<Property name="type" value="passive" />
-	</sprite>
-	<box>
-		<Property name="posx" value="4752" />
-		<Property name="posy" value="51" />
-		<Property name="type" value="bonus" />
-		<Property name="animation" value="Bonus" />
-		<Property name="item" value="24" />
-		<Property name="invisible" value="0" />
-		<Property name="useable_count" value="1" />
-		<Property name="force_best_item" value="0" />
-	</box>
-	<enemystopper>
-		<Property name="posx" value="5477" />
-		<Property name="posy" value="198" />
-	</enemystopper>
-	<enemystopper>
-		<Property name="posx" value="5623" />
-		<Property name="posy" value="200" />
-	</enemystopper>
-	<sprite>
-		<Property name="posx" value="6625" />
-		<Property name="posy" value="232" />
-		<Property name="image" value="blocks/wood/1.png" />
-		<Property name="type" value="halfmassive" />
-	</sprite>
-	<sprite>
-		<Property name="posx" value="6759" />
-		<Property name="posy" value="232" />
-		<Property name="image" value="blocks/wood/1.png" />
-		<Property name="type" value="halfmassive" />
-	</sprite>
-	<sprite>
-		<Property name="posx" value="6896" />
-		<Property name="posy" value="232" />
-		<Property name="image" value="blocks/wood/1.png" />
-		<Property name="type" value="halfmassive" />
-	</sprite>
-	<item>
-		<Property name="type" value="goldpiece" />
-		<Property name="posx" value="6758" />
-		<Property name="posy" value="54" />
-		<Property name="color" value="red" />
-	</item>
-	<item>
-		<Property name="type" value="goldpiece" />
-		<Property name="posx" value="6624" />
-		<Property name="posy" value="121" />
-		<Property name="color" value="yellow" />
-	</item>
-	<item>
-		<Property name="type" value="goldpiece" />
-		<Property name="posx" value="6898" />
-		<Property name="posy" value="121" />
-		<Property name="color" value="yellow" />
-	</item>
-	<enemystopper>
-		<Property name="posx" value="6414" />
-		<Property name="posy" value="366" />
-	</enemystopper>
-	<box>
-		<Property name="posx" value="7572" />
-		<Property name="posy" value="338" />
-		<Property name="type" value="bonus" />
-		<Property name="animation" value="Default" />
-		<Property name="item" value="8" />
-		<Property name="invisible" value="2" />
-		<Property name="useable_count" value="4" />
-		<Property name="force_best_item" value="0" />
-		<Property name="gold_color" value="red" />
-	</box>
-	<enemystopper>
-		<Property name="posx" value="7655" />
-		<Property name="posy" value="149" />
-	</enemystopper>
-	<enemystopper>
-		<Property name="posx" value="7427" />
-		<Property name="posy" value="149" />
-	</enemystopper>
-	<box>
-		<Property name="posx" value="7309" />
-		<Property name="posy" value="381" />
-		<Property name="type" value="bonus" />
-		<Property name="animation" value="Bonus" />
-		<Property name="item" value="52" />
-		<Property name="invisible" value="0" />
-		<Property name="useable_count" value="1" />
-		<Property name="force_best_item" value="0" />
-	</box>
-	<enemystopper>
-		<Property name="posx" value="8985" />
-		<Property name="posy" value="378" />
-	</enemystopper>
-	<enemystopper>
-		<Property name="posx" value="8463" />
-		<Property name="posy" value="500" />
-	</enemystopper>
-	<item>
-		<Property name="type" value="goldpiece" />
-		<Property name="posx" value="9161" />
-		<Property name="posy" value="-19" />
-		<Property name="color" value="red" />
-	</item>
-	<item>
-		<Property name="type" value="goldpiece" />
-		<Property name="posx" value="9123" />
-		<Property name="posy" value="-19" />
-		<Property name="color" value="red" />
-	</item>
-	<item>
-		<Property name="type" value="goldpiece" />
-		<Property name="posx" value="9085" />
-		<Property name="posy" value="-19" />
-		<Property name="color" value="red" />
-	</item>
-	<levelexit>
-		<Property name="posx" value="9281" />
-		<Property name="posy" value="-196" />
-		<Property name="type" value="1" />
-		<Property name="motion" value="0" />
-		<Property name="direction" value="down" />
-	</levelexit>
-	<item>
-		<Property name="type" value="goldpiece" />
-		<Property name="posx" value="9252" />
-		<Property name="posy" value="-330" />
-		<Property name="color" value="yellow" />
-	</item>
-	<item>
-		<Property name="type" value="goldpiece" />
-		<Property name="posx" value="9252" />
-		<Property name="posy" value="-368" />
-		<Property name="color" value="yellow" />
-	</item>
-	<item>
-		<Property name="type" value="goldpiece" />
-		<Property name="posx" value="9252" />
-		<Property name="posy" value="-406" />
-		<Property name="color" value="yellow" />
-	</item>
-	<item>
-		<Property name="type" value="goldpiece" />
-		<Property name="posx" value="9252" />
-		<Property name="posy" value="-444" />
-		<Property name="color" value="yellow" />
-	</item>
-	<item>
-		<Property name="type" value="goldpiece" />
-		<Property name="posx" value="9290" />
-		<Property name="posy" value="-368" />
-		<Property name="color" value="yellow" />
-	</item>
-	<item>
-		<Property name="type" value="goldpiece" />
-		<Property name="posx" value="9214" />
-		<Property name="posy" value="-368" />
-		<Property name="color" value="yellow" />
-	</item>
-	<item>
-		<Property name="type" value="goldpiece" />
-		<Property name="posx" value="9176" />
-		<Property name="posy" value="-406" />
-		<Property name="color" value="yellow" />
-	</item>
-	<item>
-		<Property name="type" value="goldpiece" />
-		<Property name="posx" value="9328" />
-		<Property name="posy" value="-406" />
-		<Property name="color" value="yellow" />
-	</item>
-	<enemystopper>
-		<Property name="posx" value="2537" />
-		<Property name="posy" value="288" />
-	</enemystopper>
-	<enemystopper>
-		<Property name="posx" value="2004" />
-		<Property name="posy" value="289" />
-	</enemystopper>
-	<enemy>
-		<Property name="type" value="spika" />
-		<Property name="posx" value="2902" />
-		<Property name="posy" value="8" />
-		<Property name="color" value="orange" />
-	</enemy>
-	<enemy>
-		<Property name="type" value="spika" />
-		<Property name="posx" value="3256" />
-		<Property name="posy" value="357" />
-		<Property name="color" value="orange" />
-	</enemy>
-	<enemy>
-		<Property name="type" value="spika" />
-		<Property name="posx" value="3984" />
-		<Property name="posy" value="499" />
-		<Property name="color" value="orange" />
-	</enemy>
-	<enemy>
-		<Property name="type" value="spika" />
-		<Property name="posx" value="5303" />
-		<Property name="posy" value="416" />
-		<Property name="color" value="orange" />
-	</enemy>
-	<enemy>
-		<Property name="type" value="spika" />
-		<Property name="posx" value="7378" />
-		<Property name="posy" value="324" />
-		<Property name="color" value="orange" />
-	</enemy>
-	<enemy>
-		<Property name="type" value="spika" />
-		<Property name="posx" value="9019" />
-		<Property name="posy" value="-27" />
-		<Property name="color" value="orange" />
-	</enemy>
-	<enemy>
-		<Property name="type" value="gee" />
-		<Property name="posx" value="8484" />
-		<Property name="posy" value="125" />
-		<Property name="direction" value="vertical" />
-		<Property name="max_distance" value="400" />
-		<Property name="always_fly" value="0" />
-		<Property name="wait_time" value="2" />
-		<Property name="fly_distance" value="400" />
-		<Property name="color" value="yellow" />
-	</enemy>
-	<sprite>
-		<Property name="posx" value="3788" />
-		<Property name="posy" value="557" />
-		<Property name="image" value="blocks/stone/1.png" />
-		<Property name="type" value="massive" />
-	</sprite>
-	<sprite>
-		<Property name="posx" value="3831" />
-		<Property name="posy" value="557" />
-		<Property name="image" value="blocks/stone/1.png" />
-		<Property name="type" value="massive" />
-	</sprite>
-	<sprite>
-		<Property name="posx" value="3874" />
-		<Property name="posy" value="557" />
-		<Property name="image" value="blocks/stone/1.png" />
-		<Property name="type" value="massive" />
-	</sprite>
-	<sprite>
-		<Property name="posx" value="3917" />
-		<Property name="posy" value="557" />
-		<Property name="image" value="blocks/stone/1.png" />
-		<Property name="type" value="massive" />
-	</sprite>
-	<sprite>
-		<Property name="posx" value="3960" />
-		<Property name="posy" value="557" />
-		<Property name="image" value="blocks/stone/1.png" />
-		<Property name="type" value="massive" />
-	</sprite>
-	<sprite>
-		<Property name="posx" value="4003" />
-		<Property name="posy" value="557" />
-		<Property name="image" value="blocks/stone/1.png" />
-		<Property name="type" value="massive" />
-	</sprite>
-	<sprite>
-		<Property name="posx" value="4046" />
-		<Property name="posy" value="557" />
-		<Property name="image" value="blocks/stone/1.png" />
-		<Property name="type" value="massive" />
-	</sprite>
-	<sprite>
-		<Property name="posx" value="4046" />
-		<Property name="posy" value="514" />
-		<Property name="image" value="blocks/stone/1.png" />
-		<Property name="type" value="massive" />
-	</sprite>
-	<sprite>
-		<Property name="posx" value="4046" />
-		<Property name="posy" value="471" />
-		<Property name="image" value="blocks/stone/1.png" />
-		<Property name="type" value="massive" />
-	</sprite>
-	<sprite>
-		<Property name="posx" value="4046" />
-		<Property name="posy" value="428" />
-		<Property name="image" value="blocks/stone/1.png" />
-		<Property name="type" value="massive" />
-	</sprite>
-	<sprite>
-		<Property name="posx" value="4046" />
-		<Property name="posy" value="385" />
-		<Property name="image" value="blocks/stone/1.png" />
-		<Property name="type" value="massive" />
-	</sprite>
-	<sprite>
-		<Property name="posx" value="4046" />
-		<Property name="posy" value="342" />
-		<Property name="image" value="blocks/stone/1.png" />
-		<Property name="type" value="massive" />
-	</sprite>
-	<sprite>
-		<Property name="posx" value="3874" />
-		<Property name="posy" value="514" />
-		<Property name="image" value="blocks/stone/1.png" />
-		<Property name="type" value="massive" />
-	</sprite>
-	<sprite>
-		<Property name="posx" value="3874" />
-		<Property name="posy" value="471" />
-		<Property name="image" value="blocks/stone/1.png" />
-		<Property name="type" value="massive" />
-	</sprite>
-	<sprite>
-		<Property name="posx" value="3874" />
-		<Property name="posy" value="428" />
-		<Property name="image" value="blocks/stone/1.png" />
-		<Property name="type" value="massive" />
-	</sprite>
-	<sprite>
-		<Property name="posx" value="4273" />
-		<Property name="posy" value="514" />
-		<Property name="image" value="blocks/stone/1.png" />
-		<Property name="type" value="massive" />
-	</sprite>
-	<sprite>
-		<Property name="posx" value="4273" />
-		<Property name="posy" value="471" />
-		<Property name="image" value="blocks/stone/1.png" />
-		<Property name="type" value="massive" />
-	</sprite>
-	<sprite>
-		<Property name="posx" value="4273" />
-		<Property name="posy" value="428" />
-		<Property name="image" value="blocks/stone/1.png" />
-		<Property name="type" value="massive" />
-	</sprite>
-	<sprite>
-		<Property name="posx" value="4273" />
-		<Property name="posy" value="385" />
-		<Property name="image" value="blocks/stone/1.png" />
-		<Property name="type" value="massive" />
-	</sprite>
-	<sprite>
-		<Property name="posx" value="4273" />
-		<Property name="posy" value="342" />
-		<Property name="image" value="blocks/stone/1.png" />
-		<Property name="type" value="massive" />
-	</sprite>
-	<sprite>
-		<Property name="posx" value="4316" />
-		<Property name="posy" value="557" />
-		<Property name="image" value="blocks/stone/1.png" />
-		<Property name="type" value="massive" />
-	</sprite>
-	<sprite>
-		<Property name="posx" value="4316" />
-		<Property name="posy" value="514" />
-		<Property name="image" value="blocks/stone/1.png" />
-		<Property name="type" value="massive" />
-	</sprite>
-	<sprite>
-		<Property name="posx" value="4316" />
-		<Property name="posy" value="471" />
-		<Property name="image" value="blocks/stone/1.png" />
-		<Property name="type" value="massive" />
-	</sprite>
-	<sprite>
-		<Property name="posx" value="4359" />
-		<Property name="posy" value="514" />
-		<Property name="image" value="blocks/stone/1.png" />
-		<Property name="type" value="massive" />
-	</sprite>
-	<sprite>
-		<Property name="posx" value="4359" />
-		<Property name="posy" value="557" />
-		<Property name="image" value="blocks/stone/1.png" />
-		<Property name="type" value="massive" />
-	</sprite>
-	<sprite>
-		<Property name="posx" value="4933" />
-		<Property name="posy" value="514" />
-		<Property name="image" value="blocks/stone/1.png" />
-		<Property name="type" value="massive" />
-	</sprite>
-	<sprite>
-		<Property name="posx" value="4933" />
-		<Property name="posy" value="471" />
-		<Property name="image" value="blocks/stone/1.png" />
-		<Property name="type" value="massive" />
-	</sprite>
-	<sprite>
-		<Property name="posx" value="4933" />
-		<Property name="posy" value="428" />
-		<Property name="image" value="blocks/stone/1.png" />
-		<Property name="type" value="massive" />
-	</sprite>
-	<sprite>
-		<Property name="posx" value="4933" />
-		<Property name="posy" value="385" />
-		<Property name="image" value="blocks/stone/1.png" />
-		<Property name="type" value="massive" />
-	</sprite>
-	<sprite>
-		<Property name="posx" value="4890" />
-		<Property name="posy" value="557" />
-		<Property name="image" value="blocks/stone/1.png" />
-		<Property name="type" value="massive" />
-	</sprite>
-	<sprite>
-		<Property name="posx" value="4976" />
-		<Property name="posy" value="557" />
-		<Property name="image" value="blocks/stone/1.png" />
-		<Property name="type" value="massive" />
-	</sprite>
-	<sprite>
-		<Property name="posx" value="5019" />
-		<Property name="posy" value="557" />
-		<Property name="image" value="blocks/stone/1.png" />
-		<Property name="type" value="massive" />
-	</sprite>
-	<sprite>
-		<Property name="posx" value="5062" />
-		<Property name="posy" value="557" />
-		<Property name="image" value="blocks/stone/1.png" />
-		<Property name="type" value="massive" />
-	</sprite>
-	<sprite>
-		<Property name="posx" value="5105" />
-		<Property name="posy" value="557" />
-		<Property name="image" value="blocks/stone/1.png" />
-		<Property name="type" value="massive" />
-	</sprite>
-	<sprite>
-		<Property name="posx" value="5148" />
-		<Property name="posy" value="557" />
-		<Property name="image" value="blocks/stone/1.png" />
-		<Property name="type" value="massive" />
-	</sprite>
-	<sprite>
-		<Property name="posx" value="5191" />
-		<Property name="posy" value="557" />
-		<Property name="image" value="blocks/stone/1.png" />
-		<Property name="type" value="massive" />
-	</sprite>
-	<sprite>
-		<Property name="posx" value="5234" />
-		<Property name="posy" value="557" />
-		<Property name="image" value="blocks/stone/1.png" />
-		<Property name="type" value="massive" />
-	</sprite>
-	<sprite>
-		<Property name="posx" value="5277" />
-		<Property name="posy" value="557" />
-		<Property name="image" value="blocks/stone/1.png" />
-		<Property name="type" value="massive" />
-	</sprite>
-	<sprite>
-		<Property name="posx" value="5320" />
-		<Property name="posy" value="557" />
-		<Property name="image" value="blocks/stone/1.png" />
-		<Property name="type" value="massive" />
-	</sprite>
-	<sprite>
-		<Property name="posx" value="5363" />
-		<Property name="posy" value="557" />
-		<Property name="image" value="blocks/stone/1.png" />
-		<Property name="type" value="massive" />
-	</sprite>
-	<sprite>
-		<Property name="posx" value="5406" />
-		<Property name="posy" value="557" />
-		<Property name="image" value="blocks/stone/1.png" />
-		<Property name="type" value="massive" />
-	</sprite>
-	<sprite>
-		<Property name="posx" value="5449" />
-		<Property name="posy" value="557" />
-		<Property name="image" value="blocks/stone/1.png" />
-		<Property name="type" value="massive" />
-	</sprite>
-	<sprite>
-		<Property name="posx" value="5492" />
-		<Property name="posy" value="557" />
-		<Property name="image" value="blocks/stone/1.png" />
-		<Property name="type" value="massive" />
-	</sprite>
-	<sprite>
-		<Property name="posx" value="5535" />
-		<Property name="posy" value="557" />
-		<Property name="image" value="blocks/stone/1.png" />
-		<Property name="type" value="massive" />
-	</sprite>
-	<sprite>
-		<Property name="posx" value="5578" />
-		<Property name="posy" value="557" />
-		<Property name="image" value="blocks/stone/1.png" />
-		<Property name="type" value="massive" />
-	</sprite>
-	<sprite>
-		<Property name="posx" value="5621" />
-		<Property name="posy" value="557" />
-		<Property name="image" value="blocks/stone/1.png" />
-		<Property name="type" value="massive" />
-	</sprite>
-	<sprite>
-		<Property name="posx" value="5664" />
-		<Property name="posy" value="557" />
-		<Property name="image" value="blocks/stone/1.png" />
-		<Property name="type" value="massive" />
-	</sprite>
-	<sprite>
-		<Property name="posx" value="5707" />
-		<Property name="posy" value="557" />
-		<Property name="image" value="blocks/stone/1.png" />
-		<Property name="type" value="massive" />
-	</sprite>
-	<sprite>
-		<Property name="posx" value="5750" />
-		<Property name="posy" value="557" />
-		<Property name="image" value="blocks/stone/1.png" />
-		<Property name="type" value="massive" />
-	</sprite>
-	<sprite>
-		<Property name="posx" value="5793" />
-		<Property name="posy" value="557" />
-		<Property name="image" value="blocks/stone/1.png" />
-		<Property name="type" value="massive" />
-	</sprite>
-	<sprite>
-		<Property name="posx" value="5836" />
-		<Property name="posy" value="557" />
-		<Property name="image" value="blocks/stone/1.png" />
-		<Property name="type" value="massive" />
-	</sprite>
-	<sprite>
-		<Property name="posx" value="5879" />
-		<Property name="posy" value="557" />
-		<Property name="image" value="blocks/stone/1.png" />
-		<Property name="type" value="massive" />
-	</sprite>
-	<sprite>
-		<Property name="posx" value="5922" />
-		<Property name="posy" value="557" />
-		<Property name="image" value="blocks/stone/1.png" />
-		<Property name="type" value="massive" />
-	</sprite>
-	<sprite>
-		<Property name="posx" value="5965" />
-		<Property name="posy" value="557" />
-		<Property name="image" value="blocks/stone/1.png" />
-		<Property name="type" value="massive" />
-	</sprite>
-	<sprite>
-		<Property name="posx" value="6008" />
-		<Property name="posy" value="557" />
-		<Property name="image" value="blocks/stone/1.png" />
-		<Property name="type" value="massive" />
-	</sprite>
-	<sprite>
-		<Property name="posx" value="6051" />
-		<Property name="posy" value="557" />
-		<Property name="image" value="blocks/stone/1.png" />
-		<Property name="type" value="massive" />
-	</sprite>
-	<sprite>
-		<Property name="posx" value="6094" />
-		<Property name="posy" value="557" />
-		<Property name="image" value="blocks/stone/1.png" />
-		<Property name="type" value="massive" />
-	</sprite>
-	<sprite>
-		<Property name="posx" value="6137" />
-		<Property name="posy" value="557" />
-		<Property name="image" value="blocks/stone/1.png" />
-		<Property name="type" value="massive" />
-	</sprite>
-	<sprite>
-		<Property name="posx" value="6180" />
-		<Property name="posy" value="557" />
-		<Property name="image" value="blocks/stone/1.png" />
-		<Property name="type" value="massive" />
-	</sprite>
-	<sprite>
-		<Property name="posx" value="6223" />
-		<Property name="posy" value="557" />
-		<Property name="image" value="blocks/stone/1.png" />
-		<Property name="type" value="massive" />
-	</sprite>
-	<sprite>
-		<Property name="posx" value="6266" />
-		<Property name="posy" value="557" />
-		<Property name="image" value="blocks/stone/1.png" />
-		<Property name="type" value="massive" />
-	</sprite>
-	<sprite>
-		<Property name="posx" value="6309" />
-		<Property name="posy" value="557" />
-		<Property name="image" value="blocks/stone/1.png" />
-		<Property name="type" value="massive" />
-	</sprite>
-	<sprite>
-		<Property name="posx" value="6352" />
-		<Property name="posy" value="557" />
-		<Property name="image" value="blocks/stone/1.png" />
-		<Property name="type" value="massive" />
-	</sprite>
-	<sprite>
-		<Property name="posx" value="6395" />
-		<Property name="posy" value="557" />
-		<Property name="image" value="blocks/stone/1.png" />
-		<Property name="type" value="massive" />
-	</sprite>
-	<sprite>
-		<Property name="posx" value="4847" />
-		<Property name="posy" value="557" />
-		<Property name="image" value="blocks/stone/1.png" />
-		<Property name="type" value="massive" />
-	</sprite>
-	<sprite>
-		<Property name="posx" value="314" />
-		<Property name="posy" value="33" />
-		<Property name="image" value="ground/jungle_1/beanstalk_2.png" />
-		<Property name="type" value="passive" />
-	</sprite>
-	<sprite>
-		<Property name="posx" value="71" />
-		<Property name="posy" value="-51" />
-		<Property name="image" value="ground/green_2/tendril_top.png" />
-		<Property name="type" value="passive" />
-	</sprite>
-	<sprite>
-		<Property name="posx" value="125" />
-		<Property name="posy" value="268" />
-		<Property name="image" value="ground/green_1/plant_m.png" />
-		<Property name="type" value="passive" />
-	</sprite>
-	<sprite>
-		<Property name="posx" value="611" />
-		<Property name="posy" value="257" />
-		<Property name="image" value="ground/green_2/tendril_top.png" />
-		<Property name="type" value="passive" />
-	</sprite>
-	<sprite>
-		<Property name="posx" value="6878" />
-		<Property name="posy" value="-185" />
-		<Property name="image" value="ground/green_2/tendril_top.png" />
-		<Property name="type" value="passive" />
-	</sprite>
-	<sprite>
-		<Property name="posx" value="9206" />
-		<Property name="posy" value="2" />
-		<Property name="image" value="ground/green_2/tendril_top.png" />
-		<Property name="type" value="passive" />
-	</sprite>
-	<sprite>
-		<Property name="posx" value="9043" />
-		<Property name="posy" value="-151" />
-		<Property name="image" value="ground/green_2/tendril_top.png" />
-		<Property name="type" value="passive" />
-	</sprite>
-	<sprite>
-		<Property name="posx" value="9563" />
-		<Property name="posy" value="242" />
-		<Property name="image" value="ground/green_2/tendril_top.png" />
-		<Property name="type" value="passive" />
-	</sprite>
-	<sprite>
-		<Property name="posx" value="9040" />
-		<Property name="posy" value="368" />
-		<Property name="image" value="ground/green_2/tendril_top.png" />
-		<Property name="type" value="passive" />
-	</sprite>
-	<sprite>
-		<Property name="posx" value="8879" />
-		<Property name="posy" value="16" />
-		<Property name="image" value="ground/green_1/plant_r.png" />
-		<Property name="type" value="passive" />
-	</sprite>
-	<sprite>
-		<Property name="posx" value="9334" />
-		<Property name="posy" value="17" />
-		<Property name="image" value="ground/green_1/plant_m.png" />
-		<Property name="type" value="passive" />
-	</sprite>
-	<sprite>
-		<Property name="posx" value="9619" />
-		<Property name="posy" value="262" />
-		<Property name="image" value="pipes/green/hor.png" />
-		<Property name="type" value="massive" />
-	</sprite>
-	<sprite>
-		<Property name="posx" value="9569" />
-		<Property name="posy" value="262" />
-		<Property name="image" value="pipes/green/hor.png" />
-		<Property name="type" value="massive" />
-	</sprite>
-	<sprite>
-		<Property name="posx" value="9669" />
-		<Property name="posy" value="262" />
-		<Property name="image" value="pipes/green/hor.png" />
-		<Property name="type" value="massive" />
-	</sprite>
-	<sprite>
-		<Property name="posx" value="9264" />
-		<Property name="posy" value="21" />
-		<Property name="image" value="pipes/blue/hor.png" />
-		<Property name="type" value="massive" />
-	</sprite>
-	<sprite>
-		<Property name="posx" value="9214" />
-		<Property name="posy" value="21" />
-		<Property name="image" value="pipes/blue/hor.png" />
-		<Property name="type" value="massive" />
-	</sprite>
-	<sprite>
-		<Property name="posx" value="9314" />
-		<Property name="posy" value="21" />
-		<Property name="image" value="pipes/blue/hor.png" />
-		<Property name="type" value="massive" />
-	</sprite>
-	<sprite>
-		<Property name="posx" value="9221" />
-		<Property name="posy" value="-146" />
-		<Property name="image" value="blocks/pipe/connection/plastic_1/blue/right.png" />
-		<Property name="type" value="massive" />
-	</sprite>
-	<sprite>
-		<Property name="posx" value="9298" />
-		<Property name="posy" value="373" />
-		<Property name="image" value="blocks/pipe/connection/plastic_1/orange/right_up.png" />
-		<Property name="type" value="massive" />
-	</sprite>
-	<sprite>
-		<Property name="posx" value="5191" />
-		<Property name="posy" value="514" />
-		<Property name="image" value="blocks/stone/1.png" />
-		<Property name="type" value="massive" />
-	</sprite>
-	<sprite>
-		<Property name="posx" value="5234" />
-		<Property name="posy" value="514" />
-		<Property name="image" value="blocks/stone/1.png" />
-		<Property name="type" value="massive" />
-	</sprite>
-	<sprite>
-		<Property name="posx" value="5277" />
-		<Property name="posy" value="514" />
-		<Property name="image" value="blocks/stone/1.png" />
-		<Property name="type" value="massive" />
-	</sprite>
-	<sprite>
-		<Property name="posx" value="5320" />
-		<Property name="posy" value="514" />
-		<Property name="image" value="blocks/stone/1.png" />
-		<Property name="type" value="massive" />
-	</sprite>
-	<sprite>
-		<Property name="posx" value="5363" />
-		<Property name="posy" value="514" />
-		<Property name="image" value="blocks/stone/1.png" />
-		<Property name="type" value="massive" />
-	</sprite>
-	<sprite>
-		<Property name="posx" value="5406" />
-		<Property name="posy" value="514" />
-		<Property name="image" value="blocks/stone/1.png" />
-		<Property name="type" value="massive" />
-	</sprite>
-	<sprite>
-		<Property name="posx" value="5449" />
-		<Property name="posy" value="514" />
-		<Property name="image" value="blocks/stone/1.png" />
-		<Property name="type" value="massive" />
-	</sprite>
-	<sprite>
-		<Property name="posx" value="5492" />
-		<Property name="posy" value="514" />
-		<Property name="image" value="blocks/stone/1.png" />
-		<Property name="type" value="massive" />
-	</sprite>
-	<sprite>
-		<Property name="posx" value="5535" />
-		<Property name="posy" value="514" />
-		<Property name="image" value="blocks/stone/1.png" />
-		<Property name="type" value="massive" />
-	</sprite>
-	<sprite>
-		<Property name="posx" value="5578" />
-		<Property name="posy" value="514" />
-		<Property name="image" value="blocks/stone/1.png" />
-		<Property name="type" value="massive" />
-	</sprite>
-	<sprite>
-		<Property name="posx" value="5621" />
-		<Property name="posy" value="514" />
-		<Property name="image" value="blocks/stone/1.png" />
-		<Property name="type" value="massive" />
-	</sprite>
-	<sprite>
-		<Property name="posx" value="5664" />
-		<Property name="posy" value="514" />
-		<Property name="image" value="blocks/stone/1.png" />
-		<Property name="type" value="massive" />
-	</sprite>
-	<sprite>
-		<Property name="posx" value="5707" />
-		<Property name="posy" value="514" />
-		<Property name="image" value="blocks/stone/1.png" />
-		<Property name="type" value="massive" />
-	</sprite>
-	<sprite>
-		<Property name="posx" value="5750" />
-		<Property name="posy" value="514" />
-		<Property name="image" value="blocks/stone/1.png" />
-		<Property name="type" value="massive" />
-	</sprite>
-	<sprite>
-		<Property name="posx" value="5793" />
-		<Property name="posy" value="514" />
-		<Property name="image" value="blocks/stone/1.png" />
-		<Property name="type" value="massive" />
-	</sprite>
-	<sprite>
-		<Property name="posx" value="5836" />
-		<Property name="posy" value="514" />
-		<Property name="image" value="blocks/stone/1.png" />
-		<Property name="type" value="massive" />
-	</sprite>
-	<sprite>
-		<Property name="posx" value="5879" />
-		<Property name="posy" value="514" />
-		<Property name="image" value="blocks/stone/1.png" />
-		<Property name="type" value="massive" />
-	</sprite>
-	<sprite>
-		<Property name="posx" value="5750" />
-		<Property name="posy" value="471" />
-		<Property name="image" value="blocks/stone/1.png" />
-		<Property name="type" value="massive" />
-	</sprite>
-	<sprite>
-		<Property name="posx" value="5793" />
-		<Property name="posy" value="471" />
-		<Property name="image" value="blocks/stone/1.png" />
-		<Property name="type" value="massive" />
-	</sprite>
-	<sprite>
-		<Property name="posx" value="5836" />
-		<Property name="posy" value="471" />
-		<Property name="image" value="blocks/stone/1.png" />
-		<Property name="type" value="massive" />
-	</sprite>
-	<sprite>
-		<Property name="posx" value="5492" />
-		<Property name="posy" value="471" />
-		<Property name="image" value="blocks/stone/1.png" />
-		<Property name="type" value="massive" />
-	</sprite>
-	<sprite>
-		<Property name="posx" value="5492" />
-		<Property name="posy" value="428" />
-		<Property name="image" value="blocks/stone/1.png" />
-		<Property name="type" value="massive" />
-	</sprite>
-	<sprite>
-		<Property name="posx" value="5492" />
-		<Property name="posy" value="385" />
-		<Property name="image" value="blocks/stone/1.png" />
-		<Property name="type" value="massive" />
-	</sprite>
-	<sprite>
-		<Property name="posx" value="5492" />
-		<Property name="posy" value="342" />
-		<Property name="image" value="blocks/stone/1.png" />
-		<Property name="type" value="massive" />
-	</sprite>
-	<sprite>
-		<Property name="posx" value="5492" />
-		<Property name="posy" value="299" />
-		<Property name="image" value="blocks/stone/1.png" />
-		<Property name="type" value="massive" />
-	</sprite>
-	<sprite>
-		<Property name="posx" value="5492" />
-		<Property name="posy" value="256" />
-		<Property name="image" value="blocks/stone/1.png" />
-		<Property name="type" value="massive" />
-	</sprite>
-	<sprite>
-		<Property name="posx" value="5535" />
-		<Property name="posy" value="256" />
-		<Property name="image" value="blocks/stone/1.png" />
-		<Property name="type" value="massive" />
-	</sprite>
-	<sprite>
-		<Property name="posx" value="5535" />
-		<Property name="posy" value="299" />
-		<Property name="image" value="blocks/stone/1.png" />
-		<Property name="type" value="massive" />
-	</sprite>
-	<sprite>
-		<Property name="posx" value="5535" />
-		<Property name="posy" value="342" />
-		<Property name="image" value="blocks/stone/1.png" />
-		<Property name="type" value="massive" />
-	</sprite>
-	<sprite>
-		<Property name="posx" value="5535" />
-		<Property name="posy" value="385" />
-		<Property name="image" value="blocks/stone/1.png" />
-		<Property name="type" value="massive" />
-	</sprite>
-	<sprite>
-		<Property name="posx" value="5535" />
-		<Property name="posy" value="428" />
-		<Property name="image" value="blocks/stone/1.png" />
-		<Property name="type" value="massive" />
-	</sprite>
-	<sprite>
-		<Property name="posx" value="5535" />
-		<Property name="posy" value="471" />
-		<Property name="image" value="blocks/stone/1.png" />
-		<Property name="type" value="massive" />
-	</sprite>
-	<sprite>
-		<Property name="posx" value="5578" />
-		<Property name="posy" value="256" />
-		<Property name="image" value="blocks/stone/1.png" />
-		<Property name="type" value="massive" />
-	</sprite>
-	<sprite>
-		<Property name="posx" value="5578" />
-		<Property name="posy" value="299" />
-		<Property name="image" value="blocks/stone/1.png" />
-		<Property name="type" value="massive" />
-	</sprite>
-	<sprite>
-		<Property name="posx" value="5578" />
-		<Property name="posy" value="342" />
-		<Property name="image" value="blocks/stone/1.png" />
-		<Property name="type" value="massive" />
-	</sprite>
-	<sprite>
-		<Property name="posx" value="5578" />
-		<Property name="posy" value="385" />
-		<Property name="image" value="blocks/stone/1.png" />
-		<Property name="type" value="massive" />
-	</sprite>
-	<sprite>
-		<Property name="posx" value="5578" />
-		<Property name="posy" value="428" />
-		<Property name="image" value="blocks/stone/1.png" />
-		<Property name="type" value="massive" />
-	</sprite>
-	<sprite>
-		<Property name="posx" value="5578" />
-		<Property name="posy" value="471" />
-		<Property name="image" value="blocks/stone/1.png" />
-		<Property name="type" value="massive" />
-	</sprite>
-	<sprite>
-		<Property name="posx" value="5492" />
-		<Property name="posy" value="213" />
-		<Property name="image" value="blocks/stone/1.png" />
-		<Property name="type" value="massive" />
-	</sprite>
-	<sprite>
-		<Property name="posx" value="5535" />
-		<Property name="posy" value="213" />
-		<Property name="image" value="blocks/stone/1.png" />
-		<Property name="type" value="massive" />
-	</sprite>
-	<sprite>
-		<Property name="posx" value="5578" />
-		<Property name="posy" value="213" />
-		<Property name="image" value="blocks/stone/1.png" />
-		<Property name="type" value="massive" />
-	</sprite>
-	<sprite>
-		<Property name="posx" value="5449" />
-		<Property name="posy" value="256" />
-		<Property name="image" value="blocks/stone/1.png" />
-		<Property name="type" value="massive" />
-	</sprite>
-	<sprite>
-		<Property name="posx" value="5621" />
-		<Property name="posy" value="256" />
-		<Property name="image" value="blocks/stone/1.png" />
-		<Property name="type" value="massive" />
-	</sprite>
-	<sprite>
-		<Property name="posx" value="5234" />
-		<Property name="posy" value="471" />
-		<Property name="image" value="blocks/stone/1.png" />
-		<Property name="type" value="massive" />
-	</sprite>
-	<sprite>
-		<Property name="posx" value="5277" />
-		<Property name="posy" value="471" />
-		<Property name="image" value="blocks/stone/1.png" />
-		<Property name="type" value="massive" />
-	</sprite>
-	<sprite>
-		<Property name="posx" value="5320" />
-		<Property name="posy" value="471" />
-		<Property name="image" value="blocks/stone/1.png" />
-		<Property name="type" value="massive" />
-	</sprite>
-	<sprite>
-		<Property name="posx" value="7441" />
-		<Property name="posy" value="250" />
-		<Property name="image" value="blocks/stone/1.png" />
-		<Property name="type" value="massive" />
-	</sprite>
-	<sprite>
-		<Property name="posx" value="7441" />
-		<Property name="posy" value="207" />
-		<Property name="image" value="blocks/stone/1.png" />
-		<Property name="type" value="massive" />
-	</sprite>
-	<sprite>
-		<Property name="posx" value="7441" />
-		<Property name="posy" value="164" />
-		<Property name="image" value="blocks/stone/1.png" />
-		<Property name="type" value="massive" />
-	</sprite>
-	<sprite>
-		<Property name="posx" value="7484" />
-		<Property name="posy" value="164" />
-		<Property name="image" value="blocks/stone/1.png" />
-		<Property name="type" value="massive" />
-	</sprite>
-	<sprite>
-		<Property name="posx" value="7527" />
-		<Property name="posy" value="164" />
-		<Property name="image" value="blocks/stone/1.png" />
-		<Property name="type" value="massive" />
-	</sprite>
-	<sprite>
-		<Property name="posx" value="7570" />
-		<Property name="posy" value="164" />
-		<Property name="image" value="blocks/stone/1.png" />
-		<Property name="type" value="massive" />
-	</sprite>
-	<sprite>
-		<Property name="posx" value="7613" />
-		<Property name="posy" value="164" />
-		<Property name="image" value="blocks/stone/1.png" />
-		<Property name="type" value="massive" />
-	</sprite>
-	<sprite>
-		<Property name="posx" value="7613" />
-		<Property name="posy" value="207" />
-		<Property name="image" value="blocks/stone/1.png" />
-		<Property name="type" value="massive" />
-	</sprite>
-	<sprite>
-		<Property name="posx" value="7613" />
-		<Property name="posy" value="250" />
-		<Property name="image" value="blocks/stone/1.png" />
-		<Property name="type" value="massive" />
-	</sprite>
-	<sprite>
-		<Property name="posx" value="7613" />
-		<Property name="posy" value="293" />
-		<Property name="image" value="blocks/stone/1.png" />
-		<Property name="type" value="massive" />
-	</sprite>
-	<sprite>
-		<Property name="posx" value="1562" />
-		<Property name="posy" value="314" />
-		<Property name="image" value="ground/green_2/tendril_top.png" />
-		<Property name="type" value="passive" />
-	</sprite>
-	<sprite>
-		<Property name="posx" value="1675" />
-		<Property name="posy" value="96" />
-		<Property name="image" value="ground/jungle_1/beanstalk.png" />
-		<Property name="type" value="passive" />
-	</sprite>
-	<sprite>
-		<Property name="posx" value="1208" />
-		<Property name="posy" value="313" />
-		<Property name="image" value="ground/green_2/tendril_top.png" />
-		<Property name="type" value="passive" />
-	</sprite>
-	<sprite>
-		<Property name="posx" value="1894" />
-		<Property name="posy" value="330" />
-		<Property name="image" value="ground/green_1/plant_m.png" />
-		<Property name="type" value="passive" />
-	</sprite>
-	<sprite>
-		<Property name="posx" value="1375" />
-		<Property name="posy" value="329" />
-		<Property name="image" value="ground/green_1/plant_r.png" />
-		<Property name="type" value="passive" />
-	</sprite>
-	<sprite>
-		<Property name="posx" value="1039" />
-		<Property name="posy" value="268" />
-		<Property name="image" value="ground/green_2/gras_middle.png" />
-		<Property name="type" value="passive" />
-	</sprite>
-	<sprite>
-		<Property name="posx" value="3539" />
-		<Property name="posy" value="435" />
-		<Property name="image" value="ground/green_1/plant_m.png" />
-		<Property name="type" value="passive" />
-	</sprite>
-	<sprite>
-		<Property name="posx" value="7562" />
-		<Property name="posy" value="503" />
-		<Property name="image" value="ground/green_1/plant_m.png" />
-		<Property name="type" value="passive" />
-	</sprite>
-	<sprite>
-		<Property name="posx" value="8679" />
-		<Property name="posy" value="522" />
-		<Property name="image" value="ground/green_2/gras_middle.png" />
-		<Property name="type" value="passive" />
-	</sprite>
-	<sprite>
-		<Property name="posx" value="8663" />
-		<Property name="posy" value="522" />
-		<Property name="image" value="ground/green_2/gras_middle.png" />
-		<Property name="type" value="passive" />
-	</sprite>
-	<sprite>
-		<Property name="posx" value="8928" />
-		<Property name="posy" value="-138" />
-		<Property name="image" value="ground/green_1/plant_m.png" />
-		<Property name="type" value="passive" />
-	</sprite>
-	<sprite>
-		<Property name="posx" value="9327" />
-		<Property name="posy" value="375" />
-		<Property name="image" value="ground/green_2/gras_middle.png" />
-		<Property name="type" value="passive" />
-	</sprite>
-	<sprite>
-		<Property name="posx" value="9319" />
-		<Property name="posy" value="-154" />
-		<Property name="image" value="ground/green_1/plant_r.png" />
-		<Property name="type" value="passive" />
-	</sprite>
-	<sprite>
-		<Property name="posx" value="8690" />
-		<Property name="posy" value="289" />
-		<Property name="image" value="ground/jungle_1/beanstalk.png" />
-		<Property name="type" value="passive" />
-	</sprite>
-	<sprite>
-		<Property name="posx" value="4550" />
-		<Property name="posy" value="456" />
-		<Property name="image" value="ground/green_1/plant_r.png" />
-		<Property name="type" value="passive" />
-	</sprite>
-	<sprite>
-		<Property name="posx" value="4581" />
-		<Property name="posy" value="514" />
-		<Property name="image" value="blocks/stone/1.png" />
-		<Property name="type" value="massive" />
-	</sprite>
-	<sprite>
-		<Property name="posx" value="4581" />
-		<Property name="posy" value="471" />
-		<Property name="image" value="blocks/stone/1.png" />
-		<Property name="type" value="massive" />
-	</sprite>
-	<sprite>
-		<Property name="posx" value="4581" />
-		<Property name="posy" value="428" />
-		<Property name="image" value="blocks/stone/1.png" />
-		<Property name="type" value="massive" />
-	</sprite>
-	<sprite>
-		<Property name="posx" value="4581" />
-		<Property name="posy" value="385" />
-		<Property name="image" value="blocks/stone/1.png" />
-		<Property name="type" value="massive" />
-	</sprite>
-	<sprite>
-		<Property name="posx" value="4624" />
-		<Property name="posy" value="557" />
-		<Property name="image" value="blocks/stone/1.png" />
-		<Property name="type" value="massive" />
-	</sprite>
-	<sprite>
-		<Property name="posx" value="4624" />
-		<Property name="posy" value="514" />
-		<Property name="image" value="blocks/stone/1.png" />
-		<Property name="type" value="massive" />
-	</sprite>
-	<sprite>
-		<Property name="posx" value="4624" />
-		<Property name="posy" value="471" />
-		<Property name="image" value="blocks/stone/1.png" />
-		<Property name="type" value="massive" />
-	</sprite>
-	<sprite>
-		<Property name="posx" value="4538" />
-		<Property name="posy" value="557" />
-		<Property name="image" value="blocks/stone/1.png" />
-		<Property name="type" value="massive" />
-	</sprite>
-	<sprite>
-		<Property name="posx" value="4538" />
-		<Property name="posy" value="514" />
-		<Property name="image" value="blocks/stone/1.png" />
-		<Property name="type" value="massive" />
-	</sprite>
-	<sprite>
-		<Property name="posx" value="4538" />
-		<Property name="posy" value="471" />
-		<Property name="image" value="blocks/stone/1.png" />
-		<Property name="type" value="massive" />
-	</sprite>
-	<sprite>
-		<Property name="posx" value="2633" />
-		<Property name="posy" value="174" />
-		<Property name="image" value="ground/ghost_1/joist_1.png" />
-		<Property name="type" value="passive" />
-	</sprite>
-	<sprite>
-		<Property name="posx" value="2633" />
-		<Property name="posy" value="238" />
-		<Property name="image" value="ground/ghost_1/joist_1.png" />
-		<Property name="type" value="passive" />
-	</sprite>
-	<sprite>
-		<Property name="posx" value="2633" />
-		<Property name="posy" value="302" />
-		<Property name="image" value="ground/ghost_1/joist_1.png" />
-		<Property name="type" value="passive" />
-	</sprite>
-	<sprite>
-		<Property name="posx" value="2633" />
-		<Property name="posy" value="366" />
-		<Property name="image" value="ground/ghost_1/joist_1.png" />
-		<Property name="type" value="passive" />
-	</sprite>
-	<sprite>
-		<Property name="posx" value="2633" />
-		<Property name="posy" value="430" />
-		<Property name="image" value="ground/ghost_1/joist_1.png" />
-		<Property name="type" value="passive" />
-	</sprite>
-	<sprite>
-		<Property name="posx" value="2633" />
-		<Property name="posy" value="494" />
-		<Property name="image" value="ground/ghost_1/joist_1.png" />
-		<Property name="type" value="passive" />
-	</sprite>
-	<sprite>
-		<Property name="posx" value="3235" />
-		<Property name="posy" value="110" />
-		<Property name="image" value="ground/ghost_1/joist_1.png" />
-		<Property name="type" value="passive" />
-	</sprite>
-	<sprite>
-		<Property name="posx" value="3235" />
-		<Property name="posy" value="174" />
-		<Property name="image" value="ground/ghost_1/joist_1.png" />
-		<Property name="type" value="passive" />
-	</sprite>
-	<sprite>
-		<Property name="posx" value="3235" />
-		<Property name="posy" value="238" />
-		<Property name="image" value="ground/ghost_1/joist_1.png" />
-		<Property name="type" value="passive" />
-	</sprite>
-	<sprite>
-		<Property name="posx" value="3235" />
-		<Property name="posy" value="302" />
-		<Property name="image" value="ground/ghost_1/joist_1.png" />
-		<Property name="type" value="passive" />
-	</sprite>
-	<sprite>
-		<Property name="posx" value="3235" />
-		<Property name="posy" value="366" />
-		<Property name="image" value="ground/ghost_1/joist_1.png" />
-		<Property name="type" value="passive" />
-	</sprite>
-	<sprite>
-		<Property name="posx" value="3235" />
-		<Property name="posy" value="430" />
-		<Property name="image" value="ground/ghost_1/joist_1.png" />
-		<Property name="type" value="passive" />
-	</sprite>
-	<sprite>
-		<Property name="posx" value="3235" />
-		<Property name="posy" value="494" />
-		<Property name="image" value="ground/ghost_1/joist_1.png" />
-		<Property name="type" value="passive" />
-	</sprite>
-	<enemystopper>
-		<Property name="posx" value="3357" />
-		<Property name="posy" value="541" />
-	</enemystopper>
-	<enemystopper>
-		<Property name="posx" value="3360" />
-		<Property name="posy" value="52" />
-	</enemystopper>
-	<enemystopper>
-		<Property name="posx" value="2528" />
-		<Property name="posy" value="52" />
-	</enemystopper>
-	<sprite>
-		<Property name="posx" value="3702" />
-		<Property name="posy" value="557" />
-		<Property name="image" value="blocks/stone/1.png" />
-		<Property name="type" value="massive" />
-	</sprite>
-	<sprite>
-		<Property name="posx" value="3659" />
-		<Property name="posy" value="557" />
-		<Property name="image" value="blocks/stone/1.png" />
-		<Property name="type" value="massive" />
-	</sprite>
-	<sprite>
-		<Property name="posx" value="3616" />
-		<Property name="posy" value="557" />
-		<Property name="image" value="blocks/stone/1.png" />
-		<Property name="type" value="massive" />
-	</sprite>
-	<enemy>
-		<Property name="type" value="furball" />
-		<Property name="posx" value="3741" />
-		<Property name="posy" value="504" />
-		<Property name="color" value="brown" />
-		<Property name="direction" value="left" />
-	</enemy>
-	<enemy>
-		<Property name="type" value="furball" />
-		<Property name="posx" value="7976" />
-		<Property name="posy" value="330" />
-		<Property name="color" value="brown" />
-		<Property name="direction" value="right" />
-	</enemy>
-	<enemystopper>
-		<Property name="posx" value="8859" />
-		<Property name="posy" value="-141" />
-	</enemystopper>
-	<enemy>
-		<Property name="type" value="furball" />
-		<Property name="posx" value="8983" />
-		<Property name="posy" value="-173" />
-		<Property name="color" value="brown" />
-		<Property name="direction" value="right" />
-	</enemy>
-	<enemystopper>
-		<Property name="posx" value="9355" />
-		<Property name="posy" value="377" />
-	</enemystopper>
-	<enemystopper>
-		<Property name="posx" value="1055" />
-		<Property name="posy" value="268" />
-	</enemystopper>
-	<enemystopper>
-		<Property name="posx" value="1129" />
-		<Property name="posy" value="330" />
-	</enemystopper>
-</level>
-=======
 <?xml version="1.0" encoding="UTF-8"?>
 <level>
   <information>
@@ -10186,5 +5531,4 @@
     <property name="type" value="passive"/>
   </enemystopper>
   <script></script>
-</level>
->>>>>>> 3539f07d
+</level>
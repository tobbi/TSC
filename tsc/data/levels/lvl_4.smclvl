<<<<<<< HEAD
<?xml version="1.0" encoding="UTF-8"?>
<level>
	<information>
		<Property name="game_version" value="2" />
		<Property name="engine_version" value="36" />
		<Property name="save_time" value="1269455059" />
	</information>
	<settings>
		<Property name="lvl_author" value="TSC_Team" />
		<Property name="lvl_version" value="1.2" />
		<Property name="lvl_music" value="land/cave_2.ogg" />
		<Property name="cam_limit_x" value="0" />
		<Property name="cam_limit_y" value="0" />
		<Property name="cam_limit_w" value="18614" />
		<Property name="cam_limit_h" value="-4600" />
		<Property name="cam_fixed_hor_vel" value="0" />
	</settings>
	<background>
		<Property name="type" value="103" />
		<Property name="bg_color_1_red" value="120" />
		<Property name="bg_color_1_green" value="80" />
		<Property name="bg_color_1_blue" value="20" />
		<Property name="bg_color_2_red" value="60" />
		<Property name="bg_color_2_green" value="20" />
		<Property name="bg_color_2_blue" value="0" />
	</background>
	<background>
		<Property name="type" value="1" />
		<Property name="posx" value="80" />
		<Property name="posy" value="-200" />
		<Property name="posz" value="0.00011" />
		<Property name="image" value="game/background/moon_big_1.png" />
		<Property name="speedx" value="0.05" />
		<Property name="speedy" value="0.05" />
		<Property name="const_velx" value="0" />
		<Property name="const_vely" value="0" />
	</background>
	<player>
		<Property name="posx" value="42" />
		<Property name="posy" value="-197" />
		<Property name="direction" value="right" />
	</player>
	<sprite>
		<Property name="posx" value="9624" />
		<Property name="posy" value="-63" />
		<Property name="image" value="ground/jungle_2/rope_1_hor.png" />
		<Property name="type" value="massive" />
	</sprite>
	<sprite>
		<Property name="posx" value="15337" />
		<Property name="posy" value="-93" />
		<Property name="image" value="game/box/brown1_1.png" />
		<Property name="type" value="massive" />
	</sprite>
	<sprite>
		<Property name="posx" value="15759" />
		<Property name="posy" value="-231" />
		<Property name="image" value="game/box/brown1_1.png" />
		<Property name="type" value="massive" />
	</sprite>
	<sprite>
		<Property name="posx" value="15385" />
		<Property name="posy" value="-93" />
		<Property name="image" value="game/box/brown1_1.png" />
		<Property name="type" value="massive" />
	</sprite>
	<sprite>
		<Property name="posx" value="15492" />
		<Property name="posy" value="-267" />
		<Property name="image" value="game/box/brown1_1.png" />
		<Property name="type" value="massive" />
	</sprite>
	<sprite>
		<Property name="posx" value="15539" />
		<Property name="posy" value="-267" />
		<Property name="image" value="game/box/brown1_1.png" />
		<Property name="type" value="massive" />
	</sprite>
	<sprite>
		<Property name="posx" value="950" />
		<Property name="posy" value="-255" />
		<Property name="image" value="game/box/brown1_1.png" />
		<Property name="type" value="massive" />
	</sprite>
	<sprite>
		<Property name="posx" value="1000" />
		<Property name="posy" value="-255" />
		<Property name="image" value="game/box/brown1_1.png" />
		<Property name="type" value="massive" />
	</sprite>
	<sprite>
		<Property name="posx" value="15710" />
		<Property name="posy" value="-231" />
		<Property name="image" value="game/box/brown1_1.png" />
		<Property name="type" value="massive" />
	</sprite>
	<sprite>
		<Property name="posx" value="11045" />
		<Property name="posy" value="-164" />
		<Property name="image" value="game/box/brown1_1.png" />
		<Property name="type" value="massive" />
	</sprite>
	<sprite>
		<Property name="posx" value="11179" />
		<Property name="posy" value="-318" />
		<Property name="image" value="game/box/brown1_1.png" />
		<Property name="type" value="massive" />
	</sprite>
	<sprite>
		<Property name="posx" value="10998" />
		<Property name="posy" value="-519" />
		<Property name="image" value="game/box/brown1_1.png" />
		<Property name="type" value="massive" />
	</sprite>
	<sprite>
		<Property name="posx" value="11083" />
		<Property name="posy" value="-711" />
		<Property name="image" value="game/box/brown1_1.png" />
		<Property name="type" value="massive" />
	</sprite>
	<sprite>
		<Property name="posx" value="11237" />
		<Property name="posy" value="-784" />
		<Property name="image" value="game/box/brown1_1.png" />
		<Property name="type" value="massive" />
	</sprite>
	<sprite>
		<Property name="posx" value="11285" />
		<Property name="posy" value="-784" />
		<Property name="image" value="game/box/brown1_1.png" />
		<Property name="type" value="massive" />
	</sprite>
	<sprite>
		<Property name="posx" value="11332" />
		<Property name="posy" value="-784" />
		<Property name="image" value="game/box/brown1_1.png" />
		<Property name="type" value="massive" />
	</sprite>
	<sprite>
		<Property name="posx" value="11380" />
		<Property name="posy" value="-784" />
		<Property name="image" value="game/box/brown1_1.png" />
		<Property name="type" value="massive" />
	</sprite>
	<sprite>
		<Property name="posx" value="11427" />
		<Property name="posy" value="-784" />
		<Property name="image" value="game/box/brown1_1.png" />
		<Property name="type" value="massive" />
	</sprite>
	<sprite>
		<Property name="posx" value="11473" />
		<Property name="posy" value="-784" />
		<Property name="image" value="game/box/brown1_1.png" />
		<Property name="type" value="massive" />
	</sprite>
	<sprite>
		<Property name="posx" value="11520" />
		<Property name="posy" value="-784" />
		<Property name="image" value="game/box/brown1_1.png" />
		<Property name="type" value="massive" />
	</sprite>
	<sprite>
		<Property name="posx" value="11567" />
		<Property name="posy" value="-784" />
		<Property name="image" value="game/box/brown1_1.png" />
		<Property name="type" value="massive" />
	</sprite>
	<sprite>
		<Property name="posx" value="11609" />
		<Property name="posy" value="-740" />
		<Property name="image" value="game/box/brown1_1.png" />
		<Property name="type" value="massive" />
	</sprite>
	<sprite>
		<Property name="posx" value="11651" />
		<Property name="posy" value="-696" />
		<Property name="image" value="game/box/brown1_1.png" />
		<Property name="type" value="massive" />
	</sprite>
	<sprite>
		<Property name="posx" value="11694" />
		<Property name="posy" value="-651" />
		<Property name="image" value="game/box/brown1_1.png" />
		<Property name="type" value="massive" />
	</sprite>
	<sprite>
		<Property name="posx" value="11740" />
		<Property name="posy" value="-651" />
		<Property name="image" value="game/box/brown1_1.png" />
		<Property name="type" value="massive" />
	</sprite>
	<sprite>
		<Property name="posx" value="11787" />
		<Property name="posy" value="-651" />
		<Property name="image" value="game/box/brown1_1.png" />
		<Property name="type" value="massive" />
	</sprite>
	<sprite>
		<Property name="posx" value="11833" />
		<Property name="posy" value="-651" />
		<Property name="image" value="game/box/brown1_1.png" />
		<Property name="type" value="massive" />
	</sprite>
	<sprite>
		<Property name="posx" value="11887" />
		<Property name="posy" value="-503" />
		<Property name="image" value="game/box/brown1_1.png" />
		<Property name="type" value="massive" />
	</sprite>
	<sprite>
		<Property name="posx" value="11931" />
		<Property name="posy" value="-503" />
		<Property name="image" value="game/box/brown1_1.png" />
		<Property name="type" value="massive" />
	</sprite>
	<sprite>
		<Property name="posx" value="11975" />
		<Property name="posy" value="-503" />
		<Property name="image" value="game/box/brown1_1.png" />
		<Property name="type" value="massive" />
	</sprite>
	<sprite>
		<Property name="posx" value="12019" />
		<Property name="posy" value="-503" />
		<Property name="image" value="game/box/brown1_1.png" />
		<Property name="type" value="massive" />
	</sprite>
	<sprite>
		<Property name="posx" value="12069" />
		<Property name="posy" value="-369" />
		<Property name="image" value="game/box/brown1_1.png" />
		<Property name="type" value="massive" />
	</sprite>
	<sprite>
		<Property name="posx" value="12114" />
		<Property name="posy" value="-369" />
		<Property name="image" value="game/box/brown1_1.png" />
		<Property name="type" value="massive" />
	</sprite>
	<sprite>
		<Property name="posx" value="12160" />
		<Property name="posy" value="-369" />
		<Property name="image" value="game/box/brown1_1.png" />
		<Property name="type" value="massive" />
	</sprite>
	<sprite>
		<Property name="posx" value="8335" />
		<Property name="posy" value="-43" />
		<Property name="image" value="game/box/brown1_1.png" />
		<Property name="type" value="massive" />
	</sprite>
	<sprite>
		<Property name="posx" value="8387" />
		<Property name="posy" value="-43" />
		<Property name="image" value="game/box/brown1_1.png" />
		<Property name="type" value="massive" />
	</sprite>
	<sprite>
		<Property name="posx" value="8441" />
		<Property name="posy" value="-43" />
		<Property name="image" value="game/box/brown1_1.png" />
		<Property name="type" value="massive" />
	</sprite>
	<sprite>
		<Property name="posx" value="9088" />
		<Property name="posy" value="-114" />
		<Property name="image" value="ground/jungle_2/rope_1_hor.png" />
		<Property name="type" value="massive" />
	</sprite>
	<sprite>
		<Property name="posx" value="9112" />
		<Property name="posy" value="-114" />
		<Property name="image" value="ground/jungle_2/rope_1_hor.png" />
		<Property name="type" value="massive" />
	</sprite>
	<sprite>
		<Property name="posx" value="9136" />
		<Property name="posy" value="-114" />
		<Property name="image" value="ground/jungle_2/rope_1_hor.png" />
		<Property name="type" value="massive" />
	</sprite>
	<sprite>
		<Property name="posx" value="9160" />
		<Property name="posy" value="-114" />
		<Property name="image" value="ground/jungle_2/rope_1_hor.png" />
		<Property name="type" value="massive" />
	</sprite>
	<sprite>
		<Property name="posx" value="9184" />
		<Property name="posy" value="-114" />
		<Property name="image" value="ground/jungle_2/rope_1_hor.png" />
		<Property name="type" value="massive" />
	</sprite>
	<sprite>
		<Property name="posx" value="9208" />
		<Property name="posy" value="-114" />
		<Property name="image" value="ground/jungle_2/rope_1_hor.png" />
		<Property name="type" value="massive" />
	</sprite>
	<sprite>
		<Property name="posx" value="9600" />
		<Property name="posy" value="-63" />
		<Property name="image" value="ground/jungle_2/rope_1_hor.png" />
		<Property name="type" value="massive" />
	</sprite>
	<sprite>
		<Property name="posx" value="9576" />
		<Property name="posy" value="-63" />
		<Property name="image" value="ground/jungle_2/rope_1_hor.png" />
		<Property name="type" value="massive" />
	</sprite>
	<sprite>
		<Property name="posx" value="9552" />
		<Property name="posy" value="-63" />
		<Property name="image" value="ground/jungle_2/rope_1_hor.png" />
		<Property name="type" value="massive" />
	</sprite>
	<sprite>
		<Property name="posx" value="9528" />
		<Property name="posy" value="-63" />
		<Property name="image" value="ground/jungle_2/rope_1_hor.png" />
		<Property name="type" value="massive" />
	</sprite>
	<sprite>
		<Property name="posx" value="9504" />
		<Property name="posy" value="-63" />
		<Property name="image" value="ground/jungle_2/rope_1_hor.png" />
		<Property name="type" value="massive" />
	</sprite>
	<sprite>
		<Property name="posx" value="9480" />
		<Property name="posy" value="-63" />
		<Property name="image" value="ground/jungle_2/rope_1_hor.png" />
		<Property name="type" value="massive" />
	</sprite>
	<sprite>
		<Property name="posx" value="9456" />
		<Property name="posy" value="-63" />
		<Property name="image" value="ground/jungle_2/rope_1_hor.png" />
		<Property name="type" value="massive" />
	</sprite>
	<sprite>
		<Property name="posx" value="9432" />
		<Property name="posy" value="-63" />
		<Property name="image" value="ground/jungle_2/rope_1_hor.png" />
		<Property name="type" value="massive" />
	</sprite>
	<sprite>
		<Property name="posx" value="9408" />
		<Property name="posy" value="-63" />
		<Property name="image" value="ground/jungle_2/rope_1_hor.png" />
		<Property name="type" value="massive" />
	</sprite>
	<sprite>
		<Property name="posx" value="9384" />
		<Property name="posy" value="-63" />
		<Property name="image" value="ground/jungle_2/rope_1_hor.png" />
		<Property name="type" value="massive" />
	</sprite>
	<sprite>
		<Property name="posx" value="12995" />
		<Property name="posy" value="-88" />
		<Property name="image" value="blocks/stone/1.png" />
		<Property name="type" value="massive" />
	</sprite>
	<sprite>
		<Property name="posx" value="9360" />
		<Property name="posy" value="-63" />
		<Property name="image" value="ground/jungle_2/rope_1_hor.png" />
		<Property name="type" value="massive" />
	</sprite>
	<sprite>
		<Property name="posx" value="4656" />
		<Property name="posy" value="-160" />
		<Property name="image" value="pipes/green/hor.png" />
		<Property name="type" value="massive" />
	</sprite>
	<sprite>
		<Property name="posx" value="4606" />
		<Property name="posy" value="-160" />
		<Property name="image" value="pipes/green/left.png" />
		<Property name="type" value="massive" />
	</sprite>
	<sprite>
		<Property name="posx" value="4898" />
		<Property name="posy" value="-234" />
		<Property name="image" value="pipes/green/ver.png" />
		<Property name="type" value="massive" />
	</sprite>
	<sprite>
		<Property name="posx" value="4898" />
		<Property name="posy" value="-284" />
		<Property name="image" value="pipes/green/ver.png" />
		<Property name="type" value="massive" />
	</sprite>
	<sprite>
		<Property name="posx" value="4898" />
		<Property name="posy" value="-334" />
		<Property name="image" value="pipes/green/up.png" />
		<Property name="type" value="massive" />
	</sprite>
	<sprite>
		<Property name="posx" value="6908" />
		<Property name="posy" value="-97" />
		<Property name="image" value="pipes/green/up.png" />
		<Property name="type" value="massive" />
	</sprite>
	<sprite>
		<Property name="posx" value="6104" />
		<Property name="posy" value="-143" />
		<Property name="image" value="pipes/green/hor.png" />
		<Property name="type" value="massive" />
	</sprite>
	<sprite>
		<Property name="posx" value="6154" />
		<Property name="posy" value="-143" />
		<Property name="image" value="pipes/green/right.png" />
		<Property name="type" value="massive" />
	</sprite>
	<sprite>
		<Property name="posx" value="10509" />
		<Property name="posy" value="-97" />
		<Property name="image" value="pipes/green/ver.png" />
		<Property name="type" value="massive" />
	</sprite>
	<sprite>
		<Property name="posx" value="10509" />
		<Property name="posy" value="-147" />
		<Property name="image" value="pipes/green/ver.png" />
		<Property name="type" value="massive" />
	</sprite>
	<sprite>
		<Property name="posx" value="10509" />
		<Property name="posy" value="-197" />
		<Property name="image" value="pipes/green/up.png" />
		<Property name="type" value="massive" />
	</sprite>
	<sprite>
		<Property name="posx" value="12889" />
		<Property name="posy" value="-97" />
		<Property name="image" value="pipes/green/ver.png" />
		<Property name="type" value="massive" />
	</sprite>
	<sprite>
		<Property name="posx" value="12889" />
		<Property name="posy" value="-147" />
		<Property name="image" value="pipes/green/ver.png" />
		<Property name="type" value="massive" />
	</sprite>
	<sprite>
		<Property name="posx" value="12889" />
		<Property name="posy" value="-197" />
		<Property name="image" value="pipes/green/up.png" />
		<Property name="type" value="massive" />
	</sprite>
	<sprite>
		<Property name="posx" value="17096" />
		<Property name="posy" value="-85" />
		<Property name="image" value="pipes/green/ver.png" />
		<Property name="type" value="massive" />
	</sprite>
	<sprite>
		<Property name="posx" value="17096" />
		<Property name="posy" value="-135" />
		<Property name="image" value="pipes/green/up.png" />
		<Property name="type" value="massive" />
	</sprite>
	<sprite>
		<Property name="posx" value="16984" />
		<Property name="posy" value="-96" />
		<Property name="image" value="pipes/green/ver.png" />
		<Property name="type" value="massive" />
	</sprite>
	<sprite>
		<Property name="posx" value="16984" />
		<Property name="posy" value="-146" />
		<Property name="image" value="pipes/green/ver.png" />
		<Property name="type" value="massive" />
	</sprite>
	<sprite>
		<Property name="posx" value="16984" />
		<Property name="posy" value="-196" />
		<Property name="image" value="pipes/green/up.png" />
		<Property name="type" value="massive" />
	</sprite>
	<sprite>
		<Property name="posx" value="8128" />
		<Property name="posy" value="-275" />
		<Property name="image" value="blocks/stone/1.png" />
		<Property name="type" value="massive" />
	</sprite>
	<sprite>
		<Property name="posx" value="8171" />
		<Property name="posy" value="-275" />
		<Property name="image" value="blocks/stone/1.png" />
		<Property name="type" value="massive" />
	</sprite>
	<sprite>
		<Property name="posx" value="8171" />
		<Property name="posy" value="-318" />
		<Property name="image" value="blocks/stone/1.png" />
		<Property name="type" value="massive" />
	</sprite>
	<sprite>
		<Property name="posx" value="8171" />
		<Property name="posy" value="-361" />
		<Property name="image" value="blocks/stone/1.png" />
		<Property name="type" value="massive" />
	</sprite>
	<sprite>
		<Property name="posx" value="8128" />
		<Property name="posy" value="-318" />
		<Property name="image" value="blocks/stone/1.png" />
		<Property name="type" value="massive" />
	</sprite>
	<sprite>
		<Property name="posx" value="8085" />
		<Property name="posy" value="-275" />
		<Property name="image" value="blocks/stone/1.png" />
		<Property name="type" value="massive" />
	</sprite>
	<sprite>
		<Property name="posx" value="17980" />
		<Property name="posy" value="-246" />
		<Property name="image" value="pipes/yellow/up.png" />
		<Property name="type" value="massive" />
	</sprite>
	<sprite>
		<Property name="posx" value="17980" />
		<Property name="posy" value="-96" />
		<Property name="image" value="pipes/yellow/ver.png" />
		<Property name="type" value="massive" />
	</sprite>
	<sprite>
		<Property name="posx" value="17980" />
		<Property name="posy" value="-146" />
		<Property name="image" value="pipes/yellow/ver.png" />
		<Property name="type" value="massive" />
	</sprite>
	<sprite>
		<Property name="posx" value="17980" />
		<Property name="posy" value="-196" />
		<Property name="image" value="pipes/yellow/ver.png" />
		<Property name="type" value="massive" />
	</sprite>
	<sprite>
		<Property name="posx" value="18074" />
		<Property name="posy" value="-196" />
		<Property name="image" value="pipes/yellow/up.png" />
		<Property name="type" value="massive" />
	</sprite>
	<sprite>
		<Property name="posx" value="18074" />
		<Property name="posy" value="-96" />
		<Property name="image" value="pipes/yellow/ver.png" />
		<Property name="type" value="massive" />
	</sprite>
	<sprite>
		<Property name="posx" value="18074" />
		<Property name="posy" value="-146" />
		<Property name="image" value="pipes/yellow/ver.png" />
		<Property name="type" value="massive" />
	</sprite>
	<sprite>
		<Property name="posx" value="8886" />
		<Property name="posy" value="-149" />
		<Property name="image" value="pipes/yellow/ver.png" />
		<Property name="type" value="massive" />
	</sprite>
	<sprite>
		<Property name="posx" value="8886" />
		<Property name="posy" value="-99" />
		<Property name="image" value="pipes/yellow/ver.png" />
		<Property name="type" value="massive" />
	</sprite>
	<sprite>
		<Property name="posx" value="8886" />
		<Property name="posy" value="-49" />
		<Property name="image" value="pipes/yellow/ver.png" />
		<Property name="type" value="massive" />
	</sprite>
	<sprite>
		<Property name="posx" value="18358" />
		<Property name="posy" value="-1012" />
		<Property name="image" value="ground/green_3/ground/middle/left.png" />
		<Property name="type" value="massive" />
	</sprite>
	<sprite>
		<Property name="posx" value="18422" />
		<Property name="posy" value="-1012" />
		<Property name="image" value="ground/green_3/ground/middle/1.png" />
		<Property name="type" value="passive" />
	</sprite>
	<sprite>
		<Property name="posx" value="18486" />
		<Property name="posy" value="-1012" />
		<Property name="image" value="ground/green_3/ground/middle/1.png" />
		<Property name="type" value="passive" />
	</sprite>
	<sprite>
		<Property name="posx" value="18550" />
		<Property name="posy" value="-1012" />
		<Property name="image" value="ground/green_3/ground/middle/1.png" />
		<Property name="type" value="passive" />
	</sprite>
	<sprite>
		<Property name="posx" value="18358" />
		<Property name="posy" value="-1076" />
		<Property name="image" value="ground/green_3/ground/middle/left.png" />
		<Property name="type" value="massive" />
	</sprite>
	<sprite>
		<Property name="posx" value="18422" />
		<Property name="posy" value="-1076" />
		<Property name="image" value="ground/green_3/ground/middle/1.png" />
		<Property name="type" value="passive" />
	</sprite>
	<sprite>
		<Property name="posx" value="18486" />
		<Property name="posy" value="-1076" />
		<Property name="image" value="ground/green_3/ground/middle/1.png" />
		<Property name="type" value="passive" />
	</sprite>
	<sprite>
		<Property name="posx" value="18550" />
		<Property name="posy" value="-1076" />
		<Property name="image" value="ground/green_3/ground/middle/1.png" />
		<Property name="type" value="passive" />
	</sprite>
	<sprite>
		<Property name="posx" value="18358" />
		<Property name="posy" value="-1140" />
		<Property name="image" value="ground/green_3/ground/middle/left.png" />
		<Property name="type" value="massive" />
	</sprite>
	<sprite>
		<Property name="posx" value="18422" />
		<Property name="posy" value="-1140" />
		<Property name="image" value="ground/green_3/ground/middle/1.png" />
		<Property name="type" value="passive" />
	</sprite>
	<sprite>
		<Property name="posx" value="18486" />
		<Property name="posy" value="-1140" />
		<Property name="image" value="ground/green_3/ground/middle/1.png" />
		<Property name="type" value="passive" />
	</sprite>
	<sprite>
		<Property name="posx" value="18550" />
		<Property name="posy" value="-1140" />
		<Property name="image" value="ground/green_3/ground/middle/1.png" />
		<Property name="type" value="passive" />
	</sprite>
	<sprite>
		<Property name="posx" value="18358" />
		<Property name="posy" value="-948" />
		<Property name="image" value="ground/green_3/ground/middle/left.png" />
		<Property name="type" value="massive" />
	</sprite>
	<sprite>
		<Property name="posx" value="18358" />
		<Property name="posy" value="-884" />
		<Property name="image" value="ground/green_3/ground/middle/left.png" />
		<Property name="type" value="massive" />
	</sprite>
	<sprite>
		<Property name="posx" value="18358" />
		<Property name="posy" value="-820" />
		<Property name="image" value="ground/green_3/ground/middle/left.png" />
		<Property name="type" value="massive" />
	</sprite>
	<sprite>
		<Property name="posx" value="18358" />
		<Property name="posy" value="-756" />
		<Property name="image" value="ground/green_3/ground/middle/left.png" />
		<Property name="type" value="massive" />
	</sprite>
	<sprite>
		<Property name="posx" value="18358" />
		<Property name="posy" value="-692" />
		<Property name="image" value="ground/green_3/ground/middle/left.png" />
		<Property name="type" value="massive" />
	</sprite>
	<sprite>
		<Property name="posx" value="18358" />
		<Property name="posy" value="-628" />
		<Property name="image" value="ground/green_3/ground/middle/left.png" />
		<Property name="type" value="massive" />
	</sprite>
	<sprite>
		<Property name="posx" value="18358" />
		<Property name="posy" value="-564" />
		<Property name="image" value="ground/green_3/ground/middle/left.png" />
		<Property name="type" value="massive" />
	</sprite>
	<sprite>
		<Property name="posx" value="18358" />
		<Property name="posy" value="-500" />
		<Property name="image" value="ground/green_3/ground/middle/left.png" />
		<Property name="type" value="massive" />
	</sprite>
	<sprite>
		<Property name="posx" value="18358" />
		<Property name="posy" value="-436" />
		<Property name="image" value="ground/green_3/ground/middle/left.png" />
		<Property name="type" value="massive" />
	</sprite>
	<sprite>
		<Property name="posx" value="18358" />
		<Property name="posy" value="-372" />
		<Property name="image" value="ground/green_3/ground/middle/left.png" />
		<Property name="type" value="massive" />
	</sprite>
	<sprite>
		<Property name="posx" value="18358" />
		<Property name="posy" value="-308" />
		<Property name="image" value="ground/green_3/ground/middle/left.png" />
		<Property name="type" value="massive" />
	</sprite>
	<sprite>
		<Property name="posx" value="18358" />
		<Property name="posy" value="-244" />
		<Property name="image" value="ground/green_3/ground/middle/left.png" />
		<Property name="type" value="massive" />
	</sprite>
	<sprite>
		<Property name="posx" value="18358" />
		<Property name="posy" value="-180" />
		<Property name="image" value="ground/green_3/ground/middle/left.png" />
		<Property name="type" value="massive" />
	</sprite>
	<sprite>
		<Property name="posx" value="18358" />
		<Property name="posy" value="-116" />
		<Property name="image" value="ground/green_3/ground/middle/left.png" />
		<Property name="type" value="massive" />
	</sprite>
	<sprite>
		<Property name="posx" value="18358" />
		<Property name="posy" value="-1204" />
		<Property name="image" value="ground/green_3/ground/middle/left.png" />
		<Property name="type" value="massive" />
	</sprite>
	<sprite>
		<Property name="posx" value="18422" />
		<Property name="posy" value="-1204" />
		<Property name="image" value="ground/green_3/ground/middle/1.png" />
		<Property name="type" value="passive" />
	</sprite>
	<sprite>
		<Property name="posx" value="18486" />
		<Property name="posy" value="-1204" />
		<Property name="image" value="ground/green_3/ground/middle/1.png" />
		<Property name="type" value="passive" />
	</sprite>
	<sprite>
		<Property name="posx" value="18550" />
		<Property name="posy" value="-1204" />
		<Property name="image" value="ground/green_3/ground/middle/1.png" />
		<Property name="type" value="passive" />
	</sprite>
	<sprite>
		<Property name="posx" value="18358" />
		<Property name="posy" value="-1268" />
		<Property name="image" value="ground/green_3/ground/middle/left.png" />
		<Property name="type" value="massive" />
	</sprite>
	<sprite>
		<Property name="posx" value="18422" />
		<Property name="posy" value="-1268" />
		<Property name="image" value="ground/green_3/ground/middle/1.png" />
		<Property name="type" value="passive" />
	</sprite>
	<sprite>
		<Property name="posx" value="18486" />
		<Property name="posy" value="-1268" />
		<Property name="image" value="ground/green_3/ground/middle/1.png" />
		<Property name="type" value="passive" />
	</sprite>
	<sprite>
		<Property name="posx" value="18550" />
		<Property name="posy" value="-1268" />
		<Property name="image" value="ground/green_3/ground/middle/1.png" />
		<Property name="type" value="passive" />
	</sprite>
	<sprite>
		<Property name="posx" value="18358" />
		<Property name="posy" value="-1332" />
		<Property name="image" value="ground/green_3/ground/middle/left.png" />
		<Property name="type" value="massive" />
	</sprite>
	<sprite>
		<Property name="posx" value="18422" />
		<Property name="posy" value="-1332" />
		<Property name="image" value="ground/green_3/ground/middle/1.png" />
		<Property name="type" value="passive" />
	</sprite>
	<sprite>
		<Property name="posx" value="18486" />
		<Property name="posy" value="-1332" />
		<Property name="image" value="ground/green_3/ground/middle/1.png" />
		<Property name="type" value="passive" />
	</sprite>
	<sprite>
		<Property name="posx" value="18550" />
		<Property name="posy" value="-1332" />
		<Property name="image" value="ground/green_3/ground/middle/1.png" />
		<Property name="type" value="passive" />
	</sprite>
	<sprite>
		<Property name="posx" value="18358" />
		<Property name="posy" value="-1396" />
		<Property name="image" value="ground/green_3/ground/middle/left.png" />
		<Property name="type" value="massive" />
	</sprite>
	<sprite>
		<Property name="posx" value="18422" />
		<Property name="posy" value="-1396" />
		<Property name="image" value="ground/green_3/ground/middle/1.png" />
		<Property name="type" value="passive" />
	</sprite>
	<sprite>
		<Property name="posx" value="18486" />
		<Property name="posy" value="-1396" />
		<Property name="image" value="ground/green_3/ground/middle/1.png" />
		<Property name="type" value="passive" />
	</sprite>
	<sprite>
		<Property name="posx" value="16244" />
		<Property name="posy" value="-46" />
		<Property name="image" value="ground/green_3/ground/top/1.png" />
		<Property name="type" value="massive" />
	</sprite>
	<sprite>
		<Property name="posx" value="16308" />
		<Property name="posy" value="-46" />
		<Property name="image" value="ground/green_3/ground/top/1.png" />
		<Property name="type" value="massive" />
	</sprite>
	<sprite>
		<Property name="posx" value="16372" />
		<Property name="posy" value="-46" />
		<Property name="image" value="ground/green_3/ground/top/1.png" />
		<Property name="type" value="massive" />
	</sprite>
	<sprite>
		<Property name="posx" value="16436" />
		<Property name="posy" value="-46" />
		<Property name="image" value="ground/green_3/ground/top/1.png" />
		<Property name="type" value="massive" />
	</sprite>
	<sprite>
		<Property name="posx" value="16500" />
		<Property name="posy" value="-46" />
		<Property name="image" value="ground/green_3/ground/top/1.png" />
		<Property name="type" value="massive" />
	</sprite>
	<sprite>
		<Property name="posx" value="16564" />
		<Property name="posy" value="-46" />
		<Property name="image" value="ground/green_3/ground/top/1.png" />
		<Property name="type" value="massive" />
	</sprite>
	<sprite>
		<Property name="posx" value="16628" />
		<Property name="posy" value="-46" />
		<Property name="image" value="ground/green_3/ground/top/1.png" />
		<Property name="type" value="massive" />
	</sprite>
	<sprite>
		<Property name="posx" value="16692" />
		<Property name="posy" value="-46" />
		<Property name="image" value="ground/green_3/ground/top/1.png" />
		<Property name="type" value="massive" />
	</sprite>
	<sprite>
		<Property name="posx" value="16756" />
		<Property name="posy" value="-46" />
		<Property name="image" value="ground/green_3/ground/top/1.png" />
		<Property name="type" value="massive" />
	</sprite>
	<sprite>
		<Property name="posx" value="16820" />
		<Property name="posy" value="-46" />
		<Property name="image" value="ground/green_3/ground/top/1.png" />
		<Property name="type" value="massive" />
	</sprite>
	<sprite>
		<Property name="posx" value="16180" />
		<Property name="posy" value="-46" />
		<Property name="image" value="ground/green_3/ground/top/left.png" />
		<Property name="type" value="massive" />
	</sprite>
	<sprite>
		<Property name="posx" value="16884" />
		<Property name="posy" value="-46" />
		<Property name="image" value="ground/green_3/ground/top/1.png" />
		<Property name="type" value="massive" />
	</sprite>
	<sprite>
		<Property name="posx" value="16948" />
		<Property name="posy" value="-46" />
		<Property name="image" value="ground/green_3/ground/top/1.png" />
		<Property name="type" value="massive" />
	</sprite>
	<sprite>
		<Property name="posx" value="17012" />
		<Property name="posy" value="-46" />
		<Property name="image" value="ground/green_3/ground/top/1.png" />
		<Property name="type" value="massive" />
	</sprite>
	<sprite>
		<Property name="posx" value="17076" />
		<Property name="posy" value="-46" />
		<Property name="image" value="ground/green_3/ground/top/1.png" />
		<Property name="type" value="massive" />
	</sprite>
	<sprite>
		<Property name="posx" value="17140" />
		<Property name="posy" value="-46" />
		<Property name="image" value="ground/green_3/ground/top/1.png" />
		<Property name="type" value="massive" />
	</sprite>
	<sprite>
		<Property name="posx" value="17204" />
		<Property name="posy" value="-46" />
		<Property name="image" value="ground/green_3/ground/top/1.png" />
		<Property name="type" value="massive" />
	</sprite>
	<sprite>
		<Property name="posx" value="17268" />
		<Property name="posy" value="-46" />
		<Property name="image" value="ground/green_3/ground/top/1.png" />
		<Property name="type" value="massive" />
	</sprite>
	<sprite>
		<Property name="posx" value="17332" />
		<Property name="posy" value="-46" />
		<Property name="image" value="ground/green_3/ground/top/1.png" />
		<Property name="type" value="massive" />
	</sprite>
	<sprite>
		<Property name="posx" value="17396" />
		<Property name="posy" value="-46" />
		<Property name="image" value="ground/green_3/ground/top/1.png" />
		<Property name="type" value="massive" />
	</sprite>
	<sprite>
		<Property name="posx" value="17460" />
		<Property name="posy" value="-46" />
		<Property name="image" value="ground/green_3/ground/top/1.png" />
		<Property name="type" value="massive" />
	</sprite>
	<sprite>
		<Property name="posx" value="17524" />
		<Property name="posy" value="-46" />
		<Property name="image" value="ground/green_3/ground/top/1.png" />
		<Property name="type" value="massive" />
	</sprite>
	<sprite>
		<Property name="posx" value="17588" />
		<Property name="posy" value="-46" />
		<Property name="image" value="ground/green_3/ground/top/1.png" />
		<Property name="type" value="massive" />
	</sprite>
	<sprite>
		<Property name="posx" value="17652" />
		<Property name="posy" value="-46" />
		<Property name="image" value="ground/green_3/ground/top/1.png" />
		<Property name="type" value="massive" />
	</sprite>
	<sprite>
		<Property name="posx" value="17716" />
		<Property name="posy" value="-46" />
		<Property name="image" value="ground/green_3/ground/top/1.png" />
		<Property name="type" value="massive" />
	</sprite>
	<sprite>
		<Property name="posx" value="17780" />
		<Property name="posy" value="-46" />
		<Property name="image" value="ground/green_3/ground/top/1.png" />
		<Property name="type" value="massive" />
	</sprite>
	<sprite>
		<Property name="posx" value="17844" />
		<Property name="posy" value="-46" />
		<Property name="image" value="ground/green_3/ground/top/1.png" />
		<Property name="type" value="massive" />
	</sprite>
	<sprite>
		<Property name="posx" value="17908" />
		<Property name="posy" value="-46" />
		<Property name="image" value="ground/green_3/ground/top/1.png" />
		<Property name="type" value="massive" />
	</sprite>
	<sprite>
		<Property name="posx" value="17972" />
		<Property name="posy" value="-46" />
		<Property name="image" value="ground/green_3/ground/top/1.png" />
		<Property name="type" value="massive" />
	</sprite>
	<sprite>
		<Property name="posx" value="18036" />
		<Property name="posy" value="-46" />
		<Property name="image" value="ground/green_3/ground/top/1.png" />
		<Property name="type" value="massive" />
	</sprite>
	<sprite>
		<Property name="posx" value="18100" />
		<Property name="posy" value="-46" />
		<Property name="image" value="ground/green_3/ground/top/1.png" />
		<Property name="type" value="massive" />
	</sprite>
	<sprite>
		<Property name="posx" value="18164" />
		<Property name="posy" value="-46" />
		<Property name="image" value="ground/green_3/ground/top/1.png" />
		<Property name="type" value="massive" />
	</sprite>
	<sprite>
		<Property name="posx" value="18228" />
		<Property name="posy" value="-46" />
		<Property name="image" value="ground/green_3/ground/top/1.png" />
		<Property name="type" value="massive" />
	</sprite>
	<sprite>
		<Property name="posx" value="18292" />
		<Property name="posy" value="-46" />
		<Property name="image" value="ground/green_3/ground/top/1.png" />
		<Property name="type" value="massive" />
	</sprite>
	<sprite>
		<Property name="posx" value="18356" />
		<Property name="posy" value="-46" />
		<Property name="image" value="ground/green_3/ground/top/1.png" />
		<Property name="type" value="massive" />
	</sprite>
	<sprite>
		<Property name="posx" value="18358" />
		<Property name="posy" value="-52" />
		<Property name="image" value="ground/green_3/ground/middle/left.png" />
		<Property name="type" value="massive" />
	</sprite>
	<sprite>
		<Property name="posx" value="13812" />
		<Property name="posy" value="-63" />
		<Property name="image" value="ground/green_3/ground/middle/left.png" />
		<Property name="type" value="massive" />
	</sprite>
	<sprite>
		<Property name="posx" value="13876" />
		<Property name="posy" value="-127" />
		<Property name="image" value="ground/green_3/ground/top/1.png" />
		<Property name="type" value="massive" />
	</sprite>
	<sprite>
		<Property name="posx" value="13940" />
		<Property name="posy" value="-127" />
		<Property name="image" value="ground/green_3/ground/top/1.png" />
		<Property name="type" value="massive" />
	</sprite>
	<sprite>
		<Property name="posx" value="14004" />
		<Property name="posy" value="-127" />
		<Property name="image" value="ground/green_3/ground/top/1.png" />
		<Property name="type" value="massive" />
	</sprite>
	<sprite>
		<Property name="posx" value="14068" />
		<Property name="posy" value="-127" />
		<Property name="image" value="ground/green_3/ground/top/1.png" />
		<Property name="type" value="massive" />
	</sprite>
	<sprite>
		<Property name="posx" value="14132" />
		<Property name="posy" value="-127" />
		<Property name="image" value="ground/green_3/ground/top/1.png" />
		<Property name="type" value="massive" />
	</sprite>
	<sprite>
		<Property name="posx" value="14196" />
		<Property name="posy" value="-127" />
		<Property name="image" value="ground/green_3/ground/top/1.png" />
		<Property name="type" value="massive" />
	</sprite>
	<sprite>
		<Property name="posx" value="14260" />
		<Property name="posy" value="-127" />
		<Property name="image" value="ground/green_3/ground/top/1.png" />
		<Property name="type" value="massive" />
	</sprite>
	<sprite>
		<Property name="posx" value="14324" />
		<Property name="posy" value="-127" />
		<Property name="image" value="ground/green_3/ground/top/1.png" />
		<Property name="type" value="massive" />
	</sprite>
	<sprite>
		<Property name="posx" value="14388" />
		<Property name="posy" value="-127" />
		<Property name="image" value="ground/green_3/ground/top/1.png" />
		<Property name="type" value="massive" />
	</sprite>
	<sprite>
		<Property name="posx" value="14452" />
		<Property name="posy" value="-127" />
		<Property name="image" value="ground/green_3/ground/top/1.png" />
		<Property name="type" value="massive" />
	</sprite>
	<sprite>
		<Property name="posx" value="14516" />
		<Property name="posy" value="-127" />
		<Property name="image" value="ground/green_3/ground/top/1.png" />
		<Property name="type" value="massive" />
	</sprite>
	<sprite>
		<Property name="posx" value="14580" />
		<Property name="posy" value="-127" />
		<Property name="image" value="ground/green_3/ground/top/1.png" />
		<Property name="type" value="massive" />
	</sprite>
	<sprite>
		<Property name="posx" value="14644" />
		<Property name="posy" value="-127" />
		<Property name="image" value="ground/green_3/ground/top/1.png" />
		<Property name="type" value="massive" />
	</sprite>
	<sprite>
		<Property name="posx" value="14708" />
		<Property name="posy" value="-127" />
		<Property name="image" value="ground/green_3/ground/top/1.png" />
		<Property name="type" value="massive" />
	</sprite>
	<sprite>
		<Property name="posx" value="14772" />
		<Property name="posy" value="-127" />
		<Property name="image" value="ground/green_3/ground/top/1.png" />
		<Property name="type" value="massive" />
	</sprite>
	<sprite>
		<Property name="posx" value="14836" />
		<Property name="posy" value="-127" />
		<Property name="image" value="ground/green_3/ground/top/1.png" />
		<Property name="type" value="massive" />
	</sprite>
	<sprite>
		<Property name="posx" value="14900" />
		<Property name="posy" value="-127" />
		<Property name="image" value="ground/green_3/ground/top/1.png" />
		<Property name="type" value="massive" />
	</sprite>
	<sprite>
		<Property name="posx" value="14964" />
		<Property name="posy" value="-127" />
		<Property name="image" value="ground/green_3/ground/top/1.png" />
		<Property name="type" value="massive" />
	</sprite>
	<sprite>
		<Property name="posx" value="15028" />
		<Property name="posy" value="-127" />
		<Property name="image" value="ground/green_3/ground/top/1.png" />
		<Property name="type" value="massive" />
	</sprite>
	<sprite>
		<Property name="posx" value="15092" />
		<Property name="posy" value="-127" />
		<Property name="image" value="ground/green_3/ground/top/1.png" />
		<Property name="type" value="massive" />
	</sprite>
	<sprite>
		<Property name="posx" value="15156" />
		<Property name="posy" value="-63" />
		<Property name="image" value="ground/green_3/ground/middle/right.png" />
		<Property name="type" value="massive" />
	</sprite>
	<sprite>
		<Property name="posx" value="12334" />
		<Property name="posy" value="-47" />
		<Property name="image" value="ground/green_3/ground/top/1.png" />
		<Property name="type" value="massive" />
	</sprite>
	<sprite>
		<Property name="posx" value="12398" />
		<Property name="posy" value="-47" />
		<Property name="image" value="ground/green_3/ground/top/1.png" />
		<Property name="type" value="massive" />
	</sprite>
	<sprite>
		<Property name="posx" value="12462" />
		<Property name="posy" value="-47" />
		<Property name="image" value="ground/green_3/ground/top/1.png" />
		<Property name="type" value="massive" />
	</sprite>
	<sprite>
		<Property name="posx" value="12526" />
		<Property name="posy" value="-47" />
		<Property name="image" value="ground/green_3/ground/top/1.png" />
		<Property name="type" value="massive" />
	</sprite>
	<sprite>
		<Property name="posx" value="12590" />
		<Property name="posy" value="-47" />
		<Property name="image" value="ground/green_3/ground/top/1.png" />
		<Property name="type" value="massive" />
	</sprite>
	<sprite>
		<Property name="posx" value="12654" />
		<Property name="posy" value="-47" />
		<Property name="image" value="ground/green_3/ground/top/1.png" />
		<Property name="type" value="massive" />
	</sprite>
	<sprite>
		<Property name="posx" value="12718" />
		<Property name="posy" value="-47" />
		<Property name="image" value="ground/green_3/ground/top/1.png" />
		<Property name="type" value="massive" />
	</sprite>
	<sprite>
		<Property name="posx" value="12782" />
		<Property name="posy" value="-47" />
		<Property name="image" value="ground/green_3/ground/top/1.png" />
		<Property name="type" value="massive" />
	</sprite>
	<sprite>
		<Property name="posx" value="12846" />
		<Property name="posy" value="-47" />
		<Property name="image" value="ground/green_3/ground/top/1.png" />
		<Property name="type" value="massive" />
	</sprite>
	<sprite>
		<Property name="posx" value="12910" />
		<Property name="posy" value="-47" />
		<Property name="image" value="ground/green_3/ground/top/1.png" />
		<Property name="type" value="massive" />
	</sprite>
	<sprite>
		<Property name="posx" value="12974" />
		<Property name="posy" value="-47" />
		<Property name="image" value="ground/green_3/ground/top/1.png" />
		<Property name="type" value="massive" />
	</sprite>
	<sprite>
		<Property name="posx" value="13038" />
		<Property name="posy" value="-47" />
		<Property name="image" value="ground/green_3/ground/top/1.png" />
		<Property name="type" value="massive" />
	</sprite>
	<sprite>
		<Property name="posx" value="13102" />
		<Property name="posy" value="-47" />
		<Property name="image" value="ground/green_3/ground/top/1.png" />
		<Property name="type" value="massive" />
	</sprite>
	<sprite>
		<Property name="posx" value="13166" />
		<Property name="posy" value="-47" />
		<Property name="image" value="ground/green_3/ground/top/1.png" />
		<Property name="type" value="massive" />
	</sprite>
	<sprite>
		<Property name="posx" value="13230" />
		<Property name="posy" value="-47" />
		<Property name="image" value="ground/green_3/ground/top/1.png" />
		<Property name="type" value="massive" />
	</sprite>
	<sprite>
		<Property name="posx" value="13294" />
		<Property name="posy" value="-47" />
		<Property name="image" value="ground/green_3/ground/top/1.png" />
		<Property name="type" value="massive" />
	</sprite>
	<sprite>
		<Property name="posx" value="13358" />
		<Property name="posy" value="-47" />
		<Property name="image" value="ground/green_3/ground/top/1.png" />
		<Property name="type" value="massive" />
	</sprite>
	<sprite>
		<Property name="posx" value="13422" />
		<Property name="posy" value="-47" />
		<Property name="image" value="ground/green_3/ground/top/1.png" />
		<Property name="type" value="massive" />
	</sprite>
	<sprite>
		<Property name="posx" value="13486" />
		<Property name="posy" value="-47" />
		<Property name="image" value="ground/green_3/ground/top/1.png" />
		<Property name="type" value="massive" />
	</sprite>
	<sprite>
		<Property name="posx" value="13550" />
		<Property name="posy" value="-47" />
		<Property name="image" value="ground/green_3/ground/top/1.png" />
		<Property name="type" value="massive" />
	</sprite>
	<sprite>
		<Property name="posx" value="11694" />
		<Property name="posy" value="-47" />
		<Property name="image" value="ground/green_3/ground/top/1.png" />
		<Property name="type" value="massive" />
	</sprite>
	<sprite>
		<Property name="posx" value="11758" />
		<Property name="posy" value="-47" />
		<Property name="image" value="ground/green_3/ground/top/1.png" />
		<Property name="type" value="massive" />
	</sprite>
	<sprite>
		<Property name="posx" value="11822" />
		<Property name="posy" value="-47" />
		<Property name="image" value="ground/green_3/ground/top/1.png" />
		<Property name="type" value="massive" />
	</sprite>
	<sprite>
		<Property name="posx" value="11886" />
		<Property name="posy" value="-47" />
		<Property name="image" value="ground/green_3/ground/top/1.png" />
		<Property name="type" value="massive" />
	</sprite>
	<sprite>
		<Property name="posx" value="11950" />
		<Property name="posy" value="-47" />
		<Property name="image" value="ground/green_3/ground/top/1.png" />
		<Property name="type" value="massive" />
	</sprite>
	<sprite>
		<Property name="posx" value="12014" />
		<Property name="posy" value="-47" />
		<Property name="image" value="ground/green_3/ground/top/1.png" />
		<Property name="type" value="massive" />
	</sprite>
	<sprite>
		<Property name="posx" value="12078" />
		<Property name="posy" value="-47" />
		<Property name="image" value="ground/green_3/ground/top/1.png" />
		<Property name="type" value="massive" />
	</sprite>
	<sprite>
		<Property name="posx" value="12142" />
		<Property name="posy" value="-47" />
		<Property name="image" value="ground/green_3/ground/top/1.png" />
		<Property name="type" value="massive" />
	</sprite>
	<sprite>
		<Property name="posx" value="12206" />
		<Property name="posy" value="-47" />
		<Property name="image" value="ground/green_3/ground/top/1.png" />
		<Property name="type" value="massive" />
	</sprite>
	<sprite>
		<Property name="posx" value="12270" />
		<Property name="posy" value="-47" />
		<Property name="image" value="ground/green_3/ground/top/1.png" />
		<Property name="type" value="massive" />
	</sprite>
	<sprite>
		<Property name="posx" value="11310" />
		<Property name="posy" value="-47" />
		<Property name="image" value="ground/green_3/ground/top/1.png" />
		<Property name="type" value="massive" />
	</sprite>
	<sprite>
		<Property name="posx" value="11374" />
		<Property name="posy" value="-47" />
		<Property name="image" value="ground/green_3/ground/top/1.png" />
		<Property name="type" value="massive" />
	</sprite>
	<sprite>
		<Property name="posx" value="11438" />
		<Property name="posy" value="-47" />
		<Property name="image" value="ground/green_3/ground/top/1.png" />
		<Property name="type" value="massive" />
	</sprite>
	<sprite>
		<Property name="posx" value="11502" />
		<Property name="posy" value="-47" />
		<Property name="image" value="ground/green_3/ground/top/1.png" />
		<Property name="type" value="massive" />
	</sprite>
	<sprite>
		<Property name="posx" value="11566" />
		<Property name="posy" value="-47" />
		<Property name="image" value="ground/green_3/ground/top/1.png" />
		<Property name="type" value="massive" />
	</sprite>
	<sprite>
		<Property name="posx" value="11630" />
		<Property name="posy" value="-47" />
		<Property name="image" value="ground/green_3/ground/top/1.png" />
		<Property name="type" value="massive" />
	</sprite>
	<sprite>
		<Property name="posx" value="9695" />
		<Property name="posy" value="-47" />
		<Property name="image" value="ground/green_3/ground/top/1.png" />
		<Property name="type" value="massive" />
	</sprite>
	<sprite>
		<Property name="posx" value="9759" />
		<Property name="posy" value="-47" />
		<Property name="image" value="ground/green_3/ground/top/1.png" />
		<Property name="type" value="massive" />
	</sprite>
	<sprite>
		<Property name="posx" value="9823" />
		<Property name="posy" value="-47" />
		<Property name="image" value="ground/green_3/ground/top/1.png" />
		<Property name="type" value="massive" />
	</sprite>
	<sprite>
		<Property name="posx" value="9887" />
		<Property name="posy" value="-47" />
		<Property name="image" value="ground/green_3/ground/top/1.png" />
		<Property name="type" value="massive" />
	</sprite>
	<sprite>
		<Property name="posx" value="9951" />
		<Property name="posy" value="-47" />
		<Property name="image" value="ground/green_3/ground/top/1.png" />
		<Property name="type" value="massive" />
	</sprite>
	<sprite>
		<Property name="posx" value="10015" />
		<Property name="posy" value="-47" />
		<Property name="image" value="ground/green_3/ground/top/1.png" />
		<Property name="type" value="massive" />
	</sprite>
	<sprite>
		<Property name="posx" value="10079" />
		<Property name="posy" value="-47" />
		<Property name="image" value="ground/green_3/ground/top/1.png" />
		<Property name="type" value="massive" />
	</sprite>
	<sprite>
		<Property name="posx" value="10143" />
		<Property name="posy" value="-47" />
		<Property name="image" value="ground/green_3/ground/top/1.png" />
		<Property name="type" value="massive" />
	</sprite>
	<sprite>
		<Property name="posx" value="10207" />
		<Property name="posy" value="-47" />
		<Property name="image" value="ground/green_3/ground/top/1.png" />
		<Property name="type" value="massive" />
	</sprite>
	<sprite>
		<Property name="posx" value="10271" />
		<Property name="posy" value="-47" />
		<Property name="image" value="ground/green_3/ground/top/1.png" />
		<Property name="type" value="massive" />
	</sprite>
	<sprite>
		<Property name="posx" value="10335" />
		<Property name="posy" value="-47" />
		<Property name="image" value="ground/green_3/ground/top/1.png" />
		<Property name="type" value="massive" />
	</sprite>
	<sprite>
		<Property name="posx" value="10399" />
		<Property name="posy" value="-47" />
		<Property name="image" value="ground/green_3/ground/top/1.png" />
		<Property name="type" value="massive" />
	</sprite>
	<sprite>
		<Property name="posx" value="10463" />
		<Property name="posy" value="-47" />
		<Property name="image" value="ground/green_3/ground/top/1.png" />
		<Property name="type" value="massive" />
	</sprite>
	<sprite>
		<Property name="posx" value="10527" />
		<Property name="posy" value="-47" />
		<Property name="image" value="ground/green_3/ground/top/1.png" />
		<Property name="type" value="massive" />
	</sprite>
	<sprite>
		<Property name="posx" value="10591" />
		<Property name="posy" value="-47" />
		<Property name="image" value="ground/green_3/ground/top/1.png" />
		<Property name="type" value="massive" />
	</sprite>
	<sprite>
		<Property name="posx" value="10655" />
		<Property name="posy" value="-47" />
		<Property name="image" value="ground/green_3/ground/top/1.png" />
		<Property name="type" value="massive" />
	</sprite>
	<sprite>
		<Property name="posx" value="10719" />
		<Property name="posy" value="-47" />
		<Property name="image" value="ground/green_3/ground/top/1.png" />
		<Property name="type" value="massive" />
	</sprite>
	<sprite>
		<Property name="posx" value="10783" />
		<Property name="posy" value="-47" />
		<Property name="image" value="ground/green_3/ground/top/1.png" />
		<Property name="type" value="massive" />
	</sprite>
	<sprite>
		<Property name="posx" value="10847" />
		<Property name="posy" value="-47" />
		<Property name="image" value="ground/green_3/ground/top/1.png" />
		<Property name="type" value="massive" />
	</sprite>
	<sprite>
		<Property name="posx" value="9631" />
		<Property name="posy" value="-47" />
		<Property name="image" value="ground/green_3/ground/top/left.png" />
		<Property name="type" value="massive" />
	</sprite>
	<sprite>
		<Property name="posx" value="9246" />
		<Property name="posy" value="-276" />
		<Property name="image" value="ground/green_3/ground/top/left.png" />
		<Property name="type" value="massive" />
	</sprite>
	<sprite>
		<Property name="posx" value="9310" />
		<Property name="posy" value="-276" />
		<Property name="image" value="ground/green_3/ground/top/right.png" />
		<Property name="type" value="massive" />
	</sprite>
	<sprite>
		<Property name="posx" value="9246" />
		<Property name="posy" value="-212" />
		<Property name="image" value="ground/green_3/ground/middle/left.png" />
		<Property name="type" value="massive" />
	</sprite>
	<sprite>
		<Property name="posx" value="9310" />
		<Property name="posy" value="-212" />
		<Property name="image" value="ground/green_3/ground/middle/right.png" />
		<Property name="type" value="massive" />
	</sprite>
	<sprite>
		<Property name="posx" value="9310" />
		<Property name="posy" value="-148" />
		<Property name="image" value="ground/green_3/ground/middle/right.png" />
		<Property name="type" value="massive" />
	</sprite>
	<sprite>
		<Property name="posx" value="9246" />
		<Property name="posy" value="-85" />
		<Property name="image" value="ground/green_3/ground/middle/left.png" />
		<Property name="type" value="massive" />
	</sprite>
	<sprite>
		<Property name="posx" value="9246" />
		<Property name="posy" value="-21" />
		<Property name="image" value="ground/green_3/ground/middle/left.png" />
		<Property name="type" value="massive" />
	</sprite>
	<sprite>
		<Property name="posx" value="9310" />
		<Property name="posy" value="-21" />
		<Property name="image" value="ground/green_3/ground/middle/right.png" />
		<Property name="type" value="massive" />
	</sprite>
	<sprite>
		<Property name="posx" value="8974" />
		<Property name="posy" value="-323" />
		<Property name="image" value="ground/green_3/ground/top/left.png" />
		<Property name="type" value="massive" />
	</sprite>
	<sprite>
		<Property name="posx" value="9038" />
		<Property name="posy" value="-323" />
		<Property name="image" value="ground/green_3/ground/top/right.png" />
		<Property name="type" value="massive" />
	</sprite>
	<sprite>
		<Property name="posx" value="8974" />
		<Property name="posy" value="-259" />
		<Property name="image" value="ground/green_3/ground/middle/left.png" />
		<Property name="type" value="massive" />
	</sprite>
	<sprite>
		<Property name="posx" value="9038" />
		<Property name="posy" value="-259" />
		<Property name="image" value="ground/green_3/ground/middle/right.png" />
		<Property name="type" value="massive" />
	</sprite>
	<sprite>
		<Property name="posx" value="8974" />
		<Property name="posy" value="-195" />
		<Property name="image" value="ground/green_3/ground/middle/left.png" />
		<Property name="type" value="massive" />
	</sprite>
	<sprite>
		<Property name="posx" value="9038" />
		<Property name="posy" value="-195" />
		<Property name="image" value="ground/green_3/ground/middle/right.png" />
		<Property name="type" value="massive" />
	</sprite>
	<sprite>
		<Property name="posx" value="8974" />
		<Property name="posy" value="-132" />
		<Property name="image" value="ground/green_3/ground/middle/left.png" />
		<Property name="type" value="massive" />
	</sprite>
	<sprite>
		<Property name="posx" value="9038" />
		<Property name="posy" value="-132" />
		<Property name="image" value="ground/green_3/ground/middle/right.png" />
		<Property name="type" value="massive" />
	</sprite>
	<sprite>
		<Property name="posx" value="8974" />
		<Property name="posy" value="-68" />
		<Property name="image" value="ground/green_3/ground/middle/left.png" />
		<Property name="type" value="massive" />
	</sprite>
	<sprite>
		<Property name="posx" value="9038" />
		<Property name="posy" value="-68" />
		<Property name="image" value="ground/green_3/ground/middle/right.png" />
		<Property name="type" value="massive" />
	</sprite>
	<sprite>
		<Property name="posx" value="8974" />
		<Property name="posy" value="-4" />
		<Property name="image" value="ground/green_3/ground/middle/left.png" />
		<Property name="type" value="massive" />
	</sprite>
	<sprite>
		<Property name="posx" value="9038" />
		<Property name="posy" value="-4" />
		<Property name="image" value="ground/green_3/ground/middle/right.png" />
		<Property name="type" value="massive" />
	</sprite>
	<sprite>
		<Property name="posx" value="8723" />
		<Property name="posy" value="-506" />
		<Property name="image" value="ground/green_3/ground/top/left.png" />
		<Property name="type" value="massive" />
	</sprite>
	<sprite>
		<Property name="posx" value="8787" />
		<Property name="posy" value="-506" />
		<Property name="image" value="ground/green_3/ground/top/right.png" />
		<Property name="type" value="massive" />
	</sprite>
	<sprite>
		<Property name="posx" value="8723" />
		<Property name="posy" value="-442" />
		<Property name="image" value="ground/green_3/ground/middle/left.png" />
		<Property name="type" value="massive" />
	</sprite>
	<sprite>
		<Property name="posx" value="8787" />
		<Property name="posy" value="-442" />
		<Property name="image" value="ground/green_3/ground/middle/right.png" />
		<Property name="type" value="massive" />
	</sprite>
	<sprite>
		<Property name="posx" value="8723" />
		<Property name="posy" value="-378" />
		<Property name="image" value="ground/green_3/ground/middle/left.png" />
		<Property name="type" value="massive" />
	</sprite>
	<sprite>
		<Property name="posx" value="8787" />
		<Property name="posy" value="-378" />
		<Property name="image" value="ground/green_3/ground/middle/right.png" />
		<Property name="type" value="massive" />
	</sprite>
	<sprite>
		<Property name="posx" value="8723" />
		<Property name="posy" value="-315" />
		<Property name="image" value="ground/green_3/ground/middle/left.png" />
		<Property name="type" value="massive" />
	</sprite>
	<sprite>
		<Property name="posx" value="8787" />
		<Property name="posy" value="-315" />
		<Property name="image" value="ground/green_3/ground/middle/right.png" />
		<Property name="type" value="massive" />
	</sprite>
	<sprite>
		<Property name="posx" value="8723" />
		<Property name="posy" value="-251" />
		<Property name="image" value="ground/green_3/ground/middle/left.png" />
		<Property name="type" value="massive" />
	</sprite>
	<sprite>
		<Property name="posx" value="8787" />
		<Property name="posy" value="-251" />
		<Property name="image" value="ground/green_3/ground/middle/right.png" />
		<Property name="type" value="massive" />
	</sprite>
	<sprite>
		<Property name="posx" value="8723" />
		<Property name="posy" value="-187" />
		<Property name="image" value="ground/green_3/ground/middle/left.png" />
		<Property name="type" value="massive" />
	</sprite>
	<sprite>
		<Property name="posx" value="8787" />
		<Property name="posy" value="-187" />
		<Property name="image" value="ground/green_3/ground/middle/right.png" />
		<Property name="type" value="massive" />
	</sprite>
	<sprite>
		<Property name="posx" value="8723" />
		<Property name="posy" value="-123" />
		<Property name="image" value="ground/green_3/ground/middle/left.png" />
		<Property name="type" value="massive" />
	</sprite>
	<sprite>
		<Property name="posx" value="8787" />
		<Property name="posy" value="-123" />
		<Property name="image" value="ground/green_3/ground/middle/right.png" />
		<Property name="type" value="massive" />
	</sprite>
	<sprite>
		<Property name="posx" value="8723" />
		<Property name="posy" value="-60" />
		<Property name="image" value="ground/green_3/ground/middle/left.png" />
		<Property name="type" value="massive" />
	</sprite>
	<sprite>
		<Property name="posx" value="8787" />
		<Property name="posy" value="-60" />
		<Property name="image" value="ground/green_3/ground/middle/right.png" />
		<Property name="type" value="massive" />
	</sprite>
	<sprite>
		<Property name="posx" value="8211" />
		<Property name="posy" value="-641" />
		<Property name="image" value="ground/green_3/ground/top/left.png" />
		<Property name="type" value="massive" />
	</sprite>
	<sprite>
		<Property name="posx" value="8275" />
		<Property name="posy" value="-641" />
		<Property name="image" value="ground/green_3/ground/top/right.png" />
		<Property name="type" value="massive" />
	</sprite>
	<sprite>
		<Property name="posx" value="8211" />
		<Property name="posy" value="-577" />
		<Property name="image" value="ground/green_3/ground/middle/left.png" />
		<Property name="type" value="massive" />
	</sprite>
	<sprite>
		<Property name="posx" value="8275" />
		<Property name="posy" value="-577" />
		<Property name="image" value="ground/green_3/ground/middle/right.png" />
		<Property name="type" value="massive" />
	</sprite>
	<sprite>
		<Property name="posx" value="8211" />
		<Property name="posy" value="-513" />
		<Property name="image" value="ground/green_3/ground/middle/left.png" />
		<Property name="type" value="massive" />
	</sprite>
	<sprite>
		<Property name="posx" value="8275" />
		<Property name="posy" value="-513" />
		<Property name="image" value="ground/green_3/ground/middle/right.png" />
		<Property name="type" value="massive" />
	</sprite>
	<sprite>
		<Property name="posx" value="8211" />
		<Property name="posy" value="-450" />
		<Property name="image" value="ground/green_3/ground/middle/left.png" />
		<Property name="type" value="massive" />
	</sprite>
	<sprite>
		<Property name="posx" value="8275" />
		<Property name="posy" value="-450" />
		<Property name="image" value="ground/green_3/ground/middle/right.png" />
		<Property name="type" value="massive" />
	</sprite>
	<sprite>
		<Property name="posx" value="8211" />
		<Property name="posy" value="-386" />
		<Property name="image" value="ground/green_3/ground/middle/left.png" />
		<Property name="type" value="massive" />
	</sprite>
	<sprite>
		<Property name="posx" value="8275" />
		<Property name="posy" value="-386" />
		<Property name="image" value="ground/green_3/ground/middle/right.png" />
		<Property name="type" value="massive" />
	</sprite>
	<sprite>
		<Property name="posx" value="8211" />
		<Property name="posy" value="-322" />
		<Property name="image" value="ground/green_3/ground/middle/left.png" />
		<Property name="type" value="massive" />
	</sprite>
	<sprite>
		<Property name="posx" value="8275" />
		<Property name="posy" value="-322" />
		<Property name="image" value="ground/green_3/ground/middle/right.png" />
		<Property name="type" value="massive" />
	</sprite>
	<sprite>
		<Property name="posx" value="8211" />
		<Property name="posy" value="-258" />
		<Property name="image" value="ground/green_3/ground/middle/left.png" />
		<Property name="type" value="massive" />
	</sprite>
	<sprite>
		<Property name="posx" value="8275" />
		<Property name="posy" value="-258" />
		<Property name="image" value="ground/green_3/ground/middle/right.png" />
		<Property name="type" value="massive" />
	</sprite>
	<sprite>
		<Property name="posx" value="8211" />
		<Property name="posy" value="-195" />
		<Property name="image" value="ground/green_3/ground/middle/left.png" />
		<Property name="type" value="massive" />
	</sprite>
	<sprite>
		<Property name="posx" value="8275" />
		<Property name="posy" value="-195" />
		<Property name="image" value="ground/green_3/ground/middle/right.png" />
		<Property name="type" value="massive" />
	</sprite>
	<sprite>
		<Property name="posx" value="8211" />
		<Property name="posy" value="-131" />
		<Property name="image" value="ground/green_3/ground/middle/left.png" />
		<Property name="type" value="massive" />
	</sprite>
	<sprite>
		<Property name="posx" value="8275" />
		<Property name="posy" value="-131" />
		<Property name="image" value="ground/green_3/ground/middle/right.png" />
		<Property name="type" value="massive" />
	</sprite>
	<sprite>
		<Property name="posx" value="8275" />
		<Property name="posy" value="-67" />
		<Property name="image" value="ground/green_3/ground/middle/right.png" />
		<Property name="type" value="massive" />
	</sprite>
	<sprite>
		<Property name="posx" value="8275" />
		<Property name="posy" value="-3" />
		<Property name="image" value="ground/green_3/ground/middle/right.png" />
		<Property name="type" value="massive" />
	</sprite>
	<sprite>
		<Property name="posx" value="8480" />
		<Property name="posy" value="-601" />
		<Property name="image" value="ground/green_3/ground/top/left.png" />
		<Property name="type" value="massive" />
	</sprite>
	<sprite>
		<Property name="posx" value="8544" />
		<Property name="posy" value="-601" />
		<Property name="image" value="ground/green_3/ground/top/right.png" />
		<Property name="type" value="massive" />
	</sprite>
	<sprite>
		<Property name="posx" value="8480" />
		<Property name="posy" value="-537" />
		<Property name="image" value="ground/green_3/ground/middle/left.png" />
		<Property name="type" value="massive" />
	</sprite>
	<sprite>
		<Property name="posx" value="8544" />
		<Property name="posy" value="-537" />
		<Property name="image" value="ground/green_3/ground/middle/right.png" />
		<Property name="type" value="massive" />
	</sprite>
	<sprite>
		<Property name="posx" value="8480" />
		<Property name="posy" value="-473" />
		<Property name="image" value="ground/green_3/ground/middle/left.png" />
		<Property name="type" value="massive" />
	</sprite>
	<sprite>
		<Property name="posx" value="8544" />
		<Property name="posy" value="-473" />
		<Property name="image" value="ground/green_3/ground/middle/right.png" />
		<Property name="type" value="massive" />
	</sprite>
	<sprite>
		<Property name="posx" value="8480" />
		<Property name="posy" value="-410" />
		<Property name="image" value="ground/green_3/ground/middle/left.png" />
		<Property name="type" value="massive" />
	</sprite>
	<sprite>
		<Property name="posx" value="8544" />
		<Property name="posy" value="-410" />
		<Property name="image" value="ground/green_3/ground/middle/right.png" />
		<Property name="type" value="massive" />
	</sprite>
	<sprite>
		<Property name="posx" value="8480" />
		<Property name="posy" value="-346" />
		<Property name="image" value="ground/green_3/ground/middle/left.png" />
		<Property name="type" value="massive" />
	</sprite>
	<sprite>
		<Property name="posx" value="8544" />
		<Property name="posy" value="-346" />
		<Property name="image" value="ground/green_3/ground/middle/right.png" />
		<Property name="type" value="massive" />
	</sprite>
	<sprite>
		<Property name="posx" value="8480" />
		<Property name="posy" value="-282" />
		<Property name="image" value="ground/green_3/ground/middle/left.png" />
		<Property name="type" value="massive" />
	</sprite>
	<sprite>
		<Property name="posx" value="8544" />
		<Property name="posy" value="-282" />
		<Property name="image" value="ground/green_3/ground/middle/right.png" />
		<Property name="type" value="massive" />
	</sprite>
	<sprite>
		<Property name="posx" value="8480" />
		<Property name="posy" value="-218" />
		<Property name="image" value="ground/green_3/ground/middle/left.png" />
		<Property name="type" value="massive" />
	</sprite>
	<sprite>
		<Property name="posx" value="8544" />
		<Property name="posy" value="-218" />
		<Property name="image" value="ground/green_3/ground/middle/right.png" />
		<Property name="type" value="massive" />
	</sprite>
	<sprite>
		<Property name="posx" value="8480" />
		<Property name="posy" value="-155" />
		<Property name="image" value="ground/green_3/ground/middle/left.png" />
		<Property name="type" value="massive" />
	</sprite>
	<sprite>
		<Property name="posx" value="8544" />
		<Property name="posy" value="-155" />
		<Property name="image" value="ground/green_3/ground/middle/right.png" />
		<Property name="type" value="massive" />
	</sprite>
	<sprite>
		<Property name="posx" value="8480" />
		<Property name="posy" value="-91" />
		<Property name="image" value="ground/green_3/ground/middle/left.png" />
		<Property name="type" value="massive" />
	</sprite>
	<sprite>
		<Property name="posx" value="8544" />
		<Property name="posy" value="-91" />
		<Property name="image" value="ground/green_3/ground/middle/right.png" />
		<Property name="type" value="massive" />
	</sprite>
	<sprite>
		<Property name="posx" value="8480" />
		<Property name="posy" value="-27" />
		<Property name="image" value="ground/green_3/ground/middle/left.png" />
		<Property name="type" value="massive" />
	</sprite>
	<sprite>
		<Property name="posx" value="8544" />
		<Property name="posy" value="-27" />
		<Property name="image" value="ground/green_3/ground/middle/right.png" />
		<Property name="type" value="massive" />
	</sprite>
	<sprite>
		<Property name="posx" value="6206" />
		<Property name="posy" value="-47" />
		<Property name="image" value="ground/green_3/ground/top/1.png" />
		<Property name="type" value="massive" />
	</sprite>
	<sprite>
		<Property name="posx" value="6270" />
		<Property name="posy" value="-47" />
		<Property name="image" value="ground/green_3/ground/top/1.png" />
		<Property name="type" value="massive" />
	</sprite>
	<sprite>
		<Property name="posx" value="6334" />
		<Property name="posy" value="-47" />
		<Property name="image" value="ground/green_3/ground/top/1.png" />
		<Property name="type" value="massive" />
	</sprite>
	<sprite>
		<Property name="posx" value="6398" />
		<Property name="posy" value="-47" />
		<Property name="image" value="ground/green_3/ground/top/1.png" />
		<Property name="type" value="massive" />
	</sprite>
	<sprite>
		<Property name="posx" value="6462" />
		<Property name="posy" value="-47" />
		<Property name="image" value="ground/green_3/ground/top/1.png" />
		<Property name="type" value="massive" />
	</sprite>
	<sprite>
		<Property name="posx" value="6526" />
		<Property name="posy" value="-47" />
		<Property name="image" value="ground/green_3/ground/top/1.png" />
		<Property name="type" value="massive" />
	</sprite>
	<sprite>
		<Property name="posx" value="6590" />
		<Property name="posy" value="-47" />
		<Property name="image" value="ground/green_3/ground/top/1.png" />
		<Property name="type" value="massive" />
	</sprite>
	<sprite>
		<Property name="posx" value="6654" />
		<Property name="posy" value="-47" />
		<Property name="image" value="ground/green_3/ground/top/1.png" />
		<Property name="type" value="massive" />
	</sprite>
	<sprite>
		<Property name="posx" value="6718" />
		<Property name="posy" value="-47" />
		<Property name="image" value="ground/green_3/ground/top/1.png" />
		<Property name="type" value="massive" />
	</sprite>
	<sprite>
		<Property name="posx" value="6782" />
		<Property name="posy" value="-47" />
		<Property name="image" value="ground/green_3/ground/top/1.png" />
		<Property name="type" value="massive" />
	</sprite>
	<sprite>
		<Property name="posx" value="6846" />
		<Property name="posy" value="-47" />
		<Property name="image" value="ground/green_3/ground/top/1.png" />
		<Property name="type" value="massive" />
	</sprite>
	<sprite>
		<Property name="posx" value="6910" />
		<Property name="posy" value="-47" />
		<Property name="image" value="ground/green_3/ground/top/1.png" />
		<Property name="type" value="massive" />
	</sprite>
	<sprite>
		<Property name="posx" value="6974" />
		<Property name="posy" value="-47" />
		<Property name="image" value="ground/green_3/ground/top/1.png" />
		<Property name="type" value="massive" />
	</sprite>
	<sprite>
		<Property name="posx" value="7038" />
		<Property name="posy" value="-47" />
		<Property name="image" value="ground/green_3/ground/top/1.png" />
		<Property name="type" value="massive" />
	</sprite>
	<sprite>
		<Property name="posx" value="7102" />
		<Property name="posy" value="-47" />
		<Property name="image" value="ground/green_3/ground/top/1.png" />
		<Property name="type" value="massive" />
	</sprite>
	<sprite>
		<Property name="posx" value="7166" />
		<Property name="posy" value="-47" />
		<Property name="image" value="ground/green_3/ground/top/1.png" />
		<Property name="type" value="massive" />
	</sprite>
	<sprite>
		<Property name="posx" value="7230" />
		<Property name="posy" value="-47" />
		<Property name="image" value="ground/green_3/ground/top/1.png" />
		<Property name="type" value="massive" />
	</sprite>
	<sprite>
		<Property name="posx" value="7294" />
		<Property name="posy" value="-47" />
		<Property name="image" value="ground/green_3/ground/top/1.png" />
		<Property name="type" value="massive" />
	</sprite>
	<sprite>
		<Property name="posx" value="7358" />
		<Property name="posy" value="-47" />
		<Property name="image" value="ground/green_3/ground/top/1.png" />
		<Property name="type" value="massive" />
	</sprite>
	<sprite>
		<Property name="posx" value="6142" />
		<Property name="posy" value="-47" />
		<Property name="image" value="ground/green_3/ground/top/left.png" />
		<Property name="type" value="massive" />
	</sprite>
	<sprite>
		<Property name="posx" value="7422" />
		<Property name="posy" value="-47" />
		<Property name="image" value="ground/green_3/ground/top/1.png" />
		<Property name="type" value="massive" />
	</sprite>
	<sprite>
		<Property name="posx" value="7486" />
		<Property name="posy" value="-47" />
		<Property name="image" value="ground/green_3/ground/top/1.png" />
		<Property name="type" value="massive" />
	</sprite>
	<sprite>
		<Property name="posx" value="7550" />
		<Property name="posy" value="-47" />
		<Property name="image" value="ground/green_3/ground/top/1.png" />
		<Property name="type" value="massive" />
	</sprite>
	<sprite>
		<Property name="posx" value="7614" />
		<Property name="posy" value="-47" />
		<Property name="image" value="ground/green_3/ground/top/1.png" />
		<Property name="type" value="massive" />
	</sprite>
	<sprite>
		<Property name="posx" value="7678" />
		<Property name="posy" value="-47" />
		<Property name="image" value="ground/green_3/ground/top/1.png" />
		<Property name="type" value="massive" />
	</sprite>
	<sprite>
		<Property name="posx" value="7742" />
		<Property name="posy" value="-47" />
		<Property name="image" value="ground/green_3/ground/top/1.png" />
		<Property name="type" value="massive" />
	</sprite>
	<sprite>
		<Property name="posx" value="7806" />
		<Property name="posy" value="-47" />
		<Property name="image" value="ground/green_3/ground/top/1.png" />
		<Property name="type" value="massive" />
	</sprite>
	<sprite>
		<Property name="posx" value="7870" />
		<Property name="posy" value="-47" />
		<Property name="image" value="ground/green_3/ground/top/1.png" />
		<Property name="type" value="massive" />
	</sprite>
	<sprite>
		<Property name="posx" value="7934" />
		<Property name="posy" value="-47" />
		<Property name="image" value="ground/green_3/ground/top/1.png" />
		<Property name="type" value="massive" />
	</sprite>
	<sprite>
		<Property name="posx" value="7998" />
		<Property name="posy" value="-47" />
		<Property name="image" value="ground/green_3/ground/top/1.png" />
		<Property name="type" value="massive" />
	</sprite>
	<sprite>
		<Property name="posx" value="8062" />
		<Property name="posy" value="-47" />
		<Property name="image" value="ground/green_3/ground/top/1.png" />
		<Property name="type" value="massive" />
	</sprite>
	<sprite>
		<Property name="posx" value="8126" />
		<Property name="posy" value="-47" />
		<Property name="image" value="ground/green_3/ground/top/1.png" />
		<Property name="type" value="massive" />
	</sprite>
	<sprite>
		<Property name="posx" value="8190" />
		<Property name="posy" value="-47" />
		<Property name="image" value="ground/green_3/ground/top/1.png" />
		<Property name="type" value="massive" />
	</sprite>
	<sprite>
		<Property name="posx" value="8211" />
		<Property name="posy" value="-67" />
		<Property name="image" value="ground/green_3/ground/middle/left.png" />
		<Property name="type" value="massive" />
	</sprite>
	<sprite>
		<Property name="posx" value="8211" />
		<Property name="posy" value="-3" />
		<Property name="image" value="ground/green_3/ground/middle/left.png" />
		<Property name="type" value="massive" />
	</sprite>
	<sprite>
		<Property name="posx" value="6045" />
		<Property name="posy" value="-184" />
		<Property name="image" value="ground/green_3/ground/top/right.png" />
		<Property name="type" value="massive" />
	</sprite>
	<sprite>
		<Property name="posx" value="6045" />
		<Property name="posy" value="-120" />
		<Property name="image" value="ground/green_3/ground/middle/right.png" />
		<Property name="type" value="massive" />
	</sprite>
	<sprite>
		<Property name="posx" value="6045" />
		<Property name="posy" value="-56" />
		<Property name="image" value="ground/green_3/ground/middle/right.png" />
		<Property name="type" value="massive" />
	</sprite>
	<sprite>
		<Property name="posx" value="4893" />
		<Property name="posy" value="-184" />
		<Property name="image" value="ground/green_3/ground/top/1.png" />
		<Property name="type" value="massive" />
	</sprite>
	<sprite>
		<Property name="posx" value="4957" />
		<Property name="posy" value="-184" />
		<Property name="image" value="ground/green_3/ground/top/1.png" />
		<Property name="type" value="massive" />
	</sprite>
	<sprite>
		<Property name="posx" value="5021" />
		<Property name="posy" value="-184" />
		<Property name="image" value="ground/green_3/ground/top/1.png" />
		<Property name="type" value="massive" />
	</sprite>
	<sprite>
		<Property name="posx" value="5085" />
		<Property name="posy" value="-184" />
		<Property name="image" value="ground/green_3/ground/top/1.png" />
		<Property name="type" value="massive" />
	</sprite>
	<sprite>
		<Property name="posx" value="5149" />
		<Property name="posy" value="-184" />
		<Property name="image" value="ground/green_3/ground/top/1.png" />
		<Property name="type" value="massive" />
	</sprite>
	<sprite>
		<Property name="posx" value="5213" />
		<Property name="posy" value="-184" />
		<Property name="image" value="ground/green_3/ground/top/1.png" />
		<Property name="type" value="massive" />
	</sprite>
	<sprite>
		<Property name="posx" value="5277" />
		<Property name="posy" value="-184" />
		<Property name="image" value="ground/green_3/ground/top/1.png" />
		<Property name="type" value="massive" />
	</sprite>
	<sprite>
		<Property name="posx" value="5341" />
		<Property name="posy" value="-184" />
		<Property name="image" value="ground/green_3/ground/top/1.png" />
		<Property name="type" value="massive" />
	</sprite>
	<sprite>
		<Property name="posx" value="5405" />
		<Property name="posy" value="-184" />
		<Property name="image" value="ground/green_3/ground/top/1.png" />
		<Property name="type" value="massive" />
	</sprite>
	<sprite>
		<Property name="posx" value="5469" />
		<Property name="posy" value="-184" />
		<Property name="image" value="ground/green_3/ground/top/1.png" />
		<Property name="type" value="massive" />
	</sprite>
	<sprite>
		<Property name="posx" value="5533" />
		<Property name="posy" value="-184" />
		<Property name="image" value="ground/green_3/ground/top/1.png" />
		<Property name="type" value="massive" />
	</sprite>
	<sprite>
		<Property name="posx" value="5597" />
		<Property name="posy" value="-184" />
		<Property name="image" value="ground/green_3/ground/top/1.png" />
		<Property name="type" value="massive" />
	</sprite>
	<sprite>
		<Property name="posx" value="5661" />
		<Property name="posy" value="-184" />
		<Property name="image" value="ground/green_3/ground/top/1.png" />
		<Property name="type" value="massive" />
	</sprite>
	<sprite>
		<Property name="posx" value="5725" />
		<Property name="posy" value="-184" />
		<Property name="image" value="ground/green_3/ground/top/1.png" />
		<Property name="type" value="massive" />
	</sprite>
	<sprite>
		<Property name="posx" value="5789" />
		<Property name="posy" value="-184" />
		<Property name="image" value="ground/green_3/ground/top/1.png" />
		<Property name="type" value="massive" />
	</sprite>
	<sprite>
		<Property name="posx" value="5853" />
		<Property name="posy" value="-184" />
		<Property name="image" value="ground/green_3/ground/top/1.png" />
		<Property name="type" value="massive" />
	</sprite>
	<sprite>
		<Property name="posx" value="5917" />
		<Property name="posy" value="-184" />
		<Property name="image" value="ground/green_3/ground/top/1.png" />
		<Property name="type" value="massive" />
	</sprite>
	<sprite>
		<Property name="posx" value="5981" />
		<Property name="posy" value="-184" />
		<Property name="image" value="ground/green_3/ground/top/1.png" />
		<Property name="type" value="massive" />
	</sprite>
	<sprite>
		<Property name="posx" value="4765" />
		<Property name="posy" value="-184" />
		<Property name="image" value="ground/green_3/ground/top/1.png" />
		<Property name="type" value="massive" />
	</sprite>
	<sprite>
		<Property name="posx" value="4829" />
		<Property name="posy" value="-184" />
		<Property name="image" value="ground/green_3/ground/top/1.png" />
		<Property name="type" value="massive" />
	</sprite>
	<sprite>
		<Property name="posx" value="4701" />
		<Property name="posy" value="-184" />
		<Property name="image" value="ground/green_3/ground/top/left.png" />
		<Property name="type" value="massive" />
	</sprite>
	<sprite>
		<Property name="posx" value="4701" />
		<Property name="posy" value="-120" />
		<Property name="image" value="ground/green_3/ground/middle/left.png" />
		<Property name="type" value="massive" />
	</sprite>
	<sprite>
		<Property name="posx" value="4701" />
		<Property name="posy" value="-56" />
		<Property name="image" value="ground/green_3/ground/middle/left.png" />
		<Property name="type" value="massive" />
	</sprite>
	<sprite>
		<Property name="posx" value="4614" />
		<Property name="posy" value="-63" />
		<Property name="image" value="ground/green_3/ground/top/right.png" />
		<Property name="type" value="massive" />
	</sprite>
	<sprite>
		<Property name="posx" value="3462" />
		<Property name="posy" value="-63" />
		<Property name="image" value="ground/green_3/ground/top/1.png" />
		<Property name="type" value="massive" />
	</sprite>
	<sprite>
		<Property name="posx" value="3526" />
		<Property name="posy" value="-63" />
		<Property name="image" value="ground/green_3/ground/top/1.png" />
		<Property name="type" value="massive" />
	</sprite>
	<sprite>
		<Property name="posx" value="3590" />
		<Property name="posy" value="-63" />
		<Property name="image" value="ground/green_3/ground/top/1.png" />
		<Property name="type" value="massive" />
	</sprite>
	<sprite>
		<Property name="posx" value="3654" />
		<Property name="posy" value="-63" />
		<Property name="image" value="ground/green_3/ground/top/1.png" />
		<Property name="type" value="massive" />
	</sprite>
	<sprite>
		<Property name="posx" value="3718" />
		<Property name="posy" value="-63" />
		<Property name="image" value="ground/green_3/ground/top/1.png" />
		<Property name="type" value="massive" />
	</sprite>
	<sprite>
		<Property name="posx" value="3782" />
		<Property name="posy" value="-63" />
		<Property name="image" value="ground/green_3/ground/top/1.png" />
		<Property name="type" value="massive" />
	</sprite>
	<sprite>
		<Property name="posx" value="3846" />
		<Property name="posy" value="-63" />
		<Property name="image" value="ground/green_3/ground/top/1.png" />
		<Property name="type" value="massive" />
	</sprite>
	<sprite>
		<Property name="posx" value="3910" />
		<Property name="posy" value="-63" />
		<Property name="image" value="ground/green_3/ground/top/1.png" />
		<Property name="type" value="massive" />
	</sprite>
	<sprite>
		<Property name="posx" value="3974" />
		<Property name="posy" value="-63" />
		<Property name="image" value="ground/green_3/ground/top/1.png" />
		<Property name="type" value="massive" />
	</sprite>
	<sprite>
		<Property name="posx" value="4038" />
		<Property name="posy" value="-63" />
		<Property name="image" value="ground/green_3/ground/top/1.png" />
		<Property name="type" value="massive" />
	</sprite>
	<sprite>
		<Property name="posx" value="4102" />
		<Property name="posy" value="-63" />
		<Property name="image" value="ground/green_3/ground/top/1.png" />
		<Property name="type" value="massive" />
	</sprite>
	<sprite>
		<Property name="posx" value="4166" />
		<Property name="posy" value="-63" />
		<Property name="image" value="ground/green_3/ground/top/1.png" />
		<Property name="type" value="massive" />
	</sprite>
	<sprite>
		<Property name="posx" value="4230" />
		<Property name="posy" value="-63" />
		<Property name="image" value="ground/green_3/ground/top/1.png" />
		<Property name="type" value="massive" />
	</sprite>
	<sprite>
		<Property name="posx" value="4294" />
		<Property name="posy" value="-63" />
		<Property name="image" value="ground/green_3/ground/top/1.png" />
		<Property name="type" value="massive" />
	</sprite>
	<sprite>
		<Property name="posx" value="4358" />
		<Property name="posy" value="-63" />
		<Property name="image" value="ground/green_3/ground/top/1.png" />
		<Property name="type" value="massive" />
	</sprite>
	<sprite>
		<Property name="posx" value="4422" />
		<Property name="posy" value="-63" />
		<Property name="image" value="ground/green_3/ground/top/1.png" />
		<Property name="type" value="massive" />
	</sprite>
	<sprite>
		<Property name="posx" value="4486" />
		<Property name="posy" value="-63" />
		<Property name="image" value="ground/green_3/ground/top/1.png" />
		<Property name="type" value="massive" />
	</sprite>
	<sprite>
		<Property name="posx" value="4550" />
		<Property name="posy" value="-63" />
		<Property name="image" value="ground/green_3/ground/top/1.png" />
		<Property name="type" value="massive" />
	</sprite>
	<sprite>
		<Property name="posx" value="3334" />
		<Property name="posy" value="-63" />
		<Property name="image" value="ground/green_3/ground/top/1.png" />
		<Property name="type" value="massive" />
	</sprite>
	<sprite>
		<Property name="posx" value="3398" />
		<Property name="posy" value="-63" />
		<Property name="image" value="ground/green_3/ground/top/1.png" />
		<Property name="type" value="massive" />
	</sprite>
	<sprite>
		<Property name="posx" value="2182" />
		<Property name="posy" value="-63" />
		<Property name="image" value="ground/green_3/ground/top/1.png" />
		<Property name="type" value="massive" />
	</sprite>
	<sprite>
		<Property name="posx" value="2246" />
		<Property name="posy" value="-63" />
		<Property name="image" value="ground/green_3/ground/top/1.png" />
		<Property name="type" value="massive" />
	</sprite>
	<sprite>
		<Property name="posx" value="2310" />
		<Property name="posy" value="-63" />
		<Property name="image" value="ground/green_3/ground/top/1.png" />
		<Property name="type" value="massive" />
	</sprite>
	<sprite>
		<Property name="posx" value="2374" />
		<Property name="posy" value="-63" />
		<Property name="image" value="ground/green_3/ground/top/1.png" />
		<Property name="type" value="massive" />
	</sprite>
	<sprite>
		<Property name="posx" value="2438" />
		<Property name="posy" value="-63" />
		<Property name="image" value="ground/green_3/ground/top/1.png" />
		<Property name="type" value="massive" />
	</sprite>
	<sprite>
		<Property name="posx" value="2502" />
		<Property name="posy" value="-63" />
		<Property name="image" value="ground/green_3/ground/top/1.png" />
		<Property name="type" value="massive" />
	</sprite>
	<sprite>
		<Property name="posx" value="2566" />
		<Property name="posy" value="-63" />
		<Property name="image" value="ground/green_3/ground/top/1.png" />
		<Property name="type" value="massive" />
	</sprite>
	<sprite>
		<Property name="posx" value="2630" />
		<Property name="posy" value="-63" />
		<Property name="image" value="ground/green_3/ground/top/1.png" />
		<Property name="type" value="massive" />
	</sprite>
	<sprite>
		<Property name="posx" value="2694" />
		<Property name="posy" value="-63" />
		<Property name="image" value="ground/green_3/ground/top/1.png" />
		<Property name="type" value="massive" />
	</sprite>
	<sprite>
		<Property name="posx" value="2758" />
		<Property name="posy" value="-63" />
		<Property name="image" value="ground/green_3/ground/top/1.png" />
		<Property name="type" value="massive" />
	</sprite>
	<sprite>
		<Property name="posx" value="2822" />
		<Property name="posy" value="-63" />
		<Property name="image" value="ground/green_3/ground/top/1.png" />
		<Property name="type" value="massive" />
	</sprite>
	<sprite>
		<Property name="posx" value="2886" />
		<Property name="posy" value="-63" />
		<Property name="image" value="ground/green_3/ground/top/1.png" />
		<Property name="type" value="massive" />
	</sprite>
	<sprite>
		<Property name="posx" value="2950" />
		<Property name="posy" value="-63" />
		<Property name="image" value="ground/green_3/ground/top/1.png" />
		<Property name="type" value="massive" />
	</sprite>
	<sprite>
		<Property name="posx" value="3014" />
		<Property name="posy" value="-63" />
		<Property name="image" value="ground/green_3/ground/top/1.png" />
		<Property name="type" value="massive" />
	</sprite>
	<sprite>
		<Property name="posx" value="3078" />
		<Property name="posy" value="-63" />
		<Property name="image" value="ground/green_3/ground/top/1.png" />
		<Property name="type" value="massive" />
	</sprite>
	<sprite>
		<Property name="posx" value="3142" />
		<Property name="posy" value="-63" />
		<Property name="image" value="ground/green_3/ground/top/1.png" />
		<Property name="type" value="massive" />
	</sprite>
	<sprite>
		<Property name="posx" value="3206" />
		<Property name="posy" value="-63" />
		<Property name="image" value="ground/green_3/ground/top/1.png" />
		<Property name="type" value="massive" />
	</sprite>
	<sprite>
		<Property name="posx" value="3270" />
		<Property name="posy" value="-63" />
		<Property name="image" value="ground/green_3/ground/top/1.png" />
		<Property name="type" value="massive" />
	</sprite>
	<sprite>
		<Property name="posx" value="2054" />
		<Property name="posy" value="-63" />
		<Property name="image" value="ground/green_3/ground/top/1.png" />
		<Property name="type" value="massive" />
	</sprite>
	<sprite>
		<Property name="posx" value="2118" />
		<Property name="posy" value="-63" />
		<Property name="image" value="ground/green_3/ground/top/1.png" />
		<Property name="type" value="massive" />
	</sprite>
	<sprite>
		<Property name="posx" value="1670" />
		<Property name="posy" value="-63" />
		<Property name="image" value="ground/green_3/ground/top/1.png" />
		<Property name="type" value="massive" />
	</sprite>
	<sprite>
		<Property name="posx" value="1734" />
		<Property name="posy" value="-63" />
		<Property name="image" value="ground/green_3/ground/top/1.png" />
		<Property name="type" value="massive" />
	</sprite>
	<sprite>
		<Property name="posx" value="1798" />
		<Property name="posy" value="-63" />
		<Property name="image" value="ground/green_3/ground/top/1.png" />
		<Property name="type" value="massive" />
	</sprite>
	<sprite>
		<Property name="posx" value="1862" />
		<Property name="posy" value="-63" />
		<Property name="image" value="ground/green_3/ground/top/1.png" />
		<Property name="type" value="massive" />
	</sprite>
	<sprite>
		<Property name="posx" value="1926" />
		<Property name="posy" value="-63" />
		<Property name="image" value="ground/green_3/ground/top/1.png" />
		<Property name="type" value="massive" />
	</sprite>
	<sprite>
		<Property name="posx" value="1990" />
		<Property name="posy" value="-63" />
		<Property name="image" value="ground/green_3/ground/top/1.png" />
		<Property name="type" value="massive" />
	</sprite>
	<sprite>
		<Property name="posx" value="1606" />
		<Property name="posy" value="-63" />
		<Property name="image" value="ground/green_3/ground/top/1.png" />
		<Property name="type" value="massive" />
	</sprite>
	<sprite>
		<Property name="posx" value="1542" />
		<Property name="posy" value="-63" />
		<Property name="image" value="ground/green_3/ground/top/left.png" />
		<Property name="type" value="massive" />
	</sprite>
	<sprite>
		<Property name="posx" value="1217" />
		<Property name="posy" value="-126" />
		<Property name="image" value="ground/green_3/ground/middle/left.png" />
		<Property name="type" value="massive" />
	</sprite>
	<sprite>
		<Property name="posx" value="1217" />
		<Property name="posy" value="-62" />
		<Property name="image" value="ground/green_3/ground/middle/left.png" />
		<Property name="type" value="massive" />
	</sprite>
	<sprite>
		<Property name="posx" value="807" />
		<Property name="posy" value="-255" />
		<Property name="image" value="ground/green_3/ground/top/left.png" />
		<Property name="type" value="massive" />
	</sprite>
	<sprite>
		<Property name="posx" value="871" />
		<Property name="posy" value="-255" />
		<Property name="image" value="ground/green_3/ground/top/right.png" />
		<Property name="type" value="massive" />
	</sprite>
	<sprite>
		<Property name="posx" value="871" />
		<Property name="posy" value="-191" />
		<Property name="image" value="ground/green_3/ground/middle/right.png" />
		<Property name="type" value="massive" />
	</sprite>
	<sprite>
		<Property name="posx" value="871" />
		<Property name="posy" value="-127" />
		<Property name="image" value="ground/green_3/ground/middle/right.png" />
		<Property name="type" value="massive" />
	</sprite>
	<sprite>
		<Property name="posx" value="871" />
		<Property name="posy" value="-63" />
		<Property name="image" value="ground/green_3/ground/middle/right.png" />
		<Property name="type" value="massive" />
	</sprite>
	<sprite>
		<Property name="posx" value="807" />
		<Property name="posy" value="-191" />
		<Property name="image" value="ground/green_3/ground/middle/left_top.png" />
		<Property name="type" value="passive" />
	</sprite>
	<sprite>
		<Property name="posx" value="743" />
		<Property name="posy" value="-191" />
		<Property name="image" value="ground/green_3/ground/top/1.png" />
		<Property name="type" value="massive" />
	</sprite>
	<sprite>
		<Property name="posx" value="679" />
		<Property name="posy" value="-191" />
		<Property name="image" value="ground/green_3/ground/top/left.png" />
		<Property name="type" value="massive" />
	</sprite>
	<sprite>
		<Property name="posx" value="679" />
		<Property name="posy" value="-127" />
		<Property name="image" value="ground/green_3/ground/middle/left.png" />
		<Property name="type" value="massive" />
	</sprite>
	<sprite>
		<Property name="posx" value="679" />
		<Property name="posy" value="-63" />
		<Property name="image" value="ground/green_3/ground/middle/left_top.png" />
		<Property name="type" value="passive" />
	</sprite>
	<sprite>
		<Property name="posx" value="551" />
		<Property name="posy" value="-63" />
		<Property name="image" value="ground/green_3/ground/top/left.png" />
		<Property name="type" value="massive" />
	</sprite>
	<sprite>
		<Property name="posx" value="615" />
		<Property name="posy" value="-63" />
		<Property name="image" value="ground/green_3/ground/top/1.png" />
		<Property name="type" value="massive" />
	</sprite>
	<sprite>
		<Property name="posx" value="743" />
		<Property name="posy" value="-127" />
		<Property name="image" value="ground/green_3/ground/middle/1.png" />
		<Property name="type" value="passive" />
	</sprite>
	<sprite>
		<Property name="posx" value="807" />
		<Property name="posy" value="-127" />
		<Property name="image" value="ground/green_3/ground/middle/1.png" />
		<Property name="type" value="passive" />
	</sprite>
	<sprite>
		<Property name="posx" value="743" />
		<Property name="posy" value="-63" />
		<Property name="image" value="ground/green_3/ground/middle/1.png" />
		<Property name="type" value="passive" />
	</sprite>
	<sprite>
		<Property name="posx" value="807" />
		<Property name="posy" value="-63" />
		<Property name="image" value="ground/green_3/ground/middle/1.png" />
		<Property name="type" value="passive" />
	</sprite>
	<sprite>
		<Property name="posx" value="384" />
		<Property name="posy" value="-127" />
		<Property name="image" value="ground/green_3/ground/top/right.png" />
		<Property name="type" value="massive" />
	</sprite>
	<sprite>
		<Property name="posx" value="0" />
		<Property name="posy" value="-127" />
		<Property name="image" value="ground/green_3/ground/top/1.png" />
		<Property name="type" value="massive" />
	</sprite>
	<sprite>
		<Property name="posx" value="64" />
		<Property name="posy" value="-127" />
		<Property name="image" value="ground/green_3/ground/top/1.png" />
		<Property name="type" value="massive" />
	</sprite>
	<sprite>
		<Property name="posx" value="128" />
		<Property name="posy" value="-127" />
		<Property name="image" value="ground/green_3/ground/top/1.png" />
		<Property name="type" value="massive" />
	</sprite>
	<sprite>
		<Property name="posx" value="192" />
		<Property name="posy" value="-127" />
		<Property name="image" value="ground/green_3/ground/top/1.png" />
		<Property name="type" value="massive" />
	</sprite>
	<sprite>
		<Property name="posx" value="256" />
		<Property name="posy" value="-127" />
		<Property name="image" value="ground/green_3/ground/top/1.png" />
		<Property name="type" value="massive" />
	</sprite>
	<sprite>
		<Property name="posx" value="320" />
		<Property name="posy" value="-127" />
		<Property name="image" value="ground/green_3/ground/top/1.png" />
		<Property name="type" value="massive" />
	</sprite>
	<sprite>
		<Property name="posx" value="1217" />
		<Property name="posy" value="-190" />
		<Property name="image" value="ground/green_3/ground/top/left.png" />
		<Property name="type" value="massive" />
	</sprite>
	<sprite>
		<Property name="posx" value="1281" />
		<Property name="posy" value="-190" />
		<Property name="image" value="ground/green_3/ground/top/right.png" />
		<Property name="type" value="massive" />
	</sprite>
	<sprite>
		<Property name="posx" value="13812" />
		<Property name="posy" value="-127" />
		<Property name="image" value="ground/green_3/ground/top/left.png" />
		<Property name="type" value="massive" />
	</sprite>
	<sprite>
		<Property name="posx" value="15156" />
		<Property name="posy" value="-127" />
		<Property name="image" value="ground/green_3/ground/top/right.png" />
		<Property name="type" value="massive" />
	</sprite>
	<sprite>
		<Property name="posx" value="13614" />
		<Property name="posy" value="-47" />
		<Property name="image" value="ground/green_3/ground/top/right.png" />
		<Property name="type" value="massive" />
	</sprite>
	<sprite>
		<Property name="posx" value="11246" />
		<Property name="posy" value="-47" />
		<Property name="image" value="ground/green_3/ground/top/left.png" />
		<Property name="type" value="massive" />
	</sprite>
	<sprite>
		<Property name="posx" value="10911" />
		<Property name="posy" value="-47" />
		<Property name="image" value="ground/green_3/ground/top/right.png" />
		<Property name="type" value="massive" />
	</sprite>
	<sprite>
		<Property name="posx" value="6806" />
		<Property name="posy" value="-97" />
		<Property name="image" value="pipes/grey/up.png" />
		<Property name="type" value="massive" />
	</sprite>
	<sprite>
		<Property name="posx" value="5399" />
		<Property name="posy" value="-234" />
		<Property name="image" value="pipes/blue/ver.png" />
		<Property name="type" value="massive" />
	</sprite>
	<sprite>
		<Property name="posx" value="5399" />
		<Property name="posy" value="-484" />
		<Property name="image" value="pipes/blue/up.png" />
		<Property name="type" value="massive" />
	</sprite>
	<sprite>
		<Property name="posx" value="14833" />
		<Property name="posy" value="-383" />
		<Property name="image" value="ground/jungle_1/big_plant_1.png" />
		<Property name="type" value="passive" />
	</sprite>
	<sprite>
		<Property name="posx" value="4974" />
		<Property name="posy" value="-223" />
		<Property name="image" value="ground/green_1/hedges/small_1.png" />
		<Property name="type" value="passive" />
	</sprite>
	<sprite>
		<Property name="posx" value="2909" />
		<Property name="posy" value="-377" />
		<Property name="image" value="ground/green_1/hedges/medium_1.png" />
		<Property name="type" value="passive" />
	</sprite>
	<sprite>
		<Property name="posx" value="4131" />
		<Property name="posy" value="-102" />
		<Property name="image" value="ground/green_1/hedges/medium_2.png" />
		<Property name="type" value="passive" />
	</sprite>
	<sprite>
		<Property name="posx" value="6572" />
		<Property name="posy" value="-86" />
		<Property name="image" value="ground/green_1/hedges/small_1.png" />
		<Property name="type" value="passive" />
	</sprite>
	<sprite>
		<Property name="posx" value="10454" />
		<Property name="posy" value="-92" />
		<Property name="image" value="ground/green_1/hedges/medium_1.png" />
		<Property name="type" value="front_passive" />
	</sprite>
	<sprite>
		<Property name="posx" value="12874" />
		<Property name="posy" value="-90" />
		<Property name="image" value="ground/green_1/hedges/small_1.png" />
		<Property name="type" value="front_passive" />
	</sprite>
	<sprite>
		<Property name="posx" value="13355" />
		<Property name="posy" value="-87" />
		<Property name="image" value="ground/green_1/hedges/medium_2.png" />
		<Property name="type" value="passive" />
	</sprite>
	<sprite>
		<Property name="posx" value="7842" />
		<Property name="posy" value="-277" />
		<Property name="image" value="ground/green_1/hedges/medium_1.png" />
		<Property name="type" value="passive" />
	</sprite>
	<sprite>
		<Property name="posx" value="12281" />
		<Property name="posy" value="-87" />
		<Property name="image" value="ground/green_1/hedges/small_1.png" />
		<Property name="type" value="passive" />
	</sprite>
	<sprite>
		<Property name="posx" value="11437" />
		<Property name="posy" value="-88" />
		<Property name="image" value="ground/green_1/hedges/small_1.png" />
		<Property name="type" value="passive" />
	</sprite>
	<sprite>
		<Property name="posx" value="8244" />
		<Property name="posy" value="-692" />
		<Property name="image" value="signs/default_1/1_ending.png" />
		<Property name="type" value="passive" />
	</sprite>
	<sprite>
		<Property name="posx" value="11765" />
		<Property name="posy" value="-220" />
		<Property name="image" value="signs/default_1/1_ending.png" />
		<Property name="type" value="passive" />
	</sprite>
	<sprite>
		<Property name="posx" value="3681" />
		<Property name="posy" value="-380" />
		<Property name="image" value="signs/default_1/1_ending.png" />
		<Property name="type" value="passive" />
	</sprite>
	<sprite>
		<Property name="posx" value="17691" />
		<Property name="posy" value="-577" />
		<Property name="image" value="clouds/default_1/2_big.png" />
		<Property name="type" value="passive" />
	</sprite>
	<sprite>
		<Property name="posx" value="17540" />
		<Property name="posy" value="-526" />
		<Property name="image" value="clouds/default_1/2_small.png" />
		<Property name="type" value="passive" />
	</sprite>
	<sprite>
		<Property name="posx" value="16587" />
		<Property name="posy" value="-447" />
		<Property name="image" value="clouds/default_1/2_small.png" />
		<Property name="type" value="passive" />
	</sprite>
	<sprite>
		<Property name="posx" value="9954" />
		<Property name="posy" value="-1029" />
		<Property name="image" value="ground/jungle_2/hedge/1_yellow.png" />
		<Property name="type" value="passive" />
	</sprite>
	<sprite>
		<Property name="posx" value="17905" />
		<Property name="posy" value="-504" />
		<Property name="image" value="clouds/default_1/2_small.png" />
		<Property name="type" value="passive" />
	</sprite>
	<sprite>
		<Property name="posx" value="17790" />
		<Property name="posy" value="-370" />
		<Property name="image" value="clouds/default_1/2_small.png" />
		<Property name="type" value="passive" />
	</sprite>
	<sprite>
		<Property name="posx" value="18035" />
		<Property name="posy" value="-458" />
		<Property name="image" value="clouds/default_1/2_small.png" />
		<Property name="type" value="passive" />
	</sprite>
	<sprite>
		<Property name="posx" value="17442" />
		<Property name="posy" value="-144" />
		<Property name="image" value="game/level/door_yellow_1.png" />
		<Property name="type" value="passive" />
	</sprite>
	<sprite>
		<Property name="posx" value="17728" />
		<Property name="posy" value="-296" />
		<Property name="image" value="ground/jungle_1/beanstalk_2.png" />
		<Property name="type" value="passive" />
	</sprite>
	<sprite>
		<Property name="posx" value="17298" />
		<Property name="posy" value="-581" />
		<Property name="image" value="clouds/default_1/2_small.png" />
		<Property name="type" value="passive" />
	</sprite>
	<sprite>
		<Property name="posx" value="17145" />
		<Property name="posy" value="-475" />
		<Property name="image" value="clouds/default_1/2_small.png" />
		<Property name="type" value="passive" />
	</sprite>
	<sprite>
		<Property name="posx" value="18422" />
		<Property name="posy" value="-948" />
		<Property name="image" value="ground/green_3/ground/middle/1.png" />
		<Property name="type" value="passive" />
	</sprite>
	<sprite>
		<Property name="posx" value="18422" />
		<Property name="posy" value="-884" />
		<Property name="image" value="ground/green_3/ground/middle/1.png" />
		<Property name="type" value="passive" />
	</sprite>
	<sprite>
		<Property name="posx" value="18486" />
		<Property name="posy" value="-948" />
		<Property name="image" value="ground/green_3/ground/middle/1.png" />
		<Property name="type" value="passive" />
	</sprite>
	<sprite>
		<Property name="posx" value="18486" />
		<Property name="posy" value="-884" />
		<Property name="image" value="ground/green_3/ground/middle/1.png" />
		<Property name="type" value="passive" />
	</sprite>
	<sprite>
		<Property name="posx" value="18422" />
		<Property name="posy" value="-820" />
		<Property name="image" value="ground/green_3/ground/middle/1.png" />
		<Property name="type" value="passive" />
	</sprite>
	<sprite>
		<Property name="posx" value="18422" />
		<Property name="posy" value="-756" />
		<Property name="image" value="ground/green_3/ground/middle/1.png" />
		<Property name="type" value="passive" />
	</sprite>
	<sprite>
		<Property name="posx" value="18486" />
		<Property name="posy" value="-820" />
		<Property name="image" value="ground/green_3/ground/middle/1.png" />
		<Property name="type" value="passive" />
	</sprite>
	<sprite>
		<Property name="posx" value="18486" />
		<Property name="posy" value="-756" />
		<Property name="image" value="ground/green_3/ground/middle/1.png" />
		<Property name="type" value="passive" />
	</sprite>
	<sprite>
		<Property name="posx" value="18422" />
		<Property name="posy" value="-692" />
		<Property name="image" value="ground/green_3/ground/middle/1.png" />
		<Property name="type" value="passive" />
	</sprite>
	<sprite>
		<Property name="posx" value="18422" />
		<Property name="posy" value="-628" />
		<Property name="image" value="ground/green_3/ground/middle/1.png" />
		<Property name="type" value="passive" />
	</sprite>
	<sprite>
		<Property name="posx" value="18486" />
		<Property name="posy" value="-692" />
		<Property name="image" value="ground/green_3/ground/middle/1.png" />
		<Property name="type" value="passive" />
	</sprite>
	<sprite>
		<Property name="posx" value="18486" />
		<Property name="posy" value="-628" />
		<Property name="image" value="ground/green_3/ground/middle/1.png" />
		<Property name="type" value="passive" />
	</sprite>
	<sprite>
		<Property name="posx" value="18422" />
		<Property name="posy" value="-564" />
		<Property name="image" value="ground/green_3/ground/middle/1.png" />
		<Property name="type" value="passive" />
	</sprite>
	<sprite>
		<Property name="posx" value="18422" />
		<Property name="posy" value="-500" />
		<Property name="image" value="ground/green_3/ground/middle/1.png" />
		<Property name="type" value="passive" />
	</sprite>
	<sprite>
		<Property name="posx" value="18486" />
		<Property name="posy" value="-564" />
		<Property name="image" value="ground/green_3/ground/middle/1.png" />
		<Property name="type" value="passive" />
	</sprite>
	<sprite>
		<Property name="posx" value="18486" />
		<Property name="posy" value="-500" />
		<Property name="image" value="ground/green_3/ground/middle/1.png" />
		<Property name="type" value="passive" />
	</sprite>
	<sprite>
		<Property name="posx" value="18422" />
		<Property name="posy" value="-436" />
		<Property name="image" value="ground/green_3/ground/middle/1.png" />
		<Property name="type" value="passive" />
	</sprite>
	<sprite>
		<Property name="posx" value="18422" />
		<Property name="posy" value="-372" />
		<Property name="image" value="ground/green_3/ground/middle/1.png" />
		<Property name="type" value="passive" />
	</sprite>
	<sprite>
		<Property name="posx" value="18486" />
		<Property name="posy" value="-436" />
		<Property name="image" value="ground/green_3/ground/middle/1.png" />
		<Property name="type" value="passive" />
	</sprite>
	<sprite>
		<Property name="posx" value="18486" />
		<Property name="posy" value="-372" />
		<Property name="image" value="ground/green_3/ground/middle/1.png" />
		<Property name="type" value="passive" />
	</sprite>
	<sprite>
		<Property name="posx" value="18422" />
		<Property name="posy" value="-308" />
		<Property name="image" value="ground/green_3/ground/middle/1.png" />
		<Property name="type" value="passive" />
	</sprite>
	<sprite>
		<Property name="posx" value="18422" />
		<Property name="posy" value="-244" />
		<Property name="image" value="ground/green_3/ground/middle/1.png" />
		<Property name="type" value="passive" />
	</sprite>
	<sprite>
		<Property name="posx" value="18486" />
		<Property name="posy" value="-308" />
		<Property name="image" value="ground/green_3/ground/middle/1.png" />
		<Property name="type" value="passive" />
	</sprite>
	<sprite>
		<Property name="posx" value="18486" />
		<Property name="posy" value="-244" />
		<Property name="image" value="ground/green_3/ground/middle/1.png" />
		<Property name="type" value="passive" />
	</sprite>
	<sprite>
		<Property name="posx" value="18422" />
		<Property name="posy" value="-180" />
		<Property name="image" value="ground/green_3/ground/middle/1.png" />
		<Property name="type" value="passive" />
	</sprite>
	<sprite>
		<Property name="posx" value="18422" />
		<Property name="posy" value="-116" />
		<Property name="image" value="ground/green_3/ground/middle/1.png" />
		<Property name="type" value="passive" />
	</sprite>
	<sprite>
		<Property name="posx" value="18486" />
		<Property name="posy" value="-180" />
		<Property name="image" value="ground/green_3/ground/middle/1.png" />
		<Property name="type" value="passive" />
	</sprite>
	<sprite>
		<Property name="posx" value="18486" />
		<Property name="posy" value="-116" />
		<Property name="image" value="ground/green_3/ground/middle/1.png" />
		<Property name="type" value="passive" />
	</sprite>
	<sprite>
		<Property name="posx" value="18486" />
		<Property name="posy" value="-52" />
		<Property name="image" value="ground/green_3/ground/middle/1.png" />
		<Property name="type" value="passive" />
	</sprite>
	<sprite>
		<Property name="posx" value="18550" />
		<Property name="posy" value="-948" />
		<Property name="image" value="ground/green_3/ground/middle/1.png" />
		<Property name="type" value="passive" />
	</sprite>
	<sprite>
		<Property name="posx" value="18550" />
		<Property name="posy" value="-884" />
		<Property name="image" value="ground/green_3/ground/middle/1.png" />
		<Property name="type" value="passive" />
	</sprite>
	<sprite>
		<Property name="posx" value="18550" />
		<Property name="posy" value="-820" />
		<Property name="image" value="ground/green_3/ground/middle/1.png" />
		<Property name="type" value="passive" />
	</sprite>
	<sprite>
		<Property name="posx" value="18550" />
		<Property name="posy" value="-756" />
		<Property name="image" value="ground/green_3/ground/middle/1.png" />
		<Property name="type" value="passive" />
	</sprite>
	<sprite>
		<Property name="posx" value="18550" />
		<Property name="posy" value="-692" />
		<Property name="image" value="ground/green_3/ground/middle/1.png" />
		<Property name="type" value="passive" />
	</sprite>
	<sprite>
		<Property name="posx" value="18550" />
		<Property name="posy" value="-628" />
		<Property name="image" value="ground/green_3/ground/middle/1.png" />
		<Property name="type" value="passive" />
	</sprite>
	<sprite>
		<Property name="posx" value="18550" />
		<Property name="posy" value="-564" />
		<Property name="image" value="ground/green_3/ground/middle/1.png" />
		<Property name="type" value="passive" />
	</sprite>
	<sprite>
		<Property name="posx" value="18550" />
		<Property name="posy" value="-500" />
		<Property name="image" value="ground/green_3/ground/middle/1.png" />
		<Property name="type" value="passive" />
	</sprite>
	<sprite>
		<Property name="posx" value="18550" />
		<Property name="posy" value="-436" />
		<Property name="image" value="ground/green_3/ground/middle/1.png" />
		<Property name="type" value="passive" />
	</sprite>
	<sprite>
		<Property name="posx" value="18550" />
		<Property name="posy" value="-372" />
		<Property name="image" value="ground/green_3/ground/middle/1.png" />
		<Property name="type" value="passive" />
	</sprite>
	<sprite>
		<Property name="posx" value="18550" />
		<Property name="posy" value="-308" />
		<Property name="image" value="ground/green_3/ground/middle/1.png" />
		<Property name="type" value="passive" />
	</sprite>
	<sprite>
		<Property name="posx" value="18550" />
		<Property name="posy" value="-244" />
		<Property name="image" value="ground/green_3/ground/middle/1.png" />
		<Property name="type" value="passive" />
	</sprite>
	<sprite>
		<Property name="posx" value="18550" />
		<Property name="posy" value="-180" />
		<Property name="image" value="ground/green_3/ground/middle/1.png" />
		<Property name="type" value="passive" />
	</sprite>
	<sprite>
		<Property name="posx" value="18550" />
		<Property name="posy" value="-116" />
		<Property name="image" value="ground/green_3/ground/middle/1.png" />
		<Property name="type" value="passive" />
	</sprite>
	<sprite>
		<Property name="posx" value="18550" />
		<Property name="posy" value="-52" />
		<Property name="image" value="ground/green_3/ground/middle/1.png" />
		<Property name="type" value="passive" />
	</sprite>
	<sprite>
		<Property name="posx" value="18550" />
		<Property name="posy" value="-1396" />
		<Property name="image" value="ground/green_3/ground/middle/1.png" />
		<Property name="type" value="passive" />
	</sprite>
	<sprite>
		<Property name="posx" value="18358" />
		<Property name="posy" value="-1460" />
		<Property name="image" value="ground/green_3/ground/middle/left.png" />
		<Property name="type" value="massive" />
	</sprite>
	<sprite>
		<Property name="posx" value="18422" />
		<Property name="posy" value="-1460" />
		<Property name="image" value="ground/green_3/ground/middle/1.png" />
		<Property name="type" value="passive" />
	</sprite>
	<sprite>
		<Property name="posx" value="18486" />
		<Property name="posy" value="-1460" />
		<Property name="image" value="ground/green_3/ground/middle/1.png" />
		<Property name="type" value="passive" />
	</sprite>
	<sprite>
		<Property name="posx" value="18550" />
		<Property name="posy" value="-1460" />
		<Property name="image" value="ground/green_3/ground/middle/1.png" />
		<Property name="type" value="passive" />
	</sprite>
	<sprite>
		<Property name="posx" value="18422" />
		<Property name="posy" value="-52" />
		<Property name="image" value="ground/green_3/ground/middle/1.png" />
		<Property name="type" value="passive" />
	</sprite>
	<sprite>
		<Property name="posx" value="13876" />
		<Property name="posy" value="-63" />
		<Property name="image" value="ground/green_3/ground/middle/1.png" />
		<Property name="type" value="passive" />
	</sprite>
	<sprite>
		<Property name="posx" value="13940" />
		<Property name="posy" value="-63" />
		<Property name="image" value="ground/green_3/ground/middle/1.png" />
		<Property name="type" value="passive" />
	</sprite>
	<sprite>
		<Property name="posx" value="14004" />
		<Property name="posy" value="-63" />
		<Property name="image" value="ground/green_3/ground/middle/1.png" />
		<Property name="type" value="passive" />
	</sprite>
	<sprite>
		<Property name="posx" value="14068" />
		<Property name="posy" value="-63" />
		<Property name="image" value="ground/green_3/ground/middle/1.png" />
		<Property name="type" value="passive" />
	</sprite>
	<sprite>
		<Property name="posx" value="14132" />
		<Property name="posy" value="-63" />
		<Property name="image" value="ground/green_3/ground/middle/1.png" />
		<Property name="type" value="passive" />
	</sprite>
	<sprite>
		<Property name="posx" value="14196" />
		<Property name="posy" value="-63" />
		<Property name="image" value="ground/green_3/ground/middle/1.png" />
		<Property name="type" value="passive" />
	</sprite>
	<sprite>
		<Property name="posx" value="14260" />
		<Property name="posy" value="-63" />
		<Property name="image" value="ground/green_3/ground/middle/1.png" />
		<Property name="type" value="passive" />
	</sprite>
	<sprite>
		<Property name="posx" value="14324" />
		<Property name="posy" value="-63" />
		<Property name="image" value="ground/green_3/ground/middle/1.png" />
		<Property name="type" value="passive" />
	</sprite>
	<sprite>
		<Property name="posx" value="14388" />
		<Property name="posy" value="-63" />
		<Property name="image" value="ground/green_3/ground/middle/1.png" />
		<Property name="type" value="passive" />
	</sprite>
	<sprite>
		<Property name="posx" value="14452" />
		<Property name="posy" value="-63" />
		<Property name="image" value="ground/green_3/ground/middle/1.png" />
		<Property name="type" value="passive" />
	</sprite>
	<sprite>
		<Property name="posx" value="14516" />
		<Property name="posy" value="-63" />
		<Property name="image" value="ground/green_3/ground/middle/1.png" />
		<Property name="type" value="passive" />
	</sprite>
	<sprite>
		<Property name="posx" value="14580" />
		<Property name="posy" value="-63" />
		<Property name="image" value="ground/green_3/ground/middle/1.png" />
		<Property name="type" value="passive" />
	</sprite>
	<sprite>
		<Property name="posx" value="14644" />
		<Property name="posy" value="-63" />
		<Property name="image" value="ground/green_3/ground/middle/1.png" />
		<Property name="type" value="passive" />
	</sprite>
	<sprite>
		<Property name="posx" value="14708" />
		<Property name="posy" value="-63" />
		<Property name="image" value="ground/green_3/ground/middle/1.png" />
		<Property name="type" value="passive" />
	</sprite>
	<sprite>
		<Property name="posx" value="14772" />
		<Property name="posy" value="-63" />
		<Property name="image" value="ground/green_3/ground/middle/1.png" />
		<Property name="type" value="passive" />
	</sprite>
	<sprite>
		<Property name="posx" value="14836" />
		<Property name="posy" value="-63" />
		<Property name="image" value="ground/green_3/ground/middle/1.png" />
		<Property name="type" value="passive" />
	</sprite>
	<sprite>
		<Property name="posx" value="14900" />
		<Property name="posy" value="-63" />
		<Property name="image" value="ground/green_3/ground/middle/1.png" />
		<Property name="type" value="passive" />
	</sprite>
	<sprite>
		<Property name="posx" value="14964" />
		<Property name="posy" value="-63" />
		<Property name="image" value="ground/green_3/ground/middle/1.png" />
		<Property name="type" value="passive" />
	</sprite>
	<sprite>
		<Property name="posx" value="15028" />
		<Property name="posy" value="-63" />
		<Property name="image" value="ground/green_3/ground/middle/1.png" />
		<Property name="type" value="passive" />
	</sprite>
	<sprite>
		<Property name="posx" value="15092" />
		<Property name="posy" value="-63" />
		<Property name="image" value="ground/green_3/ground/middle/1.png" />
		<Property name="type" value="passive" />
	</sprite>
	<sprite>
		<Property name="posx" value="11737" />
		<Property name="posy" value="-108" />
		<Property name="image" value="ground/green_3/ground/middle/left.png" />
		<Property name="type" value="passive" />
	</sprite>
	<sprite>
		<Property name="posx" value="11801" />
		<Property name="posy" value="-108" />
		<Property name="image" value="ground/green_3/ground/middle/right.png" />
		<Property name="type" value="passive" />
	</sprite>
	<sprite>
		<Property name="posx" value="7451" />
		<Property name="posy" value="-168" />
		<Property name="image" value="ground/green_3/ground/middle/left.png" />
		<Property name="type" value="passive" />
	</sprite>
	<sprite>
		<Property name="posx" value="7451" />
		<Property name="posy" value="-104" />
		<Property name="image" value="ground/green_3/ground/middle/left.png" />
		<Property name="type" value="passive" />
	</sprite>
	<sprite>
		<Property name="posx" value="7515" />
		<Property name="posy" value="-168" />
		<Property name="image" value="ground/green_3/ground/middle/1.png" />
		<Property name="type" value="passive" />
	</sprite>
	<sprite>
		<Property name="posx" value="7515" />
		<Property name="posy" value="-104" />
		<Property name="image" value="ground/green_3/ground/middle/1.png" />
		<Property name="type" value="passive" />
	</sprite>
	<sprite>
		<Property name="posx" value="7579" />
		<Property name="posy" value="-168" />
		<Property name="image" value="ground/green_3/ground/middle/1.png" />
		<Property name="type" value="passive" />
	</sprite>
	<sprite>
		<Property name="posx" value="7579" />
		<Property name="posy" value="-104" />
		<Property name="image" value="ground/green_3/ground/middle/1.png" />
		<Property name="type" value="passive" />
	</sprite>
	<sprite>
		<Property name="posx" value="7643" />
		<Property name="posy" value="-168" />
		<Property name="image" value="ground/green_3/ground/middle/1.png" />
		<Property name="type" value="passive" />
	</sprite>
	<sprite>
		<Property name="posx" value="7643" />
		<Property name="posy" value="-104" />
		<Property name="image" value="ground/green_3/ground/middle/1.png" />
		<Property name="type" value="passive" />
	</sprite>
	<sprite>
		<Property name="posx" value="7707" />
		<Property name="posy" value="-168" />
		<Property name="image" value="ground/green_3/ground/middle/1.png" />
		<Property name="type" value="passive" />
	</sprite>
	<sprite>
		<Property name="posx" value="7707" />
		<Property name="posy" value="-104" />
		<Property name="image" value="ground/green_3/ground/middle/1.png" />
		<Property name="type" value="passive" />
	</sprite>
	<sprite>
		<Property name="posx" value="7771" />
		<Property name="posy" value="-168" />
		<Property name="image" value="ground/green_3/ground/middle/1.png" />
		<Property name="type" value="passive" />
	</sprite>
	<sprite>
		<Property name="posx" value="7771" />
		<Property name="posy" value="-104" />
		<Property name="image" value="ground/green_3/ground/middle/1.png" />
		<Property name="type" value="passive" />
	</sprite>
	<sprite>
		<Property name="posx" value="7835" />
		<Property name="posy" value="-168" />
		<Property name="image" value="ground/green_3/ground/middle/1.png" />
		<Property name="type" value="passive" />
	</sprite>
	<sprite>
		<Property name="posx" value="7835" />
		<Property name="posy" value="-104" />
		<Property name="image" value="ground/green_3/ground/middle/1.png" />
		<Property name="type" value="passive" />
	</sprite>
	<sprite>
		<Property name="posx" value="7899" />
		<Property name="posy" value="-168" />
		<Property name="image" value="ground/green_3/ground/middle/1.png" />
		<Property name="type" value="passive" />
	</sprite>
	<sprite>
		<Property name="posx" value="7899" />
		<Property name="posy" value="-104" />
		<Property name="image" value="ground/green_3/ground/middle/1.png" />
		<Property name="type" value="passive" />
	</sprite>
	<sprite>
		<Property name="posx" value="7963" />
		<Property name="posy" value="-168" />
		<Property name="image" value="ground/green_3/ground/middle/1.png" />
		<Property name="type" value="passive" />
	</sprite>
	<sprite>
		<Property name="posx" value="7963" />
		<Property name="posy" value="-104" />
		<Property name="image" value="ground/green_3/ground/middle/1.png" />
		<Property name="type" value="passive" />
	</sprite>
	<sprite>
		<Property name="posx" value="8027" />
		<Property name="posy" value="-169" />
		<Property name="image" value="ground/green_3/ground/middle/1.png" />
		<Property name="type" value="passive" />
	</sprite>
	<sprite>
		<Property name="posx" value="8027" />
		<Property name="posy" value="-105" />
		<Property name="image" value="ground/green_3/ground/middle/1.png" />
		<Property name="type" value="passive" />
	</sprite>
	<sprite>
		<Property name="posx" value="8091" />
		<Property name="posy" value="-169" />
		<Property name="image" value="ground/green_3/ground/middle/1.png" />
		<Property name="type" value="passive" />
	</sprite>
	<sprite>
		<Property name="posx" value="8091" />
		<Property name="posy" value="-105" />
		<Property name="image" value="ground/green_3/ground/middle/1.png" />
		<Property name="type" value="passive" />
	</sprite>
	<sprite>
		<Property name="posx" value="8155" />
		<Property name="posy" value="-169" />
		<Property name="image" value="ground/green_3/ground/middle/1.png" />
		<Property name="type" value="passive" />
	</sprite>
	<sprite>
		<Property name="posx" value="8155" />
		<Property name="posy" value="-105" />
		<Property name="image" value="ground/green_3/ground/middle/1.png" />
		<Property name="type" value="passive" />
	</sprite>
	<sprite>
		<Property name="posx" value="4765" />
		<Property name="posy" value="-120" />
		<Property name="image" value="ground/green_3/ground/middle/1.png" />
		<Property name="type" value="passive" />
	</sprite>
	<sprite>
		<Property name="posx" value="4765" />
		<Property name="posy" value="-56" />
		<Property name="image" value="ground/green_3/ground/middle/1.png" />
		<Property name="type" value="passive" />
	</sprite>
	<sprite>
		<Property name="posx" value="4829" />
		<Property name="posy" value="-120" />
		<Property name="image" value="ground/green_3/ground/middle/1.png" />
		<Property name="type" value="passive" />
	</sprite>
	<sprite>
		<Property name="posx" value="4829" />
		<Property name="posy" value="-56" />
		<Property name="image" value="ground/green_3/ground/middle/1.png" />
		<Property name="type" value="passive" />
	</sprite>
	<sprite>
		<Property name="posx" value="4893" />
		<Property name="posy" value="-120" />
		<Property name="image" value="ground/green_3/ground/middle/1.png" />
		<Property name="type" value="passive" />
	</sprite>
	<sprite>
		<Property name="posx" value="4893" />
		<Property name="posy" value="-56" />
		<Property name="image" value="ground/green_3/ground/middle/1.png" />
		<Property name="type" value="passive" />
	</sprite>
	<sprite>
		<Property name="posx" value="4957" />
		<Property name="posy" value="-120" />
		<Property name="image" value="ground/green_3/ground/middle/1.png" />
		<Property name="type" value="passive" />
	</sprite>
	<sprite>
		<Property name="posx" value="4957" />
		<Property name="posy" value="-56" />
		<Property name="image" value="ground/green_3/ground/middle/1.png" />
		<Property name="type" value="passive" />
	</sprite>
	<sprite>
		<Property name="posx" value="5021" />
		<Property name="posy" value="-120" />
		<Property name="image" value="ground/green_3/ground/middle/1.png" />
		<Property name="type" value="passive" />
	</sprite>
	<sprite>
		<Property name="posx" value="5021" />
		<Property name="posy" value="-56" />
		<Property name="image" value="ground/green_3/ground/middle/1.png" />
		<Property name="type" value="passive" />
	</sprite>
	<sprite>
		<Property name="posx" value="5085" />
		<Property name="posy" value="-120" />
		<Property name="image" value="ground/green_3/ground/middle/1.png" />
		<Property name="type" value="passive" />
	</sprite>
	<sprite>
		<Property name="posx" value="5085" />
		<Property name="posy" value="-56" />
		<Property name="image" value="ground/green_3/ground/middle/1.png" />
		<Property name="type" value="passive" />
	</sprite>
	<sprite>
		<Property name="posx" value="5149" />
		<Property name="posy" value="-120" />
		<Property name="image" value="ground/green_3/ground/middle/1.png" />
		<Property name="type" value="passive" />
	</sprite>
	<sprite>
		<Property name="posx" value="5149" />
		<Property name="posy" value="-56" />
		<Property name="image" value="ground/green_3/ground/middle/1.png" />
		<Property name="type" value="passive" />
	</sprite>
	<sprite>
		<Property name="posx" value="5213" />
		<Property name="posy" value="-120" />
		<Property name="image" value="ground/green_3/ground/middle/1.png" />
		<Property name="type" value="passive" />
	</sprite>
	<sprite>
		<Property name="posx" value="5213" />
		<Property name="posy" value="-56" />
		<Property name="image" value="ground/green_3/ground/middle/1.png" />
		<Property name="type" value="passive" />
	</sprite>
	<sprite>
		<Property name="posx" value="5277" />
		<Property name="posy" value="-120" />
		<Property name="image" value="ground/green_3/ground/middle/1.png" />
		<Property name="type" value="passive" />
	</sprite>
	<sprite>
		<Property name="posx" value="5277" />
		<Property name="posy" value="-56" />
		<Property name="image" value="ground/green_3/ground/middle/1.png" />
		<Property name="type" value="passive" />
	</sprite>
	<sprite>
		<Property name="posx" value="5341" />
		<Property name="posy" value="-120" />
		<Property name="image" value="ground/green_3/ground/middle/1.png" />
		<Property name="type" value="passive" />
	</sprite>
	<sprite>
		<Property name="posx" value="5341" />
		<Property name="posy" value="-56" />
		<Property name="image" value="ground/green_3/ground/middle/1.png" />
		<Property name="type" value="passive" />
	</sprite>
	<sprite>
		<Property name="posx" value="5405" />
		<Property name="posy" value="-120" />
		<Property name="image" value="ground/green_3/ground/middle/1.png" />
		<Property name="type" value="passive" />
	</sprite>
	<sprite>
		<Property name="posx" value="5405" />
		<Property name="posy" value="-56" />
		<Property name="image" value="ground/green_3/ground/middle/1.png" />
		<Property name="type" value="passive" />
	</sprite>
	<sprite>
		<Property name="posx" value="5469" />
		<Property name="posy" value="-120" />
		<Property name="image" value="ground/green_3/ground/middle/1.png" />
		<Property name="type" value="passive" />
	</sprite>
	<sprite>
		<Property name="posx" value="5469" />
		<Property name="posy" value="-56" />
		<Property name="image" value="ground/green_3/ground/middle/1.png" />
		<Property name="type" value="passive" />
	</sprite>
	<sprite>
		<Property name="posx" value="5533" />
		<Property name="posy" value="-120" />
		<Property name="image" value="ground/green_3/ground/middle/1.png" />
		<Property name="type" value="passive" />
	</sprite>
	<sprite>
		<Property name="posx" value="5533" />
		<Property name="posy" value="-56" />
		<Property name="image" value="ground/green_3/ground/middle/1.png" />
		<Property name="type" value="passive" />
	</sprite>
	<sprite>
		<Property name="posx" value="5597" />
		<Property name="posy" value="-120" />
		<Property name="image" value="ground/green_3/ground/middle/1.png" />
		<Property name="type" value="passive" />
	</sprite>
	<sprite>
		<Property name="posx" value="5597" />
		<Property name="posy" value="-56" />
		<Property name="image" value="ground/green_3/ground/middle/1.png" />
		<Property name="type" value="passive" />
	</sprite>
	<sprite>
		<Property name="posx" value="5661" />
		<Property name="posy" value="-120" />
		<Property name="image" value="ground/green_3/ground/middle/1.png" />
		<Property name="type" value="passive" />
	</sprite>
	<sprite>
		<Property name="posx" value="5661" />
		<Property name="posy" value="-56" />
		<Property name="image" value="ground/green_3/ground/middle/1.png" />
		<Property name="type" value="passive" />
	</sprite>
	<sprite>
		<Property name="posx" value="5725" />
		<Property name="posy" value="-120" />
		<Property name="image" value="ground/green_3/ground/middle/1.png" />
		<Property name="type" value="passive" />
	</sprite>
	<sprite>
		<Property name="posx" value="5725" />
		<Property name="posy" value="-56" />
		<Property name="image" value="ground/green_3/ground/middle/1.png" />
		<Property name="type" value="passive" />
	</sprite>
	<sprite>
		<Property name="posx" value="5789" />
		<Property name="posy" value="-120" />
		<Property name="image" value="ground/green_3/ground/middle/1.png" />
		<Property name="type" value="passive" />
	</sprite>
	<sprite>
		<Property name="posx" value="5789" />
		<Property name="posy" value="-56" />
		<Property name="image" value="ground/green_3/ground/middle/1.png" />
		<Property name="type" value="passive" />
	</sprite>
	<sprite>
		<Property name="posx" value="5853" />
		<Property name="posy" value="-120" />
		<Property name="image" value="ground/green_3/ground/middle/1.png" />
		<Property name="type" value="passive" />
	</sprite>
	<sprite>
		<Property name="posx" value="5853" />
		<Property name="posy" value="-56" />
		<Property name="image" value="ground/green_3/ground/middle/1.png" />
		<Property name="type" value="passive" />
	</sprite>
	<sprite>
		<Property name="posx" value="5917" />
		<Property name="posy" value="-120" />
		<Property name="image" value="ground/green_3/ground/middle/1.png" />
		<Property name="type" value="passive" />
	</sprite>
	<sprite>
		<Property name="posx" value="5917" />
		<Property name="posy" value="-56" />
		<Property name="image" value="ground/green_3/ground/middle/1.png" />
		<Property name="type" value="passive" />
	</sprite>
	<sprite>
		<Property name="posx" value="5981" />
		<Property name="posy" value="-120" />
		<Property name="image" value="ground/green_3/ground/middle/1.png" />
		<Property name="type" value="passive" />
	</sprite>
	<sprite>
		<Property name="posx" value="5981" />
		<Property name="posy" value="-56" />
		<Property name="image" value="ground/green_3/ground/middle/1.png" />
		<Property name="type" value="passive" />
	</sprite>
	<sprite>
		<Property name="posx" value="2328" />
		<Property name="posy" value="-141" />
		<Property name="image" value="ground/green_3/ground/middle/left.png" />
		<Property name="type" value="passive" />
	</sprite>
	<sprite>
		<Property name="posx" value="2328" />
		<Property name="posy" value="-77" />
		<Property name="image" value="ground/green_3/ground/middle/left.png" />
		<Property name="type" value="passive" />
	</sprite>
	<sprite>
		<Property name="posx" value="2392" />
		<Property name="posy" value="-141" />
		<Property name="image" value="ground/green_3/ground/middle/1.png" />
		<Property name="type" value="passive" />
	</sprite>
	<sprite>
		<Property name="posx" value="2392" />
		<Property name="posy" value="-77" />
		<Property name="image" value="ground/green_3/ground/middle/1.png" />
		<Property name="type" value="passive" />
	</sprite>
	<sprite>
		<Property name="posx" value="2456" />
		<Property name="posy" value="-141" />
		<Property name="image" value="ground/green_3/ground/middle/1.png" />
		<Property name="type" value="passive" />
	</sprite>
	<sprite>
		<Property name="posx" value="2456" />
		<Property name="posy" value="-77" />
		<Property name="image" value="ground/green_3/ground/middle/1.png" />
		<Property name="type" value="passive" />
	</sprite>
	<sprite>
		<Property name="posx" value="2520" />
		<Property name="posy" value="-141" />
		<Property name="image" value="ground/green_3/ground/middle/1.png" />
		<Property name="type" value="passive" />
	</sprite>
	<sprite>
		<Property name="posx" value="2520" />
		<Property name="posy" value="-77" />
		<Property name="image" value="ground/green_3/ground/middle/1.png" />
		<Property name="type" value="passive" />
	</sprite>
	<sprite>
		<Property name="posx" value="2584" />
		<Property name="posy" value="-141" />
		<Property name="image" value="ground/green_3/ground/middle/1.png" />
		<Property name="type" value="passive" />
	</sprite>
	<sprite>
		<Property name="posx" value="2584" />
		<Property name="posy" value="-77" />
		<Property name="image" value="ground/green_3/ground/middle/1.png" />
		<Property name="type" value="passive" />
	</sprite>
	<sprite>
		<Property name="posx" value="2648" />
		<Property name="posy" value="-141" />
		<Property name="image" value="ground/green_3/ground/middle/1.png" />
		<Property name="type" value="passive" />
	</sprite>
	<sprite>
		<Property name="posx" value="2648" />
		<Property name="posy" value="-77" />
		<Property name="image" value="ground/green_3/ground/middle/1.png" />
		<Property name="type" value="passive" />
	</sprite>
	<sprite>
		<Property name="posx" value="2839" />
		<Property name="posy" value="-269" />
		<Property name="image" value="ground/green_3/ground/middle/left.png" />
		<Property name="type" value="passive" />
	</sprite>
	<sprite>
		<Property name="posx" value="3735" />
		<Property name="posy" value="-269" />
		<Property name="image" value="ground/green_3/ground/middle/right.png" />
		<Property name="type" value="passive" />
	</sprite>
	<sprite>
		<Property name="posx" value="3415" />
		<Property name="posy" value="-269" />
		<Property name="image" value="ground/green_3/ground/middle/1.png" />
		<Property name="type" value="passive" />
	</sprite>
	<sprite>
		<Property name="posx" value="3479" />
		<Property name="posy" value="-269" />
		<Property name="image" value="ground/green_3/ground/middle/1.png" />
		<Property name="type" value="passive" />
	</sprite>
	<sprite>
		<Property name="posx" value="3543" />
		<Property name="posy" value="-269" />
		<Property name="image" value="ground/green_3/ground/middle/1.png" />
		<Property name="type" value="passive" />
	</sprite>
	<sprite>
		<Property name="posx" value="3607" />
		<Property name="posy" value="-269" />
		<Property name="image" value="ground/green_3/ground/middle/1.png" />
		<Property name="type" value="passive" />
	</sprite>
	<sprite>
		<Property name="posx" value="3671" />
		<Property name="posy" value="-269" />
		<Property name="image" value="ground/green_3/ground/middle/1.png" />
		<Property name="type" value="passive" />
	</sprite>
	<sprite>
		<Property name="posx" value="3735" />
		<Property name="posy" value="-205" />
		<Property name="image" value="ground/green_3/ground/middle/right.png" />
		<Property name="type" value="passive" />
	</sprite>
	<sprite>
		<Property name="posx" value="3415" />
		<Property name="posy" value="-205" />
		<Property name="image" value="ground/green_3/ground/middle/1.png" />
		<Property name="type" value="passive" />
	</sprite>
	<sprite>
		<Property name="posx" value="3479" />
		<Property name="posy" value="-205" />
		<Property name="image" value="ground/green_3/ground/middle/1.png" />
		<Property name="type" value="passive" />
	</sprite>
	<sprite>
		<Property name="posx" value="3543" />
		<Property name="posy" value="-205" />
		<Property name="image" value="ground/green_3/ground/middle/1.png" />
		<Property name="type" value="passive" />
	</sprite>
	<sprite>
		<Property name="posx" value="3607" />
		<Property name="posy" value="-205" />
		<Property name="image" value="ground/green_3/ground/middle/1.png" />
		<Property name="type" value="passive" />
	</sprite>
	<sprite>
		<Property name="posx" value="3671" />
		<Property name="posy" value="-205" />
		<Property name="image" value="ground/green_3/ground/middle/1.png" />
		<Property name="type" value="passive" />
	</sprite>
	<sprite>
		<Property name="posx" value="3735" />
		<Property name="posy" value="-141" />
		<Property name="image" value="ground/green_3/ground/middle/right.png" />
		<Property name="type" value="passive" />
	</sprite>
	<sprite>
		<Property name="posx" value="3415" />
		<Property name="posy" value="-141" />
		<Property name="image" value="ground/green_3/ground/middle/1.png" />
		<Property name="type" value="passive" />
	</sprite>
	<sprite>
		<Property name="posx" value="3479" />
		<Property name="posy" value="-141" />
		<Property name="image" value="ground/green_3/ground/middle/1.png" />
		<Property name="type" value="passive" />
	</sprite>
	<sprite>
		<Property name="posx" value="3543" />
		<Property name="posy" value="-141" />
		<Property name="image" value="ground/green_3/ground/middle/1.png" />
		<Property name="type" value="passive" />
	</sprite>
	<sprite>
		<Property name="posx" value="3607" />
		<Property name="posy" value="-141" />
		<Property name="image" value="ground/green_3/ground/middle/1.png" />
		<Property name="type" value="passive" />
	</sprite>
	<sprite>
		<Property name="posx" value="3671" />
		<Property name="posy" value="-141" />
		<Property name="image" value="ground/green_3/ground/middle/1.png" />
		<Property name="type" value="passive" />
	</sprite>
	<sprite>
		<Property name="posx" value="3735" />
		<Property name="posy" value="-77" />
		<Property name="image" value="ground/green_3/ground/middle/right.png" />
		<Property name="type" value="passive" />
	</sprite>
	<sprite>
		<Property name="posx" value="3415" />
		<Property name="posy" value="-77" />
		<Property name="image" value="ground/green_3/ground/middle/1.png" />
		<Property name="type" value="passive" />
	</sprite>
	<sprite>
		<Property name="posx" value="3479" />
		<Property name="posy" value="-77" />
		<Property name="image" value="ground/green_3/ground/middle/1.png" />
		<Property name="type" value="passive" />
	</sprite>
	<sprite>
		<Property name="posx" value="3543" />
		<Property name="posy" value="-77" />
		<Property name="image" value="ground/green_3/ground/middle/1.png" />
		<Property name="type" value="passive" />
	</sprite>
	<sprite>
		<Property name="posx" value="3607" />
		<Property name="posy" value="-77" />
		<Property name="image" value="ground/green_3/ground/middle/1.png" />
		<Property name="type" value="passive" />
	</sprite>
	<sprite>
		<Property name="posx" value="3671" />
		<Property name="posy" value="-77" />
		<Property name="image" value="ground/green_3/ground/middle/1.png" />
		<Property name="type" value="passive" />
	</sprite>
	<sprite>
		<Property name="posx" value="3095" />
		<Property name="posy" value="-269" />
		<Property name="image" value="ground/green_3/ground/middle/1.png" />
		<Property name="type" value="passive" />
	</sprite>
	<sprite>
		<Property name="posx" value="3159" />
		<Property name="posy" value="-269" />
		<Property name="image" value="ground/green_3/ground/middle/1.png" />
		<Property name="type" value="passive" />
	</sprite>
	<sprite>
		<Property name="posx" value="3223" />
		<Property name="posy" value="-269" />
		<Property name="image" value="ground/green_3/ground/middle/1.png" />
		<Property name="type" value="passive" />
	</sprite>
	<sprite>
		<Property name="posx" value="3287" />
		<Property name="posy" value="-269" />
		<Property name="image" value="ground/green_3/ground/middle/1.png" />
		<Property name="type" value="passive" />
	</sprite>
	<sprite>
		<Property name="posx" value="3351" />
		<Property name="posy" value="-269" />
		<Property name="image" value="ground/green_3/ground/middle/1.png" />
		<Property name="type" value="passive" />
	</sprite>
	<sprite>
		<Property name="posx" value="3095" />
		<Property name="posy" value="-205" />
		<Property name="image" value="ground/green_3/ground/middle/1.png" />
		<Property name="type" value="passive" />
	</sprite>
	<sprite>
		<Property name="posx" value="3159" />
		<Property name="posy" value="-205" />
		<Property name="image" value="ground/green_3/ground/middle/1.png" />
		<Property name="type" value="passive" />
	</sprite>
	<sprite>
		<Property name="posx" value="3223" />
		<Property name="posy" value="-205" />
		<Property name="image" value="ground/green_3/ground/middle/1.png" />
		<Property name="type" value="passive" />
	</sprite>
	<sprite>
		<Property name="posx" value="3287" />
		<Property name="posy" value="-205" />
		<Property name="image" value="ground/green_3/ground/middle/1.png" />
		<Property name="type" value="passive" />
	</sprite>
	<sprite>
		<Property name="posx" value="3351" />
		<Property name="posy" value="-205" />
		<Property name="image" value="ground/green_3/ground/middle/1.png" />
		<Property name="type" value="passive" />
	</sprite>
	<sprite>
		<Property name="posx" value="3095" />
		<Property name="posy" value="-141" />
		<Property name="image" value="ground/green_3/ground/middle/1.png" />
		<Property name="type" value="passive" />
	</sprite>
	<sprite>
		<Property name="posx" value="3159" />
		<Property name="posy" value="-141" />
		<Property name="image" value="ground/green_3/ground/middle/1.png" />
		<Property name="type" value="passive" />
	</sprite>
	<sprite>
		<Property name="posx" value="3223" />
		<Property name="posy" value="-141" />
		<Property name="image" value="ground/green_3/ground/middle/1.png" />
		<Property name="type" value="passive" />
	</sprite>
	<sprite>
		<Property name="posx" value="3287" />
		<Property name="posy" value="-141" />
		<Property name="image" value="ground/green_3/ground/middle/1.png" />
		<Property name="type" value="passive" />
	</sprite>
	<sprite>
		<Property name="posx" value="3351" />
		<Property name="posy" value="-141" />
		<Property name="image" value="ground/green_3/ground/middle/1.png" />
		<Property name="type" value="passive" />
	</sprite>
	<sprite>
		<Property name="posx" value="3095" />
		<Property name="posy" value="-77" />
		<Property name="image" value="ground/green_3/ground/middle/1.png" />
		<Property name="type" value="passive" />
	</sprite>
	<sprite>
		<Property name="posx" value="3159" />
		<Property name="posy" value="-77" />
		<Property name="image" value="ground/green_3/ground/middle/1.png" />
		<Property name="type" value="passive" />
	</sprite>
	<sprite>
		<Property name="posx" value="3223" />
		<Property name="posy" value="-77" />
		<Property name="image" value="ground/green_3/ground/middle/1.png" />
		<Property name="type" value="passive" />
	</sprite>
	<sprite>
		<Property name="posx" value="3287" />
		<Property name="posy" value="-77" />
		<Property name="image" value="ground/green_3/ground/middle/1.png" />
		<Property name="type" value="passive" />
	</sprite>
	<sprite>
		<Property name="posx" value="3351" />
		<Property name="posy" value="-77" />
		<Property name="image" value="ground/green_3/ground/middle/1.png" />
		<Property name="type" value="passive" />
	</sprite>
	<sprite>
		<Property name="posx" value="2903" />
		<Property name="posy" value="-269" />
		<Property name="image" value="ground/green_3/ground/middle/1.png" />
		<Property name="type" value="passive" />
	</sprite>
	<sprite>
		<Property name="posx" value="2967" />
		<Property name="posy" value="-269" />
		<Property name="image" value="ground/green_3/ground/middle/1.png" />
		<Property name="type" value="passive" />
	</sprite>
	<sprite>
		<Property name="posx" value="3031" />
		<Property name="posy" value="-269" />
		<Property name="image" value="ground/green_3/ground/middle/1.png" />
		<Property name="type" value="passive" />
	</sprite>
	<sprite>
		<Property name="posx" value="2903" />
		<Property name="posy" value="-205" />
		<Property name="image" value="ground/green_3/ground/middle/1.png" />
		<Property name="type" value="passive" />
	</sprite>
	<sprite>
		<Property name="posx" value="2967" />
		<Property name="posy" value="-205" />
		<Property name="image" value="ground/green_3/ground/middle/1.png" />
		<Property name="type" value="passive" />
	</sprite>
	<sprite>
		<Property name="posx" value="3031" />
		<Property name="posy" value="-205" />
		<Property name="image" value="ground/green_3/ground/middle/1.png" />
		<Property name="type" value="passive" />
	</sprite>
	<sprite>
		<Property name="posx" value="2903" />
		<Property name="posy" value="-141" />
		<Property name="image" value="ground/green_3/ground/middle/1.png" />
		<Property name="type" value="passive" />
	</sprite>
	<sprite>
		<Property name="posx" value="2967" />
		<Property name="posy" value="-141" />
		<Property name="image" value="ground/green_3/ground/middle/1.png" />
		<Property name="type" value="passive" />
	</sprite>
	<sprite>
		<Property name="posx" value="3031" />
		<Property name="posy" value="-141" />
		<Property name="image" value="ground/green_3/ground/middle/1.png" />
		<Property name="type" value="passive" />
	</sprite>
	<sprite>
		<Property name="posx" value="2903" />
		<Property name="posy" value="-77" />
		<Property name="image" value="ground/green_3/ground/middle/1.png" />
		<Property name="type" value="passive" />
	</sprite>
	<sprite>
		<Property name="posx" value="2967" />
		<Property name="posy" value="-77" />
		<Property name="image" value="ground/green_3/ground/middle/1.png" />
		<Property name="type" value="passive" />
	</sprite>
	<sprite>
		<Property name="posx" value="3031" />
		<Property name="posy" value="-77" />
		<Property name="image" value="ground/green_3/ground/middle/1.png" />
		<Property name="type" value="passive" />
	</sprite>
	<sprite>
		<Property name="posx" value="2839" />
		<Property name="posy" value="-141" />
		<Property name="image" value="ground/green_3/ground/middle/1.png" />
		<Property name="type" value="passive" />
	</sprite>
	<sprite>
		<Property name="posx" value="2839" />
		<Property name="posy" value="-77" />
		<Property name="image" value="ground/green_3/ground/middle/1.png" />
		<Property name="type" value="passive" />
	</sprite>
	<sprite>
		<Property name="posx" value="2712" />
		<Property name="posy" value="-141" />
		<Property name="image" value="ground/green_3/ground/middle/1.png" />
		<Property name="type" value="passive" />
	</sprite>
	<sprite>
		<Property name="posx" value="2712" />
		<Property name="posy" value="-78" />
		<Property name="image" value="ground/green_3/ground/middle/1.png" />
		<Property name="type" value="passive" />
	</sprite>
	<sprite>
		<Property name="posx" value="2776" />
		<Property name="posy" value="-141" />
		<Property name="image" value="ground/green_3/ground/middle/1.png" />
		<Property name="type" value="passive" />
	</sprite>
	<sprite>
		<Property name="posx" value="2776" />
		<Property name="posy" value="-78" />
		<Property name="image" value="ground/green_3/ground/middle/1.png" />
		<Property name="type" value="passive" />
	</sprite>
	<enemy>
		<Property name="type" value="eato" />
		<Property name="posx" value="2297" />
		<Property name="posy" value="-170" />
		<Property name="image_dir" value="enemy/eato/brown/" />
		<Property name="direction" value="right_top" />
	</enemy>
	<enemy>
		<Property name="type" value="furball" />
		<Property name="posx" value="3965" />
		<Property name="posy" value="-111" />
		<Property name="color" value="brown" />
		<Property name="direction" value="right" />
	</enemy>
	<enemy>
		<Property name="type" value="furball" />
		<Property name="posx" value="5165" />
		<Property name="posy" value="-233" />
		<Property name="color" value="brown" />
		<Property name="direction" value="right" />
	</enemy>
	<enemy>
		<Property name="type" value="furball" />
		<Property name="posx" value="10070" />
		<Property name="posy" value="-94" />
		<Property name="color" value="brown" />
		<Property name="direction" value="right" />
	</enemy>
	<enemy>
		<Property name="type" value="furball" />
		<Property name="posx" value="7958" />
		<Property name="posy" value="-282" />
		<Property name="color" value="brown" />
		<Property name="direction" value="right" />
	</enemy>
	<enemy>
		<Property name="type" value="furball" />
		<Property name="posx" value="5939" />
		<Property name="posy" value="-230" />
		<Property name="color" value="brown" />
		<Property name="direction" value="right" />
	</enemy>
	<enemy>
		<Property name="type" value="furball" />
		<Property name="posx" value="14887" />
		<Property name="posy" value="-175" />
		<Property name="color" value="brown" />
		<Property name="direction" value="right" />
	</enemy>
	<enemy>
		<Property name="type" value="furball" />
		<Property name="posx" value="12100" />
		<Property name="posy" value="-96" />
		<Property name="color" value="brown" />
		<Property name="direction" value="right" />
	</enemy>
	<enemy>
		<Property name="type" value="furball" />
		<Property name="posx" value="14608" />
		<Property name="posy" value="-182" />
		<Property name="color" value="brown" />
		<Property name="direction" value="right" />
	</enemy>
	<enemy>
		<Property name="type" value="army" />
		<Property name="posx" value="13407" />
		<Property name="posy" value="-132" />
		<Property name="color" value="red" />
		<Property name="direction" value="right" />
	</enemy>
	<enemy>
		<Property name="type" value="furball" />
		<Property name="posx" value="10899" />
		<Property name="posy" value="-97" />
		<Property name="color" value="brown" />
		<Property name="direction" value="right" />
	</enemy>
	<enemy>
		<Property name="type" value="army" />
		<Property name="posx" value="7237" />
		<Property name="posy" value="-124" />
		<Property name="color" value="red" />
		<Property name="direction" value="right" />
	</enemy>
	<enemy>
		<Property name="type" value="army" />
		<Property name="posx" value="1746" />
		<Property name="posy" value="-145" />
		<Property name="color" value="red" />
		<Property name="direction" value="right" />
	</enemy>
	<enemy>
		<Property name="type" value="army" />
		<Property name="posx" value="3182" />
		<Property name="posy" value="-423" />
		<Property name="color" value="green" />
		<Property name="direction" value="right" />
	</enemy>
	<enemy>
		<Property name="type" value="furball" />
		<Property name="posx" value="4027" />
		<Property name="posy" value="-111" />
		<Property name="color" value="brown" />
		<Property name="direction" value="right" />
	</enemy>
	<enemy>
		<Property name="type" value="furball" />
		<Property name="posx" value="2549" />
		<Property name="posy" value="-254" />
		<Property name="color" value="brown" />
		<Property name="direction" value="right" />
	</enemy>
	<enemy>
		<Property name="type" value="furball" />
		<Property name="posx" value="5102" />
		<Property name="posy" value="-234" />
		<Property name="color" value="brown" />
		<Property name="direction" value="right" />
	</enemy>
	<enemy>
		<Property name="type" value="furball" />
		<Property name="posx" value="5995" />
		<Property name="posy" value="-230" />
		<Property name="color" value="brown" />
		<Property name="direction" value="right" />
	</enemy>
	<enemy>
		<Property name="type" value="furball" />
		<Property name="posx" value="9776" />
		<Property name="posy" value="-94" />
		<Property name="color" value="brown" />
		<Property name="direction" value="right" />
	</enemy>
	<enemy>
		<Property name="type" value="furball" />
		<Property name="posx" value="10413" />
		<Property name="posy" value="-97" />
		<Property name="color" value="brown" />
		<Property name="direction" value="right" />
	</enemy>
	<enemy>
		<Property name="type" value="furball" />
		<Property name="posx" value="12148" />
		<Property name="posy" value="-95" />
		<Property name="color" value="brown" />
		<Property name="direction" value="right" />
	</enemy>
	<enemy>
		<Property name="type" value="furball" />
		<Property name="posx" value="12454" />
		<Property name="posy" value="-99" />
		<Property name="color" value="brown" />
		<Property name="direction" value="right" />
	</enemy>
	<enemy>
		<Property name="type" value="furball" />
		<Property name="posx" value="12403" />
		<Property name="posy" value="-98" />
		<Property name="color" value="brown" />
		<Property name="direction" value="right" />
	</enemy>
	<enemy>
		<Property name="type" value="furball" />
		<Property name="posx" value="11314" />
		<Property name="posy" value="-95" />
		<Property name="color" value="brown" />
		<Property name="direction" value="right" />
	</enemy>
	<enemy>
		<Property name="type" value="furball" />
		<Property name="posx" value="12768" />
		<Property name="posy" value="-94" />
		<Property name="color" value="brown" />
		<Property name="direction" value="right" />
	</enemy>
	<enemy>
		<Property name="type" value="army" />
		<Property name="posx" value="16402" />
		<Property name="posy" value="-130" />
		<Property name="color" value="red" />
		<Property name="direction" value="right" />
	</enemy>
	<enemy>
		<Property name="type" value="army" />
		<Property name="posx" value="16692" />
		<Property name="posy" value="-125" />
		<Property name="color" value="red" />
		<Property name="direction" value="right" />
	</enemy>
	<enemy>
		<Property name="type" value="flyon" />
		<Property name="posx" value="10538" />
		<Property name="posy" value="-161" />
		<Property name="direction" value="up" />
		<Property name="image_dir" value="enemy/flyon/orange/" />
		<Property name="max_distance" value="200" />
		<Property name="speed" value="5.8" />
	</enemy>
	<enemy>
		<Property name="type" value="flyon" />
		<Property name="posx" value="17013" />
		<Property name="posy" value="-183" />
		<Property name="direction" value="up" />
		<Property name="image_dir" value="enemy/flyon/orange/" />
		<Property name="max_distance" value="200" />
		<Property name="speed" value="5.8" />
	</enemy>
	<sprite>
		<Property name="posx" value="5499" />
		<Property name="posy" value="-234" />
		<Property name="image" value="pipes/blue/ver.png" />
		<Property name="type" value="massive" />
	</sprite>
	<sprite>
		<Property name="posx" value="5499" />
		<Property name="posy" value="-284" />
		<Property name="image" value="pipes/blue/up.png" />
		<Property name="type" value="massive" />
	</sprite>
	<enemy>
		<Property name="type" value="flyon" />
		<Property name="posx" value="8912" />
		<Property name="posy" value="-190" />
		<Property name="direction" value="up" />
		<Property name="image_dir" value="enemy/flyon/orange/" />
		<Property name="max_distance" value="200" />
		<Property name="speed" value="5.8" />
	</enemy>
	<enemy>
		<Property name="type" value="eato" />
		<Property name="posx" value="3049" />
		<Property name="posy" value="-99" />
		<Property name="image_dir" value="enemy/eato/brown/" />
		<Property name="direction" value="top_right" />
	</enemy>
	<enemy>
		<Property name="type" value="eato" />
		<Property name="posx" value="3458" />
		<Property name="posy" value="-99" />
		<Property name="image_dir" value="enemy/eato/brown/" />
		<Property name="direction" value="top_right" />
	</enemy>
	<enemy>
		<Property name="type" value="eato" />
		<Property name="posx" value="3251" />
		<Property name="posy" value="-99" />
		<Property name="image_dir" value="enemy/eato/brown/" />
		<Property name="direction" value="top_left" />
	</enemy>
	<enemy>
		<Property name="type" value="gee" />
		<Property name="posx" value="9978" />
		<Property name="posy" value="-714" />
		<Property name="direction" value="horizontal" />
		<Property name="max_distance" value="400" />
		<Property name="always_fly" value="0" />
		<Property name="wait_time" value="2" />
		<Property name="fly_distance" value="400" />
		<Property name="color" value="red" />
	</enemy>
	<enemy>
		<Property name="type" value="gee" />
		<Property name="posx" value="11379" />
		<Property name="posy" value="-863" />
		<Property name="direction" value="horizontal" />
		<Property name="max_distance" value="400" />
		<Property name="always_fly" value="0" />
		<Property name="wait_time" value="2" />
		<Property name="fly_distance" value="400" />
		<Property name="color" value="green" />
	</enemy>
	<enemy>
		<Property name="type" value="gee" />
		<Property name="posx" value="16463" />
		<Property name="posy" value="-231" />
		<Property name="direction" value="horizontal" />
		<Property name="max_distance" value="400" />
		<Property name="always_fly" value="0" />
		<Property name="wait_time" value="2" />
		<Property name="fly_distance" value="400" />
		<Property name="color" value="red" />
	</enemy>
	<enemy>
		<Property name="type" value="gee" />
		<Property name="posx" value="17405" />
		<Property name="posy" value="-186" />
		<Property name="direction" value="horizontal" />
		<Property name="max_distance" value="200" />
		<Property name="always_fly" value="0" />
		<Property name="wait_time" value="2" />
		<Property name="fly_distance" value="400" />
		<Property name="color" value="green" />
	</enemy>
	<enemy>
		<Property name="type" value="static" />
		<Property name="posx" value="14774" />
		<Property name="posy" value="-255" />
		<Property name="rotation_speed" value="2.5" />
		<Property name="image" value="enemy/static/blocks/spike_1/1_grey.png" />
		<Property name="path" value="" />
		<Property name="speed" value="0" />
		<Property name="fire_resistant" value="0" />
		<Property name="ice_resistance" value="0" />
	</enemy>
	<enemystopper>
		<Property name="posx" value="446" />
		<Property name="posy" value="-144" />
	</enemystopper>
	<levelexit>
		<Property name="posx" value="17459" />
		<Property name="posy" value="-66" />
		<Property name="type" value="0" />
		<Property name="camera_motion" value="1" />
	</levelexit>
	<item>
		<Property name="type" value="goldpiece" />
		<Property name="posx" value="994" />
		<Property name="posy" value="-322" />
		<Property name="color" value="yellow" />
	</item>
	<item>
		<Property name="type" value="goldpiece" />
		<Property name="posx" value="1060" />
		<Property name="posy" value="-322" />
		<Property name="color" value="yellow" />
	</item>
	<box>
		<Property name="posx" value="2417" />
		<Property name="posy" value="-416" />
		<Property name="type" value="bonus" />
		<Property name="animation" value="Bonus" />
		<Property name="item" value="24" />
		<Property name="invisible" value="0" />
		<Property name="useable_count" value="1" />
		<Property name="force_best_item" value="0" />
	</box>
	<box>
		<Property name="posx" value="2465" />
		<Property name="posy" value="-416" />
		<Property name="type" value="bonus" />
		<Property name="animation" value="Default" />
		<Property name="item" value="8" />
		<Property name="invisible" value="0" />
		<Property name="useable_count" value="1" />
		<Property name="force_best_item" value="0" />
		<Property name="gold_color" value="yellow" />
	</box>
	<box>
		<Property name="posx" value="3324" />
		<Property name="posy" value="-260" />
		<Property name="type" value="bonus" />
		<Property name="animation" value="Default" />
		<Property name="item" value="8" />
		<Property name="invisible" value="0" />
		<Property name="useable_count" value="1" />
		<Property name="force_best_item" value="0" />
		<Property name="gold_color" value="yellow" />
	</box>
	<box>
		<Property name="posx" value="3371" />
		<Property name="posy" value="-260" />
		<Property name="type" value="bonus" />
		<Property name="animation" value="Default" />
		<Property name="item" value="8" />
		<Property name="invisible" value="0" />
		<Property name="useable_count" value="1" />
		<Property name="force_best_item" value="0" />
		<Property name="gold_color" value="yellow" />
	</box>
	<enemystopper>
		<Property name="posx" value="6105" />
		<Property name="posy" value="-200" />
	</enemystopper>
	<enemystopper>
		<Property name="posx" value="10972" />
		<Property name="posy" value="-62" />
	</enemystopper>
	<enemystopper>
		<Property name="posx" value="3797" />
		<Property name="posy" value="-347" />
	</enemystopper>
	<box>
		<Property name="posx" value="3675" />
		<Property name="posy" value="-264" />
		<Property name="type" value="spin" />
		<Property name="invisible" value="0" />
		<Property name="useable_count" value="-1" />
	</box>
	<item>
		<Property name="type" value="goldpiece" />
		<Property name="posx" value="15657" />
		<Property name="posy" value="-394" />
		<Property name="color" value="yellow" />
	</item>
	<item>
		<Property name="type" value="goldpiece" />
		<Property name="posx" value="15635" />
		<Property name="posy" value="-430" />
		<Property name="color" value="yellow" />
	</item>
	<enemystopper>
		<Property name="posx" value="15216" />
		<Property name="posy" value="-142" />
	</enemystopper>
	<enemystopper>
		<Property name="posx" value="13811" />
		<Property name="posy" value="-184" />
	</enemystopper>
	<box>
		<Property name="posx" value="9840" />
		<Property name="posy" value="-270" />
		<Property name="type" value="bonus" />
		<Property name="animation" value="Default" />
		<Property name="item" value="8" />
		<Property name="invisible" value="0" />
		<Property name="useable_count" value="1" />
		<Property name="force_best_item" value="0" />
		<Property name="gold_color" value="yellow" />
	</box>
	<box>
		<Property name="posx" value="9740" />
		<Property name="posy" value="-270" />
		<Property name="type" value="bonus" />
		<Property name="animation" value="Default" />
		<Property name="item" value="8" />
		<Property name="invisible" value="0" />
		<Property name="useable_count" value="1" />
		<Property name="force_best_item" value="0" />
		<Property name="gold_color" value="yellow" />
	</box>
	<box>
		<Property name="posx" value="9790" />
		<Property name="posy" value="-270" />
		<Property name="type" value="bonus" />
		<Property name="animation" value="Default" />
		<Property name="item" value="8" />
		<Property name="invisible" value="0" />
		<Property name="useable_count" value="1" />
		<Property name="force_best_item" value="0" />
		<Property name="gold_color" value="yellow" />
	</box>
	<enemystopper>
		<Property name="posx" value="13676" />
		<Property name="posy" value="-62" />
	</enemystopper>
	<enemystopper>
		<Property name="posx" value="2316" />
		<Property name="posy" value="-220" />
	</enemystopper>
	<item>
		<Property name="type" value="goldpiece" />
		<Property name="posx" value="1129" />
		<Property name="posy" value="-322" />
		<Property name="color" value="yellow" />
	</item>
	<enemystopper>
		<Property name="posx" value="2826" />
		<Property name="posy" value="-345" />
	</enemystopper>
	<enemystopper>
		<Property name="posx" value="1529" />
		<Property name="posy" value="-79" />
	</enemystopper>
	<enemystopper>
		<Property name="posx" value="7440" />
		<Property name="posy" value="-247" />
	</enemystopper>
	<item>
		<Property name="type" value="goldpiece" />
		<Property name="posx" value="8340" />
		<Property name="posy" value="-115" />
		<Property name="color" value="yellow" />
	</item>
	<item>
		<Property name="type" value="goldpiece" />
		<Property name="posx" value="8393" />
		<Property name="posy" value="-114" />
		<Property name="color" value="yellow" />
	</item>
	<item>
		<Property name="type" value="goldpiece" />
		<Property name="posx" value="8444" />
		<Property name="posy" value="-115" />
		<Property name="color" value="yellow" />
	</item>
	<item>
		<Property name="type" value="goldpiece" />
		<Property name="posx" value="8496" />
		<Property name="posy" value="-654" />
		<Property name="color" value="yellow" />
	</item>
	<item>
		<Property name="type" value="goldpiece" />
		<Property name="posx" value="8546" />
		<Property name="posy" value="-654" />
		<Property name="color" value="yellow" />
	</item>
	<item>
		<Property name="type" value="goldpiece" />
		<Property name="posx" value="8742" />
		<Property name="posy" value="-563" />
		<Property name="color" value="yellow" />
	</item>
	<item>
		<Property name="type" value="goldpiece" />
		<Property name="posx" value="8789" />
		<Property name="posy" value="-563" />
		<Property name="color" value="yellow" />
	</item>
	<item>
		<Property name="type" value="goldpiece" />
		<Property name="posx" value="9265" />
		<Property name="posy" value="-331" />
		<Property name="color" value="yellow" />
	</item>
	<item>
		<Property name="type" value="goldpiece" />
		<Property name="posx" value="9316" />
		<Property name="posy" value="-331" />
		<Property name="color" value="yellow" />
	</item>
	<box>
		<Property name="posx" value="9890" />
		<Property name="posy" value="-270" />
		<Property name="type" value="spin" />
		<Property name="invisible" value="0" />
		<Property name="useable_count" value="-1" />
	</box>
	<box>
		<Property name="posx" value="9940" />
		<Property name="posy" value="-270" />
		<Property name="type" value="spin" />
		<Property name="invisible" value="0" />
		<Property name="useable_count" value="-1" />
	</box>
	<box>
		<Property name="posx" value="9990" />
		<Property name="posy" value="-270" />
		<Property name="type" value="bonus" />
		<Property name="animation" value="Default" />
		<Property name="item" value="8" />
		<Property name="invisible" value="0" />
		<Property name="useable_count" value="1" />
		<Property name="force_best_item" value="0" />
		<Property name="gold_color" value="yellow" />
	</box>
	<box>
		<Property name="posx" value="10040" />
		<Property name="posy" value="-270" />
		<Property name="type" value="bonus" />
		<Property name="animation" value="Default" />
		<Property name="item" value="8" />
		<Property name="invisible" value="0" />
		<Property name="useable_count" value="1" />
		<Property name="force_best_item" value="0" />
		<Property name="gold_color" value="yellow" />
	</box>
	<box>
		<Property name="posx" value="10090" />
		<Property name="posy" value="-270" />
		<Property name="type" value="bonus" />
		<Property name="animation" value="Default" />
		<Property name="item" value="8" />
		<Property name="invisible" value="0" />
		<Property name="useable_count" value="1" />
		<Property name="force_best_item" value="0" />
		<Property name="gold_color" value="yellow" />
	</box>
	<box>
		<Property name="posx" value="10140" />
		<Property name="posy" value="-270" />
		<Property name="type" value="spin" />
		<Property name="invisible" value="0" />
		<Property name="useable_count" value="-1" />
	</box>
	<box>
		<Property name="posx" value="10190" />
		<Property name="posy" value="-270" />
		<Property name="type" value="bonus" />
		<Property name="animation" value="Default" />
		<Property name="item" value="8" />
		<Property name="invisible" value="0" />
		<Property name="useable_count" value="1" />
		<Property name="force_best_item" value="0" />
		<Property name="gold_color" value="yellow" />
	</box>
	<box>
		<Property name="posx" value="10240" />
		<Property name="posy" value="-270" />
		<Property name="type" value="spin" />
		<Property name="invisible" value="0" />
		<Property name="useable_count" value="-1" />
	</box>
	<box>
		<Property name="posx" value="10290" />
		<Property name="posy" value="-270" />
		<Property name="type" value="spin" />
		<Property name="invisible" value="0" />
		<Property name="useable_count" value="-1" />
	</box>
	<item>
		<Property name="type" value="goldpiece" />
		<Property name="posx" value="16986" />
		<Property name="posy" value="-324" />
		<Property name="color" value="yellow" />
	</item>
	<item>
		<Property name="type" value="goldpiece" />
		<Property name="posx" value="16902" />
		<Property name="posy" value="-300" />
		<Property name="color" value="yellow" />
	</item>
	<item>
		<Property name="type" value="goldpiece" />
		<Property name="posx" value="17061" />
		<Property name="posy" value="-271" />
		<Property name="color" value="yellow" />
	</item>
	<item>
		<Property name="type" value="goldpiece" />
		<Property name="posx" value="17096" />
		<Property name="posy" value="-231" />
		<Property name="color" value="yellow" />
	</item>
	<item>
		<Property name="type" value="goldpiece" />
		<Property name="posx" value="17114" />
		<Property name="posy" value="-192" />
		<Property name="color" value="yellow" />
	</item>
	<enemystopper>
		<Property name="posx" value="16168" />
		<Property name="posy" value="-62" />
	</enemystopper>
	<item>
		<Property name="type" value="goldpiece" />
		<Property name="posx" value="11087" />
		<Property name="posy" value="-764" />
		<Property name="color" value="yellow" />
	</item>
	<item>
		<Property name="type" value="goldpiece" />
		<Property name="posx" value="11182" />
		<Property name="posy" value="-370" />
		<Property name="color" value="yellow" />
	</item>
	<item>
		<Property name="type" value="goldpiece" />
		<Property name="posx" value="11049" />
		<Property name="posy" value="-215" />
		<Property name="color" value="yellow" />
	</item>
	<item>
		<Property name="type" value="goldpiece" />
		<Property name="posx" value="11570" />
		<Property name="posy" value="-834" />
		<Property name="color" value="yellow" />
	</item>
	<item>
		<Property name="type" value="goldpiece" />
		<Property name="posx" value="11613" />
		<Property name="posy" value="-791" />
		<Property name="color" value="yellow" />
	</item>
	<item>
		<Property name="type" value="goldpiece" />
		<Property name="posx" value="11656" />
		<Property name="posy" value="-748" />
		<Property name="color" value="yellow" />
	</item>
	<box>
		<Property name="posx" value="3262" />
		<Property name="posy" value="-579" />
		<Property name="type" value="bonus" />
		<Property name="animation" value="Default" />
		<Property name="item" value="8" />
		<Property name="invisible" value="0" />
		<Property name="useable_count" value="1" />
		<Property name="force_best_item" value="0" />
		<Property name="gold_color" value="yellow" />
	</box>
	<box>
		<Property name="posx" value="3314" />
		<Property name="posy" value="-579" />
		<Property name="type" value="bonus" />
		<Property name="animation" value="Default" />
		<Property name="item" value="8" />
		<Property name="invisible" value="0" />
		<Property name="useable_count" value="1" />
		<Property name="force_best_item" value="0" />
		<Property name="gold_color" value="yellow" />
	</box>
	<box>
		<Property name="posx" value="4232" />
		<Property name="posy" value="-313" />
		<Property name="type" value="bonus" />
		<Property name="animation" value="Default" />
		<Property name="item" value="8" />
		<Property name="invisible" value="0" />
		<Property name="useable_count" value="1" />
		<Property name="force_best_item" value="0" />
		<Property name="gold_color" value="yellow" />
	</box>
	<box>
		<Property name="posx" value="4275" />
		<Property name="posy" value="-313" />
		<Property name="type" value="bonus" />
		<Property name="animation" value="Default" />
		<Property name="item" value="8" />
		<Property name="invisible" value="0" />
		<Property name="useable_count" value="1" />
		<Property name="force_best_item" value="0" />
		<Property name="gold_color" value="yellow" />
	</box>
	<box>
		<Property name="posx" value="4318" />
		<Property name="posy" value="-313" />
		<Property name="type" value="bonus" />
		<Property name="animation" value="Default" />
		<Property name="item" value="8" />
		<Property name="invisible" value="0" />
		<Property name="useable_count" value="1" />
		<Property name="force_best_item" value="0" />
		<Property name="gold_color" value="yellow" />
	</box>
	<box>
		<Property name="posx" value="8441" />
		<Property name="posy" value="-328" />
		<Property name="type" value="bonus" />
		<Property name="animation" value="Bonus" />
		<Property name="item" value="24" />
		<Property name="invisible" value="0" />
		<Property name="useable_count" value="1" />
		<Property name="force_best_item" value="0" />
	</box>
	<box>
		<Property name="posx" value="9830" />
		<Property name="posy" value="-510" />
		<Property name="type" value="bonus" />
		<Property name="animation" value="Default" />
		<Property name="item" value="8" />
		<Property name="invisible" value="0" />
		<Property name="useable_count" value="1" />
		<Property name="force_best_item" value="0" />
		<Property name="gold_color" value="yellow" />
	</box>
	<box>
		<Property name="posx" value="9880" />
		<Property name="posy" value="-510" />
		<Property name="type" value="bonus" />
		<Property name="animation" value="Default" />
		<Property name="item" value="8" />
		<Property name="invisible" value="0" />
		<Property name="useable_count" value="1" />
		<Property name="force_best_item" value="0" />
		<Property name="gold_color" value="yellow" />
	</box>
	<box>
		<Property name="posx" value="9930" />
		<Property name="posy" value="-510" />
		<Property name="type" value="bonus" />
		<Property name="animation" value="Default" />
		<Property name="item" value="8" />
		<Property name="invisible" value="0" />
		<Property name="useable_count" value="1" />
		<Property name="force_best_item" value="0" />
		<Property name="gold_color" value="yellow" />
	</box>
	<box>
		<Property name="posx" value="9980" />
		<Property name="posy" value="-510" />
		<Property name="type" value="bonus" />
		<Property name="animation" value="Default" />
		<Property name="item" value="8" />
		<Property name="invisible" value="0" />
		<Property name="useable_count" value="1" />
		<Property name="force_best_item" value="0" />
		<Property name="gold_color" value="yellow" />
	</box>
	<box>
		<Property name="posx" value="10030" />
		<Property name="posy" value="-510" />
		<Property name="type" value="bonus" />
		<Property name="animation" value="Default" />
		<Property name="item" value="8" />
		<Property name="invisible" value="0" />
		<Property name="useable_count" value="1" />
		<Property name="force_best_item" value="0" />
		<Property name="gold_color" value="yellow" />
	</box>
	<box>
		<Property name="posx" value="10080" />
		<Property name="posy" value="-510" />
		<Property name="type" value="bonus" />
		<Property name="animation" value="Default" />
		<Property name="item" value="25" />
		<Property name="invisible" value="0" />
		<Property name="useable_count" value="1" />
		<Property name="force_best_item" value="0" />
	</box>
	<box>
		<Property name="posx" value="10130" />
		<Property name="posy" value="-510" />
		<Property name="type" value="bonus" />
		<Property name="animation" value="Default" />
		<Property name="item" value="8" />
		<Property name="invisible" value="0" />
		<Property name="useable_count" value="1" />
		<Property name="force_best_item" value="0" />
		<Property name="gold_color" value="yellow" />
	</box>
	<box>
		<Property name="posx" value="9890" />
		<Property name="posy" value="-766" />
		<Property name="type" value="spin" />
		<Property name="invisible" value="0" />
		<Property name="useable_count" value="-1" />
	</box>
	<box>
		<Property name="posx" value="9940" />
		<Property name="posy" value="-766" />
		<Property name="type" value="spin" />
		<Property name="invisible" value="0" />
		<Property name="useable_count" value="-1" />
	</box>
	<box>
		<Property name="posx" value="9990" />
		<Property name="posy" value="-766" />
		<Property name="type" value="spin" />
		<Property name="invisible" value="0" />
		<Property name="useable_count" value="-1" />
	</box>
	<box>
		<Property name="posx" value="10040" />
		<Property name="posy" value="-766" />
		<Property name="type" value="spin" />
		<Property name="invisible" value="0" />
		<Property name="useable_count" value="-1" />
	</box>
	<box>
		<Property name="posx" value="9930" />
		<Property name="posy" value="-990" />
		<Property name="type" value="bonus" />
		<Property name="animation" value="Default" />
		<Property name="item" value="8" />
		<Property name="invisible" value="0" />
		<Property name="useable_count" value="1" />
		<Property name="force_best_item" value="0" />
		<Property name="gold_color" value="yellow" />
	</box>
	<box>
		<Property name="posx" value="9980" />
		<Property name="posy" value="-990" />
		<Property name="type" value="bonus" />
		<Property name="animation" value="Default" />
		<Property name="item" value="8" />
		<Property name="invisible" value="0" />
		<Property name="useable_count" value="1" />
		<Property name="force_best_item" value="0" />
		<Property name="gold_color" value="yellow" />
	</box>
	<box>
		<Property name="posx" value="10030" />
		<Property name="posy" value="-990" />
		<Property name="type" value="bonus" />
		<Property name="animation" value="Default" />
		<Property name="item" value="8" />
		<Property name="invisible" value="0" />
		<Property name="useable_count" value="1" />
		<Property name="force_best_item" value="0" />
		<Property name="gold_color" value="yellow" />
	</box>
	<box>
		<Property name="posx" value="10090" />
		<Property name="posy" value="-766" />
		<Property name="type" value="spin" />
		<Property name="invisible" value="0" />
		<Property name="useable_count" value="-1" />
	</box>
	<sprite>
		<Property name="posx" value="9711" />
		<Property name="posy" value="-664" />
		<Property name="image" value="game/box/white1_1.png" />
		<Property name="type" value="halfmassive" />
	</sprite>
	<sprite>
		<Property name="posx" value="9624" />
		<Property name="posy" value="-406" />
		<Property name="image" value="game/box/white1_1.png" />
		<Property name="type" value="halfmassive" />
	</sprite>
	<sprite>
		<Property name="posx" value="9794" />
		<Property name="posy" value="-892" />
		<Property name="image" value="game/box/white1_1.png" />
		<Property name="type" value="halfmassive" />
	</sprite>
	<sprite>
		<Property name="posx" value="10134" />
		<Property name="posy" value="-892" />
		<Property name="image" value="game/box/white1_1.png" />
		<Property name="type" value="halfmassive" />
	</sprite>
	<sprite>
		<Property name="posx" value="10230" />
		<Property name="posy" value="-664" />
		<Property name="image" value="game/box/white1_1.png" />
		<Property name="type" value="halfmassive" />
	</sprite>
	<sprite>
		<Property name="posx" value="10360" />
		<Property name="posy" value="-406" />
		<Property name="image" value="game/box/white1_1.png" />
		<Property name="type" value="halfmassive" />
	</sprite>
	<box>
		<Property name="posx" value="3722" />
		<Property name="posy" value="-264" />
		<Property name="type" value="spin" />
		<Property name="invisible" value="0" />
		<Property name="useable_count" value="-1" />
	</box>
	<item>
		<Property name="type" value="goldpiece" />
		<Property name="posx" value="11606" />
		<Property name="posy" value="-209" />
		<Property name="color" value="yellow" />
	</item>
	<item>
		<Property name="type" value="goldpiece" />
		<Property name="posx" value="11643" />
		<Property name="posy" value="-259" />
		<Property name="color" value="yellow" />
	</item>
	<enemystopper>
		<Property name="posx" value="11234" />
		<Property name="posy" value="-63" />
	</enemystopper>
	<item>
		<Property name="type" value="goldpiece" />
		<Property name="posx" value="11700" />
		<Property name="posy" value="-296" />
		<Property name="color" value="yellow" />
	</item>
	<sprite>
		<Property name="posx" value="9232" />
		<Property name="posy" value="-114" />
		<Property name="image" value="ground/jungle_2/rope_1_hor.png" />
		<Property name="type" value="massive" />
	</sprite>
	<item>
		<Property name="type" value="goldpiece" />
		<Property name="posx" value="10024" />
		<Property name="posy" value="-1077" />
		<Property name="color" value="yellow" />
	</item>
	<item>
		<Property name="type" value="goldpiece" />
		<Property name="posx" value="9937" />
		<Property name="posy" value="-1077" />
		<Property name="color" value="yellow" />
	</item>
	<item>
		<Property name="type" value="goldpiece" />
		<Property name="posx" value="16823" />
		<Property name="posy" value="-256" />
		<Property name="color" value="yellow" />
	</item>
	<item>
		<Property name="type" value="goldpiece" />
		<Property name="posx" value="15612" />
		<Property name="posy" value="-394" />
		<Property name="color" value="yellow" />
	</item>
	<enemystopper>
		<Property name="posx" value="4686" />
		<Property name="posy" value="-198" />
	</enemystopper>
	<item>
		<Property name="type" value="goldpiece" />
		<Property name="posx" value="8990" />
		<Property name="posy" value="-381" />
		<Property name="color" value="yellow" />
	</item>
	<item>
		<Property name="type" value="goldpiece" />
		<Property name="posx" value="9035" />
		<Property name="posy" value="-381" />
		<Property name="color" value="yellow" />
	</item>
	<item>
		<Property name="type" value="goldpiece" />
		<Property name="posx" value="9980" />
		<Property name="posy" value="-1129" />
		<Property name="color" value="yellow" />
	</item>
	<item>
		<Property name="type" value="goldpiece" />
		<Property name="posx" value="9937" />
		<Property name="posy" value="-1126" />
		<Property name="color" value="yellow" />
	</item>
	<item>
		<Property name="type" value="goldpiece" />
		<Property name="posx" value="10024" />
		<Property name="posy" value="-1126" />
		<Property name="color" value="yellow" />
	</item>
	<item>
		<Property name="type" value="goldpiece" />
		<Property name="posx" value="9980" />
		<Property name="posy" value="-1178" />
		<Property name="color" value="yellow" />
	</item>
	<item>
		<Property name="type" value="goldpiece" />
		<Property name="posx" value="11001" />
		<Property name="posy" value="-570" />
		<Property name="color" value="yellow" />
	</item>
	<item>
		<Property name="type" value="goldpiece" />
		<Property name="posx" value="8919" />
		<Property name="posy" value="-268" />
		<Property name="color" value="red" />
	</item>
	<item>
		<Property name="type" value="goldpiece" />
		<Property name="posx" value="11701" />
		<Property name="posy" value="-700" />
		<Property name="color" value="yellow" />
	</item>
	<item>
		<Property name="type" value="goldpiece" />
		<Property name="posx" value="16861" />
		<Property name="posy" value="-279" />
		<Property name="color" value="yellow" />
	</item>
	<item>
		<Property name="type" value="goldpiece" />
		<Property name="posx" value="16762" />
		<Property name="posy" value="-192" />
		<Property name="color" value="yellow" />
	</item>
	<item>
		<Property name="type" value="goldpiece" />
		<Property name="posx" value="16944" />
		<Property name="posy" value="-317" />
		<Property name="color" value="yellow" />
	</item>
	<item>
		<Property name="type" value="goldpiece" />
		<Property name="posx" value="16790" />
		<Property name="posy" value="-225" />
		<Property name="color" value="yellow" />
	</item>
	<item>
		<Property name="type" value="goldpiece" />
		<Property name="posx" value="17028" />
		<Property name="posy" value="-303" />
		<Property name="color" value="yellow" />
	</item>
	<box>
		<Property name="posx" value="18201" />
		<Property name="posy" value="-384" />
		<Property name="type" value="bonus" />
		<Property name="animation" value="Default" />
		<Property name="item" value="8" />
		<Property name="invisible" value="0" />
		<Property name="useable_count" value="1" />
		<Property name="force_best_item" value="0" />
		<Property name="gold_color" value="red" />
	</box>
	<levelexit>
		<Property name="posx" value="16003" />
		<Property name="posy" value="-184" />
		<Property name="type" value="1" />
		<Property name="camera_motion" value="2" />
		<Property name="level_name" value="lvl_4_sub_1" />
		<Property name="direction" value="down" />
	</levelexit>
	<sprite>
		<Property name="posx" value="11737" />
		<Property name="posy" value="-172" />
		<Property name="image" value="ground/green_3/ground/top/left.png" />
		<Property name="type" value="halfmassive" />
	</sprite>
	<sprite>
		<Property name="posx" value="11801" />
		<Property name="posy" value="-172" />
		<Property name="image" value="ground/green_3/ground/top/right.png" />
		<Property name="type" value="halfmassive" />
	</sprite>
	<sprite>
		<Property name="posx" value="9707" />
		<Property name="posy" value="-84" />
		<Property name="image" value="ground/green_3/ground/top/right.png" />
		<Property name="type" value="halfmassive" />
	</sprite>
	<sprite>
		<Property name="posx" value="8171" />
		<Property name="posy" value="-485" />
		<Property name="image" value="blocks/wood/1.png" />
		<Property name="type" value="halfmassive" />
	</sprite>
	<sprite>
		<Property name="posx" value="8171" />
		<Property name="posy" value="-621" />
		<Property name="image" value="blocks/wood/1.png" />
		<Property name="type" value="halfmassive" />
	</sprite>
	<sprite>
		<Property name="posx" value="8335" />
		<Property name="posy" value="-253" />
		<Property name="image" value="blocks/wood/1.png" />
		<Property name="type" value="halfmassive" />
	</sprite>
	<sprite>
		<Property name="posx" value="8335" />
		<Property name="posy" value="-423" />
		<Property name="image" value="blocks/wood/1.png" />
		<Property name="type" value="halfmassive" />
	</sprite>
	<sprite>
		<Property name="posx" value="8335" />
		<Property name="posy" value="-577" />
		<Property name="image" value="blocks/wood/1.png" />
		<Property name="type" value="halfmassive" />
	</sprite>
	<sprite>
		<Property name="posx" value="7451" />
		<Property name="posy" value="-232" />
		<Property name="image" value="ground/green_3/ground/top/left.png" />
		<Property name="type" value="halfmassive" />
	</sprite>
	<sprite>
		<Property name="posx" value="7515" />
		<Property name="posy" value="-232" />
		<Property name="image" value="ground/green_3/ground/top/1.png" />
		<Property name="type" value="halfmassive" />
	</sprite>
	<sprite>
		<Property name="posx" value="7579" />
		<Property name="posy" value="-232" />
		<Property name="image" value="ground/green_3/ground/top/1.png" />
		<Property name="type" value="halfmassive" />
	</sprite>
	<sprite>
		<Property name="posx" value="7643" />
		<Property name="posy" value="-232" />
		<Property name="image" value="ground/green_3/ground/top/1.png" />
		<Property name="type" value="halfmassive" />
	</sprite>
	<sprite>
		<Property name="posx" value="7707" />
		<Property name="posy" value="-232" />
		<Property name="image" value="ground/green_3/ground/top/1.png" />
		<Property name="type" value="halfmassive" />
	</sprite>
	<sprite>
		<Property name="posx" value="7771" />
		<Property name="posy" value="-232" />
		<Property name="image" value="ground/green_3/ground/top/1.png" />
		<Property name="type" value="halfmassive" />
	</sprite>
	<sprite>
		<Property name="posx" value="7835" />
		<Property name="posy" value="-232" />
		<Property name="image" value="ground/green_3/ground/top/1.png" />
		<Property name="type" value="halfmassive" />
	</sprite>
	<sprite>
		<Property name="posx" value="7899" />
		<Property name="posy" value="-232" />
		<Property name="image" value="ground/green_3/ground/top/1.png" />
		<Property name="type" value="halfmassive" />
	</sprite>
	<sprite>
		<Property name="posx" value="7963" />
		<Property name="posy" value="-232" />
		<Property name="image" value="ground/green_3/ground/top/1.png" />
		<Property name="type" value="halfmassive" />
	</sprite>
	<sprite>
		<Property name="posx" value="8027" />
		<Property name="posy" value="-232" />
		<Property name="image" value="ground/green_3/ground/top/1.png" />
		<Property name="type" value="halfmassive" />
	</sprite>
	<sprite>
		<Property name="posx" value="8091" />
		<Property name="posy" value="-232" />
		<Property name="image" value="ground/green_3/ground/top/1.png" />
		<Property name="type" value="halfmassive" />
	</sprite>
	<sprite>
		<Property name="posx" value="8155" />
		<Property name="posy" value="-232" />
		<Property name="image" value="ground/green_3/ground/top/1.png" />
		<Property name="type" value="halfmassive" />
	</sprite>
	<sprite>
		<Property name="posx" value="2328" />
		<Property name="posy" value="-205" />
		<Property name="image" value="ground/green_3/ground/top/left.png" />
		<Property name="type" value="halfmassive" />
	</sprite>
	<sprite>
		<Property name="posx" value="2392" />
		<Property name="posy" value="-205" />
		<Property name="image" value="ground/green_3/ground/top/1.png" />
		<Property name="type" value="halfmassive" />
	</sprite>
	<sprite>
		<Property name="posx" value="2456" />
		<Property name="posy" value="-205" />
		<Property name="image" value="ground/green_3/ground/top/1.png" />
		<Property name="type" value="halfmassive" />
	</sprite>
	<sprite>
		<Property name="posx" value="2520" />
		<Property name="posy" value="-205" />
		<Property name="image" value="ground/green_3/ground/top/1.png" />
		<Property name="type" value="halfmassive" />
	</sprite>
	<sprite>
		<Property name="posx" value="2584" />
		<Property name="posy" value="-205" />
		<Property name="image" value="ground/green_3/ground/top/1.png" />
		<Property name="type" value="halfmassive" />
	</sprite>
	<sprite>
		<Property name="posx" value="2648" />
		<Property name="posy" value="-205" />
		<Property name="image" value="ground/green_3/ground/top/1.png" />
		<Property name="type" value="halfmassive" />
	</sprite>
	<sprite>
		<Property name="posx" value="2839" />
		<Property name="posy" value="-333" />
		<Property name="image" value="ground/green_3/ground/top/left.png" />
		<Property name="type" value="halfmassive" />
	</sprite>
	<sprite>
		<Property name="posx" value="2903" />
		<Property name="posy" value="-333" />
		<Property name="image" value="ground/green_3/ground/top/1.png" />
		<Property name="type" value="halfmassive" />
	</sprite>
	<sprite>
		<Property name="posx" value="2967" />
		<Property name="posy" value="-333" />
		<Property name="image" value="ground/green_3/ground/top/1.png" />
		<Property name="type" value="halfmassive" />
	</sprite>
	<sprite>
		<Property name="posx" value="3031" />
		<Property name="posy" value="-333" />
		<Property name="image" value="ground/green_3/ground/top/1.png" />
		<Property name="type" value="halfmassive" />
	</sprite>
	<sprite>
		<Property name="posx" value="3095" />
		<Property name="posy" value="-333" />
		<Property name="image" value="ground/green_3/ground/top/1.png" />
		<Property name="type" value="halfmassive" />
	</sprite>
	<sprite>
		<Property name="posx" value="3159" />
		<Property name="posy" value="-333" />
		<Property name="image" value="ground/green_3/ground/top/1.png" />
		<Property name="type" value="halfmassive" />
	</sprite>
	<sprite>
		<Property name="posx" value="3735" />
		<Property name="posy" value="-333" />
		<Property name="image" value="ground/green_3/ground/top/right.png" />
		<Property name="type" value="halfmassive" />
	</sprite>
	<sprite>
		<Property name="posx" value="3223" />
		<Property name="posy" value="-333" />
		<Property name="image" value="ground/green_3/ground/top/1.png" />
		<Property name="type" value="halfmassive" />
	</sprite>
	<sprite>
		<Property name="posx" value="3287" />
		<Property name="posy" value="-333" />
		<Property name="image" value="ground/green_3/ground/top/1.png" />
		<Property name="type" value="halfmassive" />
	</sprite>
	<sprite>
		<Property name="posx" value="3351" />
		<Property name="posy" value="-333" />
		<Property name="image" value="ground/green_3/ground/top/1.png" />
		<Property name="type" value="halfmassive" />
	</sprite>
	<sprite>
		<Property name="posx" value="3415" />
		<Property name="posy" value="-333" />
		<Property name="image" value="ground/green_3/ground/top/1.png" />
		<Property name="type" value="halfmassive" />
	</sprite>
	<sprite>
		<Property name="posx" value="3479" />
		<Property name="posy" value="-333" />
		<Property name="image" value="ground/green_3/ground/top/1.png" />
		<Property name="type" value="halfmassive" />
	</sprite>
	<sprite>
		<Property name="posx" value="3543" />
		<Property name="posy" value="-333" />
		<Property name="image" value="ground/green_3/ground/top/1.png" />
		<Property name="type" value="halfmassive" />
	</sprite>
	<sprite>
		<Property name="posx" value="3607" />
		<Property name="posy" value="-333" />
		<Property name="image" value="ground/green_3/ground/top/1.png" />
		<Property name="type" value="halfmassive" />
	</sprite>
	<sprite>
		<Property name="posx" value="3671" />
		<Property name="posy" value="-333" />
		<Property name="image" value="ground/green_3/ground/top/1.png" />
		<Property name="type" value="halfmassive" />
	</sprite>
	<sprite>
		<Property name="posx" value="2839" />
		<Property name="posy" value="-205" />
		<Property name="image" value="ground/green_3/ground/middle/left_top.png" />
		<Property name="type" value="halfmassive" />
	</sprite>
	<sprite>
		<Property name="posx" value="2712" />
		<Property name="posy" value="-205" />
		<Property name="image" value="ground/green_3/ground/top/1.png" />
		<Property name="type" value="halfmassive" />
	</sprite>
	<sprite>
		<Property name="posx" value="2776" />
		<Property name="posy" value="-205" />
		<Property name="image" value="ground/green_3/ground/top/1.png" />
		<Property name="type" value="halfmassive" />
	</sprite>
	<enemy>
		<Property name="type" value="spika" />
		<Property name="posx" value="2810" />
		<Property name="posy" value="-122" />
		<Property name="color" value="orange" />
	</enemy>
	<enemy>
		<Property name="type" value="spika" />
		<Property name="posx" value="8156" />
		<Property name="posy" value="-104" />
		<Property name="color" value="orange" />
	</enemy>
	<enemy>
		<Property name="type" value="spika" />
		<Property name="posx" value="9967" />
		<Property name="posy" value="-330" />
		<Property name="color" value="orange" />
	</enemy>
	<enemy>
		<Property name="type" value="spika" />
		<Property name="posx" value="18000" />
		<Property name="posy" value="-300" />
		<Property name="color" value="orange" />
	</enemy>
	<sprite>
		<Property name="posx" value="1234" />
		<Property name="posy" value="-254" />
		<Property name="image" value="signs/default_1/1_ending_big.png" />
		<Property name="type" value="passive" />
	</sprite>
	<box>
		<Property name="posx" value="845" />
		<Property name="posy" value="-529" />
		<Property name="type" value="bonus" />
		<Property name="animation" value="Bonus" />
		<Property name="item" value="39" />
		<Property name="invisible" value="1" />
		<Property name="useable_count" value="1" />
		<Property name="force_best_item" value="0" />
	</box>
	<sprite>
		<Property name="posx" value="5336" />
		<Property name="posy" value="-226" />
		<Property name="image" value="ground/jungle_1/kplant.png" />
		<Property name="type" value="climbable" />
	</sprite>
	<sprite>
		<Property name="posx" value="5336" />
		<Property name="posy" value="-268" />
		<Property name="image" value="ground/jungle_1/kplant.png" />
		<Property name="type" value="climbable" />
	</sprite>
	<sprite>
		<Property name="posx" value="5336" />
		<Property name="posy" value="-310" />
		<Property name="image" value="ground/jungle_1/kplant.png" />
		<Property name="type" value="climbable" />
	</sprite>
	<sprite>
		<Property name="posx" value="5336" />
		<Property name="posy" value="-352" />
		<Property name="image" value="ground/jungle_1/kplant.png" />
		<Property name="type" value="climbable" />
	</sprite>
	<sprite>
		<Property name="posx" value="5336" />
		<Property name="posy" value="-394" />
		<Property name="image" value="ground/jungle_1/kplant.png" />
		<Property name="type" value="climbable" />
	</sprite>
	<sprite>
		<Property name="posx" value="5336" />
		<Property name="posy" value="-436" />
		<Property name="image" value="ground/jungle_1/kplant.png" />
		<Property name="type" value="climbable" />
	</sprite>
	<sprite>
		<Property name="posx" value="5336" />
		<Property name="posy" value="-478" />
		<Property name="image" value="ground/jungle_1/kplant.png" />
		<Property name="type" value="climbable" />
	</sprite>
	<sprite>
		<Property name="posx" value="5336" />
		<Property name="posy" value="-604" />
		<Property name="image" value="ground/jungle_1/kplant_head.png" />
		<Property name="type" value="passive" />
	</sprite>
	<sprite>
		<Property name="posx" value="5399" />
		<Property name="posy" value="-284" />
		<Property name="image" value="pipes/blue/ver.png" />
		<Property name="type" value="massive" />
	</sprite>
	<sprite>
		<Property name="posx" value="5399" />
		<Property name="posy" value="-334" />
		<Property name="image" value="pipes/blue/ver.png" />
		<Property name="type" value="massive" />
	</sprite>
	<sprite>
		<Property name="posx" value="5399" />
		<Property name="posy" value="-384" />
		<Property name="image" value="pipes/blue/ver.png" />
		<Property name="type" value="massive" />
	</sprite>
	<sprite>
		<Property name="posx" value="5399" />
		<Property name="posy" value="-434" />
		<Property name="image" value="pipes/blue/ver.png" />
		<Property name="type" value="massive" />
	</sprite>
	<sprite>
		<Property name="posx" value="7467" />
		<Property name="posy" value="-208" />
		<Property name="image" value="blocks/screw/1.png" />
		<Property name="type" value="front_passive" />
	</sprite>
	<sprite>
		<Property name="posx" value="5336" />
		<Property name="posy" value="-520" />
		<Property name="image" value="ground/jungle_1/kplant.png" />
		<Property name="type" value="climbable" />
	</sprite>
	<sprite>
		<Property name="posx" value="5336" />
		<Property name="posy" value="-562" />
		<Property name="image" value="ground/jungle_1/kplant.png" />
		<Property name="type" value="climbable" />
	</sprite>
	<enemy>
		<Property name="type" value="army" />
		<Property name="posx" value="6275" />
		<Property name="posy" value="-129" />
		<Property name="color" value="green" />
		<Property name="direction" value="right" />
	</enemy>
	<enemy>
		<Property name="type" value="flyon" />
		<Property name="posx" value="5427" />
		<Property name="posy" value="-467" />
		<Property name="direction" value="up" />
		<Property name="image_dir" value="enemy/flyon/orange/" />
		<Property name="max_distance" value="200" />
		<Property name="speed" value="5.8" />
	</enemy>
	<sprite>
		<Property name="posx" value="7467" />
		<Property name="posy" value="-153" />
		<Property name="image" value="blocks/screw/1.png" />
		<Property name="type" value="front_passive" />
	</sprite>
	<sprite>
		<Property name="posx" value="7467" />
		<Property name="posy" value="-98" />
		<Property name="image" value="blocks/screw/1.png" />
		<Property name="type" value="front_passive" />
	</sprite>
	<box>
		<Property name="posx" value="6836" />
		<Property name="posy" value="-312" />
		<Property name="type" value="bonus" />
		<Property name="animation" value="Default" />
		<Property name="item" value="8" />
		<Property name="invisible" value="0" />
		<Property name="useable_count" value="1" />
		<Property name="force_best_item" value="0" />
		<Property name="gold_color" value="yellow" />
	</box>
	<box>
		<Property name="posx" value="6879" />
		<Property name="posy" value="-312" />
		<Property name="type" value="bonus" />
		<Property name="animation" value="Bonus" />
		<Property name="item" value="49" />
		<Property name="invisible" value="0" />
		<Property name="useable_count" value="1" />
		<Property name="force_best_item" value="0" />
	</box>
	<box>
		<Property name="posx" value="6922" />
		<Property name="posy" value="-312" />
		<Property name="type" value="bonus" />
		<Property name="animation" value="Default" />
		<Property name="item" value="8" />
		<Property name="invisible" value="0" />
		<Property name="useable_count" value="1" />
		<Property name="force_best_item" value="0" />
		<Property name="gold_color" value="yellow" />
	</box>
	<box>
		<Property name="posx" value="8026" />
		<Property name="posy" value="-218" />
		<Property name="type" value="bonus" />
		<Property name="animation" value="Bonus" />
		<Property name="item" value="39" />
		<Property name="invisible" value="0" />
		<Property name="useable_count" value="1" />
		<Property name="force_best_item" value="0" />
	</box>
	<box>
		<Property name="posx" value="9689" />
		<Property name="posy" value="-270" />
		<Property name="type" value="bonus" />
		<Property name="animation" value="Default" />
		<Property name="item" value="8" />
		<Property name="invisible" value="0" />
		<Property name="useable_count" value="1" />
		<Property name="force_best_item" value="0" />
		<Property name="gold_color" value="yellow" />
	</box>
	<sprite>
		<Property name="posx" value="16029" />
		<Property name="posy" value="-111" />
		<Property name="image" value="pipes/green/small/up.png" />
		<Property name="type" value="massive" />
	</sprite>
	<sprite>
		<Property name="posx" value="16081" />
		<Property name="posy" value="-146" />
		<Property name="image" value="pipes/green/small/right.png" />
		<Property name="type" value="massive" />
	</sprite>
	<sprite>
		<Property name="posx" value="16060" />
		<Property name="posy" value="-146" />
		<Property name="image" value="pipes/green/small/hor.png" />
		<Property name="type" value="massive" />
	</sprite>
	<sprite>
		<Property name="posx" value="16039" />
		<Property name="posy" value="-146" />
		<Property name="image" value="pipes/green/small/hor.png" />
		<Property name="type" value="massive" />
	</sprite>
	<sprite>
		<Property name="posx" value="15955" />
		<Property name="posy" value="-146" />
		<Property name="image" value="pipes/green/small/hor.png" />
		<Property name="type" value="massive" />
	</sprite>
	<sprite>
		<Property name="posx" value="15934" />
		<Property name="posy" value="-146" />
		<Property name="image" value="pipes/green/small/hor.png" />
		<Property name="type" value="massive" />
	</sprite>
	<sprite>
		<Property name="posx" value="16029" />
		<Property name="posy" value="-90" />
		<Property name="image" value="pipes/green/small/ver.png" />
		<Property name="type" value="massive" />
	</sprite>
	<sprite>
		<Property name="posx" value="16029" />
		<Property name="posy" value="-69" />
		<Property name="image" value="pipes/green/small/ver.png" />
		<Property name="type" value="massive" />
	</sprite>
	<sprite>
		<Property name="posx" value="16029" />
		<Property name="posy" value="-48" />
		<Property name="image" value="pipes/green/small/ver.png" />
		<Property name="type" value="massive" />
	</sprite>
	<sprite>
		<Property name="posx" value="16029" />
		<Property name="posy" value="-27" />
		<Property name="image" value="pipes/green/small/ver.png" />
		<Property name="type" value="massive" />
	</sprite>
	<sprite>
		<Property name="posx" value="16029" />
		<Property name="posy" value="-6" />
		<Property name="image" value="pipes/green/small/ver.png" />
		<Property name="type" value="massive" />
	</sprite>
	<sprite>
		<Property name="posx" value="15939" />
		<Property name="posy" value="-111" />
		<Property name="image" value="pipes/green/small/up.png" />
		<Property name="type" value="massive" />
	</sprite>
	<sprite>
		<Property name="posx" value="15939" />
		<Property name="posy" value="-90" />
		<Property name="image" value="pipes/green/small/ver.png" />
		<Property name="type" value="massive" />
	</sprite>
	<sprite>
		<Property name="posx" value="15939" />
		<Property name="posy" value="-69" />
		<Property name="image" value="pipes/green/small/ver.png" />
		<Property name="type" value="massive" />
	</sprite>
	<sprite>
		<Property name="posx" value="15939" />
		<Property name="posy" value="-48" />
		<Property name="image" value="pipes/green/small/ver.png" />
		<Property name="type" value="massive" />
	</sprite>
	<sprite>
		<Property name="posx" value="15939" />
		<Property name="posy" value="-27" />
		<Property name="image" value="pipes/green/small/ver.png" />
		<Property name="type" value="massive" />
	</sprite>
	<sprite>
		<Property name="posx" value="15939" />
		<Property name="posy" value="-6" />
		<Property name="image" value="pipes/green/small/ver.png" />
		<Property name="type" value="massive" />
	</sprite>
	<sprite>
		<Property name="posx" value="15913" />
		<Property name="posy" value="-146" />
		<Property name="image" value="pipes/green/small/left.png" />
		<Property name="type" value="massive" />
	</sprite>
	<sprite>
		<Property name="posx" value="7244" />
		<Property name="posy" value="-88" />
		<Property name="image" value="ground/green_1/hedges/medium_1.png" />
		<Property name="type" value="passive" />
	</sprite>
	<sprite>
		<Property name="posx" value="815" />
		<Property name="posy" value="-267" />
		<Property name="image" value="ground/green_1/hedges/small_2.png" />
		<Property name="type" value="passive" />
	</sprite>
	<sprite>
		<Property name="posx" value="2384" />
		<Property name="posy" value="-246" />
		<Property name="image" value="ground/green_1/hedges/small_1.png" />
		<Property name="type" value="passive" />
	</sprite>
	<sprite>
		<Property name="posx" value="3585" />
		<Property name="posy" value="-77" />
		<Property name="image" value="ground/green_1/hedges/small_2.png" />
		<Property name="type" value="passive" />
	</sprite>
	<sprite>
		<Property name="posx" value="5697" />
		<Property name="posy" value="-226" />
		<Property name="image" value="ground/green_1/hedges/medium_1.png" />
		<Property name="type" value="passive" />
	</sprite>
	<sprite>
		<Property name="posx" value="7979" />
		<Property name="posy" value="-92" />
		<Property name="image" value="ground/green_1/hedges/medium_1.png" />
		<Property name="type" value="front_passive" />
	</sprite>
	<sprite>
		<Property name="posx" value="7804" />
		<Property name="posy" value="-90" />
		<Property name="image" value="ground/green_1/hedges/small_1.png" />
		<Property name="type" value="passive" />
	</sprite>
	<sprite>
		<Property name="posx" value="10773" />
		<Property name="posy" value="-89" />
		<Property name="image" value="ground/green_1/hedges/medium_2.png" />
		<Property name="type" value="passive" />
	</sprite>
	<sprite>
		<Property name="posx" value="9251" />
		<Property name="posy" value="-290" />
		<Property name="image" value="ground/green_1/hedges/small_2.png" />
		<Property name="type" value="passive" />
	</sprite>
	<sprite>
		<Property name="posx" value="16252" />
		<Property name="posy" value="-91" />
		<Property name="image" value="ground/green_1/hedges/medium_1.png" />
		<Property name="type" value="passive" />
	</sprite>
	<sprite>
		<Property name="posx" value="17203" />
		<Property name="posy" value="-87" />
		<Property name="image" value="ground/green_1/hedges/medium_2.png" />
		<Property name="type" value="passive" />
	</sprite>
	<sprite>
		<Property name="posx" value="18213" />
		<Property name="posy" value="-89" />
		<Property name="image" value="ground/green_1/hedges/small_1.png" />
		<Property name="type" value="front_passive" />
	</sprite>
	<sprite>
		<Property name="posx" value="1281" />
		<Property name="posy" value="-62" />
		<Property name="image" value="ground/green_3/ground/middle/1.png" />
		<Property name="type" value="passive" />
	</sprite>
	<sprite>
		<Property name="posx" value="1281" />
		<Property name="posy" value="-126" />
		<Property name="image" value="ground/green_3/ground/middle/right_top.png" />
		<Property name="type" value="passive" />
	</sprite>
	<sprite>
		<Property name="posx" value="1409" />
		<Property name="posy" value="-126" />
		<Property name="image" value="ground/green_3/ground/top/right.png" />
		<Property name="type" value="massive" />
	</sprite>
	<sprite>
		<Property name="posx" value="1345" />
		<Property name="posy" value="-62" />
		<Property name="image" value="ground/green_3/ground/middle/1.png" />
		<Property name="type" value="passive" />
	</sprite>
	<sprite>
		<Property name="posx" value="1409" />
		<Property name="posy" value="-62" />
		<Property name="image" value="ground/green_3/ground/middle/right.png" />
		<Property name="type" value="massive" />
	</sprite>
	<sprite>
		<Property name="posx" value="1345" />
		<Property name="posy" value="-126" />
		<Property name="image" value="ground/green_3/ground/top/1.png" />
		<Property name="type" value="massive" />
	</sprite>
	<enemy>
		<Property name="type" value="furball" />
		<Property name="posx" value="882" />
		<Property name="posy" value="-308" />
		<Property name="color" value="brown" />
		<Property name="direction" value="left" />
	</enemy>
	<enemystopper>
		<Property name="posx" value="795" />
		<Property name="posy" value="-271" />
	</enemystopper>
	<enemystopper>
		<Property name="posx" value="1192" />
		<Property name="posy" value="-270" />
	</enemystopper>
	<sprite>
		<Property name="posx" value="8886" />
		<Property name="posy" value="-199" />
		<Property name="image" value="pipes/yellow/up.png" />
		<Property name="type" value="massive" />
	</sprite>
	<particle_emitter>
		<Property name="file" value="animation/particles/light.png" />
		<Property name="pos_z" value="0.07" />
		<Property name="pos_z_rand" value="0" />
		<Property name="pos_x" value="15917" />
		<Property name="pos_y" value="-134" />
		<Property name="size_x" value="10" />
		<Property name="size_y" value="20" />
		<Property name="emitter_time_to_live" value="-1" />
		<Property name="emitter_interval" value="0.05" />
		<Property name="quota" value="1" />
		<Property name="time_to_live" value="0.5" />
		<Property name="time_to_live_rand" value="0.2" />
		<Property name="vel" value="4" />
		<Property name="vel_rand" value="0.2" />
		<Property name="rot_x" value="0" />
		<Property name="rot_y" value="0" />
		<Property name="rot_z" value="0" />
		<Property name="start_rot_z_uses_direction" value="0" />
		<Property name="const_rot_x" value="0" />
		<Property name="const_rot_x_rand" value="0" />
		<Property name="const_rot_y" value="0" />
		<Property name="const_rot_y_rand" value="0" />
		<Property name="const_rot_z" value="0" />
		<Property name="const_rot_z_rand" value="0" />
		<Property name="angle_start" value="175" />
		<Property name="angle_range" value="10" />
		<Property name="size_scale" value="0.3" />
		<Property name="size_scale_rand" value="0.1" />
		<Property name="gravity_x" value="0" />
		<Property name="gravity_x_rand" value="0" />
		<Property name="gravity_y" value="0" />
		<Property name="gravity_y_rand" value="0" />
	</particle_emitter>
	<sprite>
		<Property name="posx" value="9937" />
		<Property name="posy" value="-90" />
		<Property name="image" value="ground/green_1/hedges/medium_2.png" />
		<Property name="type" value="passive" />
	</sprite>
	<sprite>
		<Property name="posx" value="6229" />
		<Property name="posy" value="-91" />
		<Property name="image" value="ground/green_1/hedges/medium_1.png" />
		<Property name="type" value="passive" />
	</sprite>
	<sprite>
		<Property name="posx" value="11" />
		<Property name="posy" value="-383" />
		<Property name="image" value="ground/jungle_1/big_plant_1.png" />
		<Property name="type" value="passive" />
	</sprite>
	<sprite>
		<Property name="posx" value="273" />
		<Property name="posy" value="-158" />
		<Property name="image" value="ground/jungle_1/grass/1.png" />
		<Property name="type" value="passive" />
	</sprite>
	<sprite>
		<Property name="posx" value="707" />
		<Property name="posy" value="-223" />
		<Property name="image" value="ground/jungle_1/grass/3.png" />
		<Property name="type" value="passive" />
	</sprite>
	<sprite>
		<Property name="posx" value="1599" />
		<Property name="posy" value="-191" />
		<Property name="image" value="ground/jungle_1/big_plant_2.png" />
		<Property name="type" value="passive" />
	</sprite>
	<sprite>
		<Property name="posx" value="2083" />
		<Property name="posy" value="-95" />
		<Property name="image" value="ground/jungle_1/grass/2.png" />
		<Property name="type" value="passive" />
	</sprite>
	<sprite>
		<Property name="posx" value="2725" />
		<Property name="posy" value="-237" />
		<Property name="image" value="ground/jungle_1/grass/1.png" />
		<Property name="type" value="passive" />
	</sprite>
	<sprite>
		<Property name="posx" value="1346" />
		<Property name="posy" value="-190" />
		<Property name="image" value="ground/jungle_1/grass/4.png" />
		<Property name="type" value="passive" />
	</sprite>
	<sprite>
		<Property name="posx" value="3762" />
		<Property name="posy" value="-319" />
		<Property name="image" value="ground/jungle_1/big_plant_1.png" />
		<Property name="type" value="passive" />
	</sprite>
	<sprite>
		<Property name="posx" value="4726" />
		<Property name="posy" value="-312" />
		<Property name="image" value="ground/jungle_1/big_plant_2.png" />
		<Property name="type" value="passive" />
	</sprite>
	<sprite>
		<Property name="posx" value="4460" />
		<Property name="posy" value="-94" />
		<Property name="image" value="ground/jungle_1/grass/1.png" />
		<Property name="type" value="passive" />
	</sprite>
	<sprite>
		<Property name="posx" value="5257" />
		<Property name="posy" value="-216" />
		<Property name="image" value="ground/jungle_1/grass/3.png" />
		<Property name="type" value="passive" />
	</sprite>
	<sprite>
		<Property name="posx" value="7526" />
		<Property name="posy" value="-303" />
		<Property name="image" value="ground/jungle_1/big_plant_1.png" />
		<Property name="type" value="front_passive" />
	</sprite>
	<sprite>
		<Property name="posx" value="8510" />
		<Property name="posy" value="-633" />
		<Property name="image" value="ground/jungle_1/grass/1.png" />
		<Property name="type" value="passive" />
	</sprite>
	<sprite>
		<Property name="posx" value="8605" />
		<Property name="posy" value="-127" />
		<Property name="image" value="ground/jungle_1/big_plant_2.png" />
		<Property name="type" value="passive" />
	</sprite>
	<sprite>
		<Property name="posx" value="9659" />
		<Property name="posy" value="-175" />
		<Property name="image" value="ground/jungle_1/big_plant_2.png" />
		<Property name="type" value="front_passive" />
	</sprite>
	<sprite>
		<Property name="posx" value="10692" />
		<Property name="posy" value="-79" />
		<Property name="image" value="ground/jungle_1/grass/1.png" />
		<Property name="type" value="passive" />
	</sprite>
	<sprite>
		<Property name="posx" value="12049" />
		<Property name="posy" value="-79" />
		<Property name="image" value="ground/jungle_1/grass/2.png" />
		<Property name="type" value="passive" />
	</sprite>
	<sprite>
		<Property name="posx" value="12547" />
		<Property name="posy" value="-303" />
		<Property name="image" value="ground/jungle_1/big_plant_1.png" />
		<Property name="type" value="passive" />
	</sprite>
	<sprite>
		<Property name="posx" value="13154" />
		<Property name="posy" value="-79" />
		<Property name="image" value="ground/jungle_1/grass/1.png" />
		<Property name="type" value="passive" />
	</sprite>
	<sprite>
		<Property name="posx" value="13214" />
		<Property name="posy" value="-79" />
		<Property name="image" value="ground/jungle_1/grass/2.png" />
		<Property name="type" value="passive" />
	</sprite>
	<sprite>
		<Property name="posx" value="13563" />
		<Property name="posy" value="-79" />
		<Property name="image" value="ground/jungle_1/grass/3.png" />
		<Property name="type" value="passive" />
	</sprite>
	<sprite>
		<Property name="posx" value="14399" />
		<Property name="posy" value="-159" />
		<Property name="image" value="ground/jungle_1/grass/1.png" />
		<Property name="type" value="passive" />
	</sprite>
	<sprite>
		<Property name="posx" value="15515" />
		<Property name="posy" value="-255" />
		<Property name="image" value="ground/jungle_1/big_plant_1.png" />
		<Property name="type" value="passive" />
	</sprite>
	<sprite>
		<Property name="posx" value="16113" />
		<Property name="posy" value="-128" />
		<Property name="image" value="ground/jungle_1/big_plant_2.png" />
		<Property name="type" value="passive" />
	</sprite>
	<sprite>
		<Property name="posx" value="17616" />
		<Property name="posy" value="-174" />
		<Property name="image" value="ground/jungle_1/big_plant_2.png" />
		<Property name="type" value="passive" />
	</sprite>
	<sprite>
		<Property name="posx" value="15835" />
		<Property name="posy" value="-606" />
		<Property name="image" value="clouds/default_1/2_big.png" />
		<Property name="type" value="passive" />
	</sprite>
	<sprite>
		<Property name="posx" value="14483" />
		<Property name="posy" value="-682" />
		<Property name="image" value="clouds/default_1/2_big.png" />
		<Property name="type" value="passive" />
	</sprite>
	<sprite>
		<Property name="posx" value="13683" />
		<Property name="posy" value="-623" />
		<Property name="image" value="clouds/default_1/2_big.png" />
		<Property name="type" value="passive" />
	</sprite>
	<sprite>
		<Property name="posx" value="13126" />
		<Property name="posy" value="-541" />
		<Property name="image" value="clouds/default_1/2_big.png" />
		<Property name="type" value="passive" />
	</sprite>
	<sprite>
		<Property name="posx" value="12573" />
		<Property name="posy" value="-730" />
		<Property name="image" value="clouds/default_1/2_big.png" />
		<Property name="type" value="passive" />
	</sprite>
	<sprite>
		<Property name="posx" value="12188" />
		<Property name="posy" value="-775" />
		<Property name="image" value="clouds/default_1/2_big.png" />
		<Property name="type" value="passive" />
	</sprite>
	<sprite>
		<Property name="posx" value="11302" />
		<Property name="posy" value="-1178" />
		<Property name="image" value="clouds/default_1/2_big.png" />
		<Property name="type" value="passive" />
	</sprite>
	<sprite>
		<Property name="posx" value="18060" />
		<Property name="posy" value="-719" />
		<Property name="image" value="clouds/default_1/2_big.png" />
		<Property name="type" value="passive" />
	</sprite>
	<sprite>
		<Property name="posx" value="10691" />
		<Property name="posy" value="-776" />
		<Property name="image" value="clouds/default_1/2_big.png" />
		<Property name="type" value="passive" />
	</sprite>
	<sprite>
		<Property name="posx" value="18174" />
		<Property name="posy" value="-196" />
		<Property name="image" value="pipes/yellow/up.png" />
		<Property name="type" value="massive" />
	</sprite>
	<sprite>
		<Property name="posx" value="10490" />
		<Property name="posy" value="-961" />
		<Property name="image" value="clouds/default_1/2_big.png" />
		<Property name="type" value="passive" />
	</sprite>
	<sprite>
		<Property name="posx" value="10387" />
		<Property name="posy" value="-1324" />
		<Property name="image" value="clouds/default_1/2_big.png" />
		<Property name="type" value="passive" />
	</sprite>
	<sprite>
		<Property name="posx" value="9576" />
		<Property name="posy" value="-1458" />
		<Property name="image" value="clouds/default_1/2_big.png" />
		<Property name="type" value="passive" />
	</sprite>
	<sprite>
		<Property name="posx" value="10109" />
		<Property name="posy" value="-1487" />
		<Property name="image" value="clouds/default_1/2_big.png" />
		<Property name="type" value="passive" />
	</sprite>
	<sprite>
		<Property name="posx" value="18174" />
		<Property name="posy" value="-96" />
		<Property name="image" value="pipes/yellow/ver.png" />
		<Property name="type" value="massive" />
	</sprite>
	<sprite>
		<Property name="posx" value="9219" />
		<Property name="posy" value="-890" />
		<Property name="image" value="clouds/default_1/2_big.png" />
		<Property name="type" value="passive" />
	</sprite>
	<sprite>
		<Property name="posx" value="18174" />
		<Property name="posy" value="-146" />
		<Property name="image" value="pipes/yellow/ver.png" />
		<Property name="type" value="massive" />
	</sprite>
	<enemy>
		<Property name="type" value="static" />
		<Property name="posx" value="14329" />
		<Property name="posy" value="-212" />
		<Property name="rotation_speed" value="0" />
		<Property name="image" value="enemy/static/blocks/spike_1/2_grey.png" />
		<Property name="path" value="" />
		<Property name="speed" value="0" />
		<Property name="fire_resistant" value="0" />
		<Property name="ice_resistance" value="0" />
	</enemy>
	<sprite>
		<Property name="posx" value="8044" />
		<Property name="posy" value="-1004" />
		<Property name="image" value="clouds/default_1/2_big.png" />
		<Property name="type" value="passive" />
	</sprite>
	<sprite>
		<Property name="posx" value="7559" />
		<Property name="posy" value="-841" />
		<Property name="image" value="clouds/default_1/2_big.png" />
		<Property name="type" value="passive" />
	</sprite>
	<item>
		<Property name="type" value="goldpiece" />
		<Property name="posx" value="15612" />
		<Property name="posy" value="-356" />
		<Property name="color" value="yellow" />
	</item>
	<item>
		<Property name="type" value="goldpiece" />
		<Property name="posx" value="15657" />
		<Property name="posy" value="-356" />
		<Property name="color" value="yellow" />
	</item>
	<enemystopper>
		<Property name="posx" value="2871" />
		<Property name="posy" value="-220" />
	</enemystopper>
	<particle_emitter>
		<Property name="file" value="animation/particles/light.png" />
		<Property name="pos_z" value="0.07" />
		<Property name="pos_z_rand" value="0" />
		<Property name="pos_x" value="16088" />
		<Property name="pos_y" value="-134" />
		<Property name="size_x" value="10" />
		<Property name="size_y" value="20" />
		<Property name="emitter_time_to_live" value="-1" />
		<Property name="emitter_interval" value="0.05" />
		<Property name="quota" value="1" />
		<Property name="time_to_live" value="0.5" />
		<Property name="time_to_live_rand" value="0.2" />
		<Property name="vel" value="4" />
		<Property name="vel_rand" value="0.2" />
		<Property name="rot_x" value="0" />
		<Property name="rot_y" value="0" />
		<Property name="rot_z" value="0" />
		<Property name="start_rot_z_uses_direction" value="0" />
		<Property name="const_rot_x" value="0" />
		<Property name="const_rot_x_rand" value="0" />
		<Property name="const_rot_y" value="0" />
		<Property name="const_rot_y_rand" value="0" />
		<Property name="const_rot_z" value="0" />
		<Property name="const_rot_z_rand" value="0" />
		<Property name="angle_start" value="355" />
		<Property name="angle_range" value="10" />
		<Property name="size_scale" value="0.3" />
		<Property name="size_scale_rand" value="0.1" />
		<Property name="gravity_x" value="0" />
		<Property name="gravity_x_rand" value="0" />
		<Property name="gravity_y" value="0" />
		<Property name="gravity_y_rand" value="0" />
	</particle_emitter>
	<sprite>
		<Property name="posx" value="5648" />
		<Property name="posy" value="-859" />
		<Property name="image" value="clouds/default_1/2_big.png" />
		<Property name="type" value="passive" />
	</sprite>
	<sprite>
		<Property name="posx" value="5043" />
		<Property name="posy" value="-748" />
		<Property name="image" value="clouds/default_1/2_big.png" />
		<Property name="type" value="passive" />
	</sprite>
	<sprite>
		<Property name="posx" value="4320" />
		<Property name="posy" value="-675" />
		<Property name="image" value="clouds/default_1/2_big.png" />
		<Property name="type" value="passive" />
	</sprite>
	<sprite>
		<Property name="posx" value="3836" />
		<Property name="posy" value="-808" />
		<Property name="image" value="clouds/default_1/2_big.png" />
		<Property name="type" value="passive" />
	</sprite>
	<sprite>
		<Property name="posx" value="2719" />
		<Property name="posy" value="-828" />
		<Property name="image" value="clouds/default_1/2_big.png" />
		<Property name="type" value="passive" />
	</sprite>
	<sprite>
		<Property name="posx" value="2336" />
		<Property name="posy" value="-716" />
		<Property name="image" value="clouds/default_1/2_big.png" />
		<Property name="type" value="passive" />
	</sprite>
	<sprite>
		<Property name="posx" value="1670" />
		<Property name="posy" value="-649" />
		<Property name="image" value="clouds/default_1/2_big.png" />
		<Property name="type" value="passive" />
	</sprite>
	<sprite>
		<Property name="posx" value="1048" />
		<Property name="posy" value="-712" />
		<Property name="image" value="clouds/default_1/2_big.png" />
		<Property name="type" value="passive" />
	</sprite>
	<enemy>
		<Property name="type" value="eato" />
		<Property name="posx" value="2297" />
		<Property name="posy" value="-107" />
		<Property name="image_dir" value="enemy/eato/brown/" />
		<Property name="direction" value="right_top" />
	</enemy>
	<sprite>
		<Property name="posx" value="384" />
		<Property name="posy" value="-63" />
		<Property name="image" value="ground/green_3/ground/middle/right.png" />
		<Property name="type" value="massive" />
	</sprite>
	<sprite>
		<Property name="posx" value="320" />
		<Property name="posy" value="-63" />
		<Property name="image" value="ground/green_3/ground/middle/1.png" />
		<Property name="type" value="passive" />
	</sprite>
	<sprite>
		<Property name="posx" value="256" />
		<Property name="posy" value="-63" />
		<Property name="image" value="ground/green_3/ground/middle/1.png" />
		<Property name="type" value="passive" />
	</sprite>
	<sprite>
		<Property name="posx" value="192" />
		<Property name="posy" value="-63" />
		<Property name="image" value="ground/green_3/ground/middle/1.png" />
		<Property name="type" value="passive" />
	</sprite>
	<sprite>
		<Property name="posx" value="128" />
		<Property name="posy" value="-63" />
		<Property name="image" value="ground/green_3/ground/middle/1.png" />
		<Property name="type" value="passive" />
	</sprite>
	<sprite>
		<Property name="posx" value="64" />
		<Property name="posy" value="-63" />
		<Property name="image" value="ground/green_3/ground/middle/1.png" />
		<Property name="type" value="passive" />
	</sprite>
	<sprite>
		<Property name="posx" value="0" />
		<Property name="posy" value="-63" />
		<Property name="image" value="ground/green_3/ground/middle/1.png" />
		<Property name="type" value="passive" />
	</sprite>
	<sprite>
		<Property name="posx" value="1" />
		<Property name="posy" value="-159" />
		<Property name="image" value="ground/jungle_1/grass/2.png" />
		<Property name="type" value="passive" />
	</sprite>
	<sprite>
		<Property name="posx" value="16859" />
		<Property name="posy" value="-459" />
		<Property name="image" value="clouds/default_1/2_small.png" />
		<Property name="type" value="passive" />
	</sprite>
	<sprite>
		<Property name="posx" value="16216" />
		<Property name="posy" value="-355" />
		<Property name="image" value="clouds/default_1/2_small.png" />
		<Property name="type" value="passive" />
	</sprite>
	<sprite>
		<Property name="posx" value="16000" />
		<Property name="posy" value="-468" />
		<Property name="image" value="clouds/default_1/2_small.png" />
		<Property name="type" value="passive" />
	</sprite>
	<sprite>
		<Property name="posx" value="16107" />
		<Property name="posy" value="-615" />
		<Property name="image" value="clouds/default_1/2_small.png" />
		<Property name="type" value="passive" />
	</sprite>
	<sprite>
		<Property name="posx" value="16407" />
		<Property name="posy" value="-570" />
		<Property name="image" value="clouds/default_1/2_small.png" />
		<Property name="type" value="passive" />
	</sprite>
	<sprite>
		<Property name="posx" value="15756" />
		<Property name="posy" value="-399" />
		<Property name="image" value="clouds/default_1/2_small.png" />
		<Property name="type" value="passive" />
	</sprite>
	<sprite>
		<Property name="posx" value="15376" />
		<Property name="posy" value="-394" />
		<Property name="image" value="clouds/default_1/2_small.png" />
		<Property name="type" value="passive" />
	</sprite>
	<sprite>
		<Property name="posx" value="15548" />
		<Property name="posy" value="-532" />
		<Property name="image" value="clouds/default_1/2_small.png" />
		<Property name="type" value="passive" />
	</sprite>
	<sprite>
		<Property name="posx" value="15663" />
		<Property name="posy" value="-587" />
		<Property name="image" value="clouds/default_1/2_small.png" />
		<Property name="type" value="passive" />
	</sprite>
	<sprite>
		<Property name="posx" value="15200" />
		<Property name="posy" value="-505" />
		<Property name="image" value="clouds/default_1/2_small.png" />
		<Property name="type" value="passive" />
	</sprite>
	<sprite>
		<Property name="posx" value="15130" />
		<Property name="posy" value="-385" />
		<Property name="image" value="clouds/default_1/2_small.png" />
		<Property name="type" value="passive" />
	</sprite>
	<sprite>
		<Property name="posx" value="15152" />
		<Property name="posy" value="-756" />
		<Property name="image" value="clouds/default_1/2_small.png" />
		<Property name="type" value="passive" />
	</sprite>
	<sprite>
		<Property name="posx" value="14872" />
		<Property name="posy" value="-709" />
		<Property name="image" value="clouds/default_1/2_small.png" />
		<Property name="type" value="passive" />
	</sprite>
	<sprite>
		<Property name="posx" value="14754" />
		<Property name="posy" value="-618" />
		<Property name="image" value="clouds/default_1/2_small.png" />
		<Property name="type" value="passive" />
	</sprite>
	<sprite>
		<Property name="posx" value="15025" />
		<Property name="posy" value="-587" />
		<Property name="image" value="clouds/default_1/2_small.png" />
		<Property name="type" value="passive" />
	</sprite>
	<sprite>
		<Property name="posx" value="15421" />
		<Property name="posy" value="-682" />
		<Property name="image" value="clouds/default_1/2_small.png" />
		<Property name="type" value="passive" />
	</sprite>
	<sprite>
		<Property name="posx" value="14480" />
		<Property name="posy" value="-554" />
		<Property name="image" value="clouds/default_1/2_small.png" />
		<Property name="type" value="passive" />
	</sprite>
	<sprite>
		<Property name="posx" value="14340" />
		<Property name="posy" value="-468" />
		<Property name="image" value="clouds/default_1/2_small.png" />
		<Property name="type" value="passive" />
	</sprite>
	<sprite>
		<Property name="posx" value="14004" />
		<Property name="posy" value="-694" />
		<Property name="image" value="clouds/default_1/2_small.png" />
		<Property name="type" value="passive" />
	</sprite>
	<sprite>
		<Property name="posx" value="13968" />
		<Property name="posy" value="-568" />
		<Property name="image" value="clouds/default_1/2_small.png" />
		<Property name="type" value="passive" />
	</sprite>
	<sprite>
		<Property name="posx" value="13854" />
		<Property name="posy" value="-539" />
		<Property name="image" value="clouds/default_1/2_small.png" />
		<Property name="type" value="passive" />
	</sprite>
	<sprite>
		<Property name="posx" value="14176" />
		<Property name="posy" value="-573" />
		<Property name="image" value="clouds/default_1/2_small.png" />
		<Property name="type" value="passive" />
	</sprite>
	<sprite>
		<Property name="posx" value="13662" />
		<Property name="posy" value="-523" />
		<Property name="image" value="clouds/default_1/2_small.png" />
		<Property name="type" value="passive" />
	</sprite>
	<sprite>
		<Property name="posx" value="13599" />
		<Property name="posy" value="-257" />
		<Property name="image" value="clouds/default_1/2_small.png" />
		<Property name="type" value="passive" />
	</sprite>
	<sprite>
		<Property name="posx" value="13245" />
		<Property name="posy" value="-285" />
		<Property name="image" value="clouds/default_1/2_small.png" />
		<Property name="type" value="passive" />
	</sprite>
	<sprite>
		<Property name="posx" value="13124" />
		<Property name="posy" value="-370" />
		<Property name="image" value="clouds/default_1/2_small.png" />
		<Property name="type" value="passive" />
	</sprite>
	<sprite>
		<Property name="posx" value="13398" />
		<Property name="posy" value="-564" />
		<Property name="image" value="clouds/default_1/2_small.png" />
		<Property name="type" value="passive" />
	</sprite>
	<sprite>
		<Property name="posx" value="12857" />
		<Property name="posy" value="-437" />
		<Property name="image" value="clouds/default_1/2_small.png" />
		<Property name="type" value="passive" />
	</sprite>
	<sprite>
		<Property name="posx" value="12626" />
		<Property name="posy" value="-541" />
		<Property name="image" value="clouds/default_1/2_small.png" />
		<Property name="type" value="passive" />
	</sprite>
	<sprite>
		<Property name="posx" value="12447" />
		<Property name="posy" value="-392" />
		<Property name="image" value="clouds/default_1/2_small.png" />
		<Property name="type" value="passive" />
	</sprite>
	<sprite>
		<Property name="posx" value="12140" />
		<Property name="posy" value="-513" />
		<Property name="image" value="clouds/default_1/2_small.png" />
		<Property name="type" value="passive" />
	</sprite>
	<sprite>
		<Property name="posx" value="12493" />
		<Property name="posy" value="-636" />
		<Property name="image" value="clouds/default_1/2_small.png" />
		<Property name="type" value="passive" />
	</sprite>
	<sprite>
		<Property name="posx" value="11871" />
		<Property name="posy" value="-838" />
		<Property name="image" value="clouds/default_1/2_small.png" />
		<Property name="type" value="passive" />
	</sprite>
	<sprite>
		<Property name="posx" value="12017" />
		<Property name="posy" value="-767" />
		<Property name="image" value="clouds/default_1/2_small.png" />
		<Property name="type" value="passive" />
	</sprite>
	<sprite>
		<Property name="posx" value="11692" />
		<Property name="posy" value="-926" />
		<Property name="image" value="clouds/default_1/2_small.png" />
		<Property name="type" value="passive" />
	</sprite>
	<sprite>
		<Property name="posx" value="11545" />
		<Property name="posy" value="-928" />
		<Property name="image" value="clouds/default_1/2_small.png" />
		<Property name="type" value="passive" />
	</sprite>
	<sprite>
		<Property name="posx" value="11372" />
		<Property name="posy" value="-1008" />
		<Property name="image" value="clouds/default_1/2_small.png" />
		<Property name="type" value="passive" />
	</sprite>
	<sprite>
		<Property name="posx" value="11020" />
		<Property name="posy" value="-986" />
		<Property name="image" value="clouds/default_1/2_small.png" />
		<Property name="type" value="passive" />
	</sprite>
	<sprite>
		<Property name="posx" value="10950" />
		<Property name="posy" value="-893" />
		<Property name="image" value="clouds/default_1/2_small.png" />
		<Property name="type" value="passive" />
	</sprite>
	<sprite>
		<Property name="posx" value="11253" />
		<Property name="posy" value="-579" />
		<Property name="image" value="clouds/default_1/2_small.png" />
		<Property name="type" value="passive" />
	</sprite>
	<sprite>
		<Property name="posx" value="11093" />
		<Property name="posy" value="-548" />
		<Property name="image" value="clouds/default_1/2_small.png" />
		<Property name="type" value="passive" />
	</sprite>
	<sprite>
		<Property name="posx" value="10875" />
		<Property name="posy" value="-633" />
		<Property name="image" value="clouds/default_1/2_small.png" />
		<Property name="type" value="passive" />
	</sprite>
	<sprite>
		<Property name="posx" value="10582" />
		<Property name="posy" value="-702" />
		<Property name="image" value="clouds/default_1/2_small.png" />
		<Property name="type" value="passive" />
	</sprite>
	<sprite>
		<Property name="posx" value="10444" />
		<Property name="posy" value="-732" />
		<Property name="image" value="clouds/default_1/2_small.png" />
		<Property name="type" value="passive" />
	</sprite>
	<sprite>
		<Property name="posx" value="10595" />
		<Property name="posy" value="-600" />
		<Property name="image" value="clouds/default_1/2_small.png" />
		<Property name="type" value="passive" />
	</sprite>
	<sprite>
		<Property name="posx" value="10285" />
		<Property name="posy" value="-1102" />
		<Property name="image" value="clouds/default_1/2_small.png" />
		<Property name="type" value="passive" />
	</sprite>
	<sprite>
		<Property name="posx" value="10447" />
		<Property name="posy" value="-1040" />
		<Property name="image" value="clouds/default_1/2_small.png" />
		<Property name="type" value="passive" />
	</sprite>
	<sprite>
		<Property name="posx" value="9757" />
		<Property name="posy" value="-1064" />
		<Property name="image" value="clouds/default_1/2_small.png" />
		<Property name="type" value="passive" />
	</sprite>
	<sprite>
		<Property name="posx" value="10407" />
		<Property name="posy" value="-1202" />
		<Property name="image" value="clouds/default_1/2_small.png" />
		<Property name="type" value="passive" />
	</sprite>
	<sprite>
		<Property name="posx" value="10202" />
		<Property name="posy" value="-1364" />
		<Property name="image" value="clouds/default_1/2_small.png" />
		<Property name="type" value="passive" />
	</sprite>
	<sprite>
		<Property name="posx" value="9929" />
		<Property name="posy" value="-1331" />
		<Property name="image" value="clouds/default_1/2_small.png" />
		<Property name="type" value="passive" />
	</sprite>
	<sprite>
		<Property name="posx" value="9794" />
		<Property name="posy" value="-1258" />
		<Property name="image" value="clouds/default_1/2_small.png" />
		<Property name="type" value="passive" />
	</sprite>
	<sprite>
		<Property name="posx" value="9657" />
		<Property name="posy" value="-1234" />
		<Property name="image" value="clouds/default_1/2_small.png" />
		<Property name="type" value="passive" />
	</sprite>
	<sprite>
		<Property name="posx" value="9562" />
		<Property name="posy" value="-901" />
		<Property name="image" value="clouds/default_1/2_small.png" />
		<Property name="type" value="passive" />
	</sprite>
	<sprite>
		<Property name="posx" value="9319" />
		<Property name="posy" value="-763" />
		<Property name="image" value="clouds/default_1/2_small.png" />
		<Property name="type" value="passive" />
	</sprite>
	<sprite>
		<Property name="posx" value="9490" />
		<Property name="posy" value="-674" />
		<Property name="image" value="clouds/default_1/2_small.png" />
		<Property name="type" value="passive" />
	</sprite>
	<sprite>
		<Property name="posx" value="9167" />
		<Property name="posy" value="-722" />
		<Property name="image" value="clouds/default_1/2_small.png" />
		<Property name="type" value="passive" />
	</sprite>
	<sprite>
		<Property name="posx" value="9477" />
		<Property name="posy" value="-795" />
		<Property name="image" value="clouds/default_1/2_small.png" />
		<Property name="type" value="passive" />
	</sprite>
	<sprite>
		<Property name="posx" value="9579" />
		<Property name="posy" value="-982" />
		<Property name="image" value="clouds/default_1/2_small.png" />
		<Property name="type" value="passive" />
	</sprite>
	<sprite>
		<Property name="posx" value="8639" />
		<Property name="posy" value="-908" />
		<Property name="image" value="clouds/default_1/2_small.png" />
		<Property name="type" value="passive" />
	</sprite>
	<sprite>
		<Property name="posx" value="8517" />
		<Property name="posy" value="-1054" />
		<Property name="image" value="clouds/default_1/2_small.png" />
		<Property name="type" value="passive" />
	</sprite>
	<sprite>
		<Property name="posx" value="8562" />
		<Property name="posy" value="-956" />
		<Property name="image" value="clouds/default_1/2_small.png" />
		<Property name="type" value="passive" />
	</sprite>
	<sprite>
		<Property name="posx" value="8900" />
		<Property name="posy" value="-850" />
		<Property name="image" value="clouds/default_1/2_small.png" />
		<Property name="type" value="passive" />
	</sprite>
	<sprite>
		<Property name="posx" value="9074" />
		<Property name="posy" value="-823" />
		<Property name="image" value="clouds/default_1/2_small.png" />
		<Property name="type" value="passive" />
	</sprite>
	<sprite>
		<Property name="posx" value="8412" />
		<Property name="posy" value="-850" />
		<Property name="image" value="clouds/default_1/2_small.png" />
		<Property name="type" value="passive" />
	</sprite>
	<sprite>
		<Property name="posx" value="8360" />
		<Property name="posy" value="-938" />
		<Property name="image" value="clouds/default_1/2_small.png" />
		<Property name="type" value="passive" />
	</sprite>
	<sprite>
		<Property name="posx" value="8131" />
		<Property name="posy" value="-796" />
		<Property name="image" value="clouds/default_1/2_small.png" />
		<Property name="type" value="passive" />
	</sprite>
	<sprite>
		<Property name="posx" value="7780" />
		<Property name="posy" value="-764" />
		<Property name="image" value="clouds/default_1/2_small.png" />
		<Property name="type" value="passive" />
	</sprite>
	<sprite>
		<Property name="posx" value="7696" />
		<Property name="posy" value="-648" />
		<Property name="image" value="clouds/default_1/2_small.png" />
		<Property name="type" value="passive" />
	</sprite>
	<sprite>
		<Property name="posx" value="7839" />
		<Property name="posy" value="-594" />
		<Property name="image" value="clouds/default_1/2_small.png" />
		<Property name="type" value="passive" />
	</sprite>
	<sprite>
		<Property name="posx" value="7958" />
		<Property name="posy" value="-771" />
		<Property name="image" value="clouds/default_1/2_small.png" />
		<Property name="type" value="passive" />
	</sprite>
	<sprite>
		<Property name="posx" value="7311" />
		<Property name="posy" value="-785" />
		<Property name="image" value="clouds/default_1/2_small.png" />
		<Property name="type" value="passive" />
	</sprite>
	<sprite>
		<Property name="posx" value="8866" />
		<Property name="posy" value="-956" />
		<Property name="image" value="clouds/default_1/2_small.png" />
		<Property name="type" value="passive" />
	</sprite>
	<sprite>
		<Property name="posx" value="7123" />
		<Property name="posy" value="-599" />
		<Property name="image" value="clouds/default_1/2_small.png" />
		<Property name="type" value="passive" />
	</sprite>
	<sprite>
		<Property name="posx" value="6936" />
		<Property name="posy" value="-518" />
		<Property name="image" value="clouds/default_1/2_small.png" />
		<Property name="type" value="passive" />
	</sprite>
	<sprite>
		<Property name="posx" value="7351" />
		<Property name="posy" value="-610" />
		<Property name="image" value="clouds/default_1/2_small.png" />
		<Property name="type" value="passive" />
	</sprite>
	<sprite>
		<Property name="posx" value="6663" />
		<Property name="posy" value="-467" />
		<Property name="image" value="clouds/default_1/2_small.png" />
		<Property name="type" value="passive" />
	</sprite>
	<sprite>
		<Property name="posx" value="6456" />
		<Property name="posy" value="-554" />
		<Property name="image" value="clouds/default_1/2_small.png" />
		<Property name="type" value="passive" />
	</sprite>
	<sprite>
		<Property name="posx" value="6275" />
		<Property name="posy" value="-573" />
		<Property name="image" value="clouds/default_1/2_small.png" />
		<Property name="type" value="passive" />
	</sprite>
	<sprite>
		<Property name="posx" value="6152" />
		<Property name="posy" value="-602" />
		<Property name="image" value="clouds/default_1/2_small.png" />
		<Property name="type" value="passive" />
	</sprite>
	<sprite>
		<Property name="posx" value="6781" />
		<Property name="posy" value="-587" />
		<Property name="image" value="clouds/default_1/2_small.png" />
		<Property name="type" value="passive" />
	</sprite>
	<sprite>
		<Property name="posx" value="5914" />
		<Property name="posy" value="-685" />
		<Property name="image" value="clouds/default_1/2_small.png" />
		<Property name="type" value="passive" />
	</sprite>
	<sprite>
		<Property name="posx" value="5462" />
		<Property name="posy" value="-738" />
		<Property name="image" value="clouds/default_1/2_small.png" />
		<Property name="type" value="passive" />
	</sprite>
	<sprite>
		<Property name="posx" value="5561" />
		<Property name="posy" value="-781" />
		<Property name="image" value="clouds/default_1/2_small.png" />
		<Property name="type" value="passive" />
	</sprite>
	<sprite>
		<Property name="posx" value="4992" />
		<Property name="posy" value="-661" />
		<Property name="image" value="clouds/default_1/2_small.png" />
		<Property name="type" value="passive" />
	</sprite>
	<sprite>
		<Property name="posx" value="4914" />
		<Property name="posy" value="-691" />
		<Property name="image" value="clouds/default_1/2_small.png" />
		<Property name="type" value="passive" />
	</sprite>
	<sprite>
		<Property name="posx" value="4874" />
		<Property name="posy" value="-596" />
		<Property name="image" value="clouds/default_1/2_small.png" />
		<Property name="type" value="passive" />
	</sprite>
	<sprite>
		<Property name="posx" value="4590" />
		<Property name="posy" value="-702" />
		<Property name="image" value="clouds/default_1/2_small.png" />
		<Property name="type" value="passive" />
	</sprite>
	<sprite>
		<Property name="posx" value="4189" />
		<Property name="posy" value="-615" />
		<Property name="image" value="clouds/default_1/2_small.png" />
		<Property name="type" value="passive" />
	</sprite>
	<sprite>
		<Property name="posx" value="3920" />
		<Property name="posy" value="-662" />
		<Property name="image" value="clouds/default_1/2_small.png" />
		<Property name="type" value="passive" />
	</sprite>
	<sprite>
		<Property name="posx" value="3637" />
		<Property name="posy" value="-847" />
		<Property name="image" value="clouds/default_1/2_small.png" />
		<Property name="type" value="passive" />
	</sprite>
	<sprite>
		<Property name="posx" value="3195" />
		<Property name="posy" value="-723" />
		<Property name="image" value="clouds/default_1/2_small.png" />
		<Property name="type" value="passive" />
	</sprite>
	<sprite>
		<Property name="posx" value="2895" />
		<Property name="posy" value="-720" />
		<Property name="image" value="clouds/default_1/2_small.png" />
		<Property name="type" value="passive" />
	</sprite>
	<sprite>
		<Property name="posx" value="2540" />
		<Property name="posy" value="-521" />
		<Property name="image" value="clouds/default_1/2_small.png" />
		<Property name="type" value="passive" />
	</sprite>
	<sprite>
		<Property name="posx" value="2240" />
		<Property name="posy" value="-580" />
		<Property name="image" value="clouds/default_1/2_small.png" />
		<Property name="type" value="passive" />
	</sprite>
	<sprite>
		<Property name="posx" value="2184" />
		<Property name="posy" value="-732" />
		<Property name="image" value="clouds/default_1/2_small.png" />
		<Property name="type" value="passive" />
	</sprite>
	<sprite>
		<Property name="posx" value="2000" />
		<Property name="posy" value="-593" />
		<Property name="image" value="clouds/default_1/2_small.png" />
		<Property name="type" value="passive" />
	</sprite>
	<sprite>
		<Property name="posx" value="1756" />
		<Property name="posy" value="-567" />
		<Property name="image" value="clouds/default_1/2_small.png" />
		<Property name="type" value="passive" />
	</sprite>
	<sprite>
		<Property name="posx" value="1422" />
		<Property name="posy" value="-555" />
		<Property name="image" value="clouds/default_1/2_small.png" />
		<Property name="type" value="passive" />
	</sprite>
	<sprite>
		<Property name="posx" value="1369" />
		<Property name="posy" value="-651" />
		<Property name="image" value="clouds/default_1/2_small.png" />
		<Property name="type" value="passive" />
	</sprite>
	<sprite>
		<Property name="posx" value="858" />
		<Property name="posy" value="-684" />
		<Property name="image" value="clouds/default_1/2_small.png" />
		<Property name="type" value="passive" />
	</sprite>
	<sprite>
		<Property name="posx" value="619" />
		<Property name="posy" value="-564" />
		<Property name="image" value="clouds/default_1/2_small.png" />
		<Property name="type" value="passive" />
	</sprite>
	<sprite>
		<Property name="posx" value="253" />
		<Property name="posy" value="-625" />
		<Property name="image" value="clouds/default_1/2_small.png" />
		<Property name="type" value="passive" />
	</sprite>
	<sprite>
		<Property name="posx" value="43" />
		<Property name="posy" value="-593" />
		<Property name="image" value="clouds/default_1/2_small.png" />
		<Property name="type" value="passive" />
	</sprite>
	<sprite>
		<Property name="posx" value="14287" />
		<Property name="posy" value="-170" />
		<Property name="image" value="blocks/stone/1.png" />
		<Property name="type" value="massive" />
	</sprite>
	<sprite>
		<Property name="posx" value="14330" />
		<Property name="posy" value="-170" />
		<Property name="image" value="blocks/stone/1.png" />
		<Property name="type" value="massive" />
	</sprite>
	<sprite>
		<Property name="posx" value="14287" />
		<Property name="posy" value="-213" />
		<Property name="image" value="blocks/stone/1.png" />
		<Property name="type" value="massive" />
	</sprite>
	<sprite>
		<Property name="posx" value="14287" />
		<Property name="posy" value="-256" />
		<Property name="image" value="blocks/stone/1.png" />
		<Property name="type" value="massive" />
	</sprite>
	<sprite>
		<Property name="posx" value="14244" />
		<Property name="posy" value="-170" />
		<Property name="image" value="blocks/stone/1.png" />
		<Property name="type" value="massive" />
	</sprite>
	<sprite>
		<Property name="posx" value="14201" />
		<Property name="posy" value="-170" />
		<Property name="image" value="blocks/stone/1.png" />
		<Property name="type" value="massive" />
	</sprite>
	<sprite>
		<Property name="posx" value="14244" />
		<Property name="posy" value="-213" />
		<Property name="image" value="blocks/stone/1.png" />
		<Property name="type" value="massive" />
	</sprite>
	<sprite>
		<Property name="posx" value="15007" />
		<Property name="posy" value="-170" />
		<Property name="image" value="blocks/stone/1.png" />
		<Property name="type" value="massive" />
	</sprite>
	<sprite>
		<Property name="posx" value="15050" />
		<Property name="posy" value="-170" />
		<Property name="image" value="blocks/stone/1.png" />
		<Property name="type" value="massive" />
	</sprite>
	<sprite>
		<Property name="posx" value="15093" />
		<Property name="posy" value="-170" />
		<Property name="image" value="blocks/stone/1.png" />
		<Property name="type" value="massive" />
	</sprite>
	<sprite>
		<Property name="posx" value="14775" />
		<Property name="posy" value="-170" />
		<Property name="image" value="blocks/stone/1.png" />
		<Property name="type" value="massive" />
	</sprite>
	<sprite>
		<Property name="posx" value="14775" />
		<Property name="posy" value="-213" />
		<Property name="image" value="blocks/stone/1.png" />
		<Property name="type" value="massive" />
	</sprite>
	<sprite>
		<Property name="posx" value="14503" />
		<Property name="posy" value="-171" />
		<Property name="image" value="blocks/stone/1.png" />
		<Property name="type" value="massive" />
	</sprite>
	<sprite>
		<Property name="posx" value="14546" />
		<Property name="posy" value="-171" />
		<Property name="image" value="blocks/stone/1.png" />
		<Property name="type" value="massive" />
	</sprite>
	<sprite>
		<Property name="posx" value="15136" />
		<Property name="posy" value="-170" />
		<Property name="image" value="blocks/stone/1.png" />
		<Property name="type" value="massive" />
	</sprite>
	<sprite>
		<Property name="posx" value="15136" />
		<Property name="posy" value="-213" />
		<Property name="image" value="blocks/stone/1.png" />
		<Property name="type" value="massive" />
	</sprite>
	<sprite>
		<Property name="posx" value="13914" />
		<Property name="posy" value="-170" />
		<Property name="image" value="blocks/stone/1.png" />
		<Property name="type" value="massive" />
	</sprite>
	<sprite>
		<Property name="posx" value="13871" />
		<Property name="posy" value="-170" />
		<Property name="image" value="blocks/stone/1.png" />
		<Property name="type" value="massive" />
	</sprite>
	<sprite>
		<Property name="posx" value="13828" />
		<Property name="posy" value="-170" />
		<Property name="image" value="blocks/stone/1.png" />
		<Property name="type" value="massive" />
	</sprite>
	<sprite>
		<Property name="posx" value="11283" />
		<Property name="posy" value="-79" />
		<Property name="image" value="ground/jungle_1/grass/3.png" />
		<Property name="type" value="passive" />
	</sprite>
	<sprite>
		<Property name="posx" value="10253" />
		<Property name="posy" value="-79" />
		<Property name="image" value="ground/jungle_1/grass/1.png" />
		<Property name="type" value="passive" />
	</sprite>
	<sprite>
		<Property name="posx" value="9225" />
		<Property name="posy" value="-145" />
		<Property name="image" value="ground/jungle_1/grass/3.png" />
		<Property name="type" value="passive" />
	</sprite>
	<sprite>
		<Property name="posx" value="1050" />
		<Property name="posy" value="-255" />
		<Property name="image" value="game/box/brown1_1.png" />
		<Property name="type" value="massive" />
	</sprite>
	<sprite>
		<Property name="posx" value="1100" />
		<Property name="posy" value="-255" />
		<Property name="image" value="game/box/brown1_1.png" />
		<Property name="type" value="massive" />
	</sprite>
	<sprite>
		<Property name="posx" value="1150" />
		<Property name="posy" value="-255" />
		<Property name="image" value="game/box/brown1_1.png" />
		<Property name="type" value="massive" />
	</sprite>
	<sprite>
		<Property name="posx" value="9246" />
		<Property name="posy" value="-148" />
		<Property name="image" value="ground/green_3/ground/middle/left.png" />
		<Property name="type" value="massive" />
	</sprite>
	<sprite>
		<Property name="posx" value="9310" />
		<Property name="posy" value="-85" />
		<Property name="image" value="ground/green_3/ground/middle/right.png" />
		<Property name="type" value="massive" />
	</sprite>
	<sprite>
		<Property name="posx" value="9643" />
		<Property name="posy" value="-84" />
		<Property name="image" value="ground/green_3/ground/top/left.png" />
		<Property name="type" value="halfmassive" />
	</sprite>
	<enemy>
		<Property name="type" value="eato" />
		<Property name="posx" value="398" />
		<Property name="posy" value="-164" />
		<Property name="image_dir" value="enemy/eato/brown/" />
		<Property name="direction" value="top_left" />
	</enemy>
	<enemy>
		<Property name="type" value="furball" />
		<Property name="posx" value="13867" />
		<Property name="posy" value="-223" />
		<Property name="color" value="brown" />
		<Property name="direction" value="right" />
	</enemy>
	<sprite>
		<Property name="posx" value="5467" />
		<Property name="posy" value="-216" />
		<Property name="image" value="ground/jungle_1/grass/1.png" />
		<Property name="type" value="front_passive" />
	</sprite>
	<enemystopper>
		<Property name="posx" value="13957" />
		<Property name="posy" value="-187" />
	</enemystopper>
	<level_entry>
		<Property name="posx" value="15996" />
		<Property name="posy" value="-184" />
		<Property name="type" value="1" />
		<Property name="direction" value="up" />
		<Property name="name" value="sub_1_back" />
	</level_entry>
	<sprite>
		<Property name="posx" value="15956" />
		<Property name="posy" value="-183" />
		<Property name="image" value="pipes/green/up.png" />
		<Property name="type" value="massive" />
	</sprite>
	<sprite>
		<Property name="posx" value="15956" />
		<Property name="posy" value="-133" />
		<Property name="image" value="pipes/green/ver.png" />
		<Property name="type" value="massive" />
	</sprite>
	<sprite>
		<Property name="posx" value="15956" />
		<Property name="posy" value="-83" />
		<Property name="image" value="pipes/green/ver.png" />
		<Property name="type" value="massive" />
	</sprite>
	<sprite>
		<Property name="posx" value="15956" />
		<Property name="posy" value="-33" />
		<Property name="image" value="pipes/green/ver.png" />
		<Property name="type" value="massive" />
	</sprite>
</level>
=======
<?xml version="1.0" encoding="UTF-8"?>
<level>
  <information>
    <property name="game_version" value="2.0.0"/>
    <property name="engine_version" value="43"/>
    <property name="save_time" value="1420317636"/>
  </information>
  <settings>
    <property name="lvl_author" value="TSC_Team"/>
    <property name="lvl_version" value="1.2"/>
    <property name="lvl_music" value="land/cave_2.ogg"/>
    <property name="lvl_description" value=""/>
    <property name="lvl_difficulty" value="0"/>
    <property name="lvl_land_type" value="undefined"/>
    <property name="cam_limit_x" value="0"/>
    <property name="cam_limit_y" value="0"/>
    <property name="cam_limit_w" value="18614"/>
    <property name="cam_limit_h" value="-4600"/>
    <property name="cam_fixed_hor_vel" value="0.000000"/>
    <property name="unload_after_exit" value="0"/>
  </settings>
  <background>
    <property name="type" value="103"/>
    <property name="bg_color_1_red" value="120"/>
    <property name="bg_color_1_green" value="80"/>
    <property name="bg_color_1_blue" value="20"/>
    <property name="bg_color_2_red" value="60"/>
    <property name="bg_color_2_green" value="20"/>
    <property name="bg_color_2_blue" value="0"/>
  </background>
  <background>
    <property name="type" value="1"/>
    <property name="posx" value="80.000000"/>
    <property name="posy" value="-200.000000"/>
    <property name="posz" value="0.000110"/>
    <property name="image" value="game/background/moon_big_1.png"/>
    <property name="speedx" value="0.050000"/>
    <property name="speedy" value="0.050000"/>
    <property name="const_velx" value="0.000000"/>
    <property name="const_vely" value="0.000000"/>
  </background>
  <player>
    <property name="posx" value="42"/>
    <property name="posy" value="-197"/>
    <property name="direction" value="right"/>
  </player>
  <sprite>
    <property name="posx" value="9624"/>
    <property name="posy" value="-63"/>
    <property name="uid" value="1"/>
    <property name="image" value="ground/jungle_2/rope_1_hor.png"/>
    <property name="type" value="massive"/>
  </sprite>
  <sprite>
    <property name="posx" value="15337"/>
    <property name="posy" value="-93"/>
    <property name="uid" value="2"/>
    <property name="image" value="game/box/brown1_1.png"/>
    <property name="type" value="massive"/>
  </sprite>
  <sprite>
    <property name="posx" value="15759"/>
    <property name="posy" value="-231"/>
    <property name="uid" value="3"/>
    <property name="image" value="game/box/brown1_1.png"/>
    <property name="type" value="massive"/>
  </sprite>
  <sprite>
    <property name="posx" value="15385"/>
    <property name="posy" value="-93"/>
    <property name="uid" value="4"/>
    <property name="image" value="game/box/brown1_1.png"/>
    <property name="type" value="massive"/>
  </sprite>
  <sprite>
    <property name="posx" value="15492"/>
    <property name="posy" value="-267"/>
    <property name="uid" value="5"/>
    <property name="image" value="game/box/brown1_1.png"/>
    <property name="type" value="massive"/>
  </sprite>
  <sprite>
    <property name="posx" value="15539"/>
    <property name="posy" value="-267"/>
    <property name="uid" value="6"/>
    <property name="image" value="game/box/brown1_1.png"/>
    <property name="type" value="massive"/>
  </sprite>
  <sprite>
    <property name="posx" value="950"/>
    <property name="posy" value="-255"/>
    <property name="uid" value="7"/>
    <property name="image" value="game/box/brown1_1.png"/>
    <property name="type" value="massive"/>
  </sprite>
  <sprite>
    <property name="posx" value="1000"/>
    <property name="posy" value="-255"/>
    <property name="uid" value="8"/>
    <property name="image" value="game/box/brown1_1.png"/>
    <property name="type" value="massive"/>
  </sprite>
  <sprite>
    <property name="posx" value="15710"/>
    <property name="posy" value="-231"/>
    <property name="uid" value="9"/>
    <property name="image" value="game/box/brown1_1.png"/>
    <property name="type" value="massive"/>
  </sprite>
  <sprite>
    <property name="posx" value="10760"/>
    <property name="posy" value="-369"/>
    <property name="uid" value="10"/>
    <property name="image" value="game/box/brown1_1.png"/>
    <property name="type" value="massive"/>
  </sprite>
  <sprite>
    <property name="posx" value="11094"/>
    <property name="posy" value="-125"/>
    <property name="uid" value="908"/>
    <property name="image" value="game/box/brown1_1.png"/>
    <property name="type" value="massive"/>
  </sprite>
  <sprite>
    <property name="posx" value="10998"/>
    <property name="posy" value="-519"/>
    <property name="uid" value="12"/>
    <property name="image" value="game/box/brown1_1.png"/>
    <property name="type" value="massive"/>
  </sprite>
  <sprite>
    <property name="posx" value="11083"/>
    <property name="posy" value="-711"/>
    <property name="uid" value="13"/>
    <property name="image" value="game/box/brown1_1.png"/>
    <property name="type" value="massive"/>
  </sprite>
  <sprite>
    <property name="posx" value="11237"/>
    <property name="posy" value="-784"/>
    <property name="uid" value="14"/>
    <property name="image" value="game/box/brown1_1.png"/>
    <property name="type" value="massive"/>
  </sprite>
  <sprite>
    <property name="posx" value="11285"/>
    <property name="posy" value="-784"/>
    <property name="uid" value="15"/>
    <property name="image" value="game/box/brown1_1.png"/>
    <property name="type" value="massive"/>
  </sprite>
  <sprite>
    <property name="posx" value="11332"/>
    <property name="posy" value="-784"/>
    <property name="uid" value="16"/>
    <property name="image" value="game/box/brown1_1.png"/>
    <property name="type" value="massive"/>
  </sprite>
  <sprite>
    <property name="posx" value="11380"/>
    <property name="posy" value="-784"/>
    <property name="uid" value="17"/>
    <property name="image" value="game/box/brown1_1.png"/>
    <property name="type" value="massive"/>
  </sprite>
  <sprite>
    <property name="posx" value="11427"/>
    <property name="posy" value="-784"/>
    <property name="uid" value="18"/>
    <property name="image" value="game/box/brown1_1.png"/>
    <property name="type" value="massive"/>
  </sprite>
  <sprite>
    <property name="posx" value="11473"/>
    <property name="posy" value="-784"/>
    <property name="uid" value="19"/>
    <property name="image" value="game/box/brown1_1.png"/>
    <property name="type" value="massive"/>
  </sprite>
  <sprite>
    <property name="posx" value="11520"/>
    <property name="posy" value="-784"/>
    <property name="uid" value="20"/>
    <property name="image" value="game/box/brown1_1.png"/>
    <property name="type" value="massive"/>
  </sprite>
  <sprite>
    <property name="posx" value="11567"/>
    <property name="posy" value="-784"/>
    <property name="uid" value="21"/>
    <property name="image" value="game/box/brown1_1.png"/>
    <property name="type" value="massive"/>
  </sprite>
  <sprite>
    <property name="posx" value="11609"/>
    <property name="posy" value="-740"/>
    <property name="uid" value="22"/>
    <property name="image" value="game/box/brown1_1.png"/>
    <property name="type" value="massive"/>
  </sprite>
  <sprite>
    <property name="posx" value="11651"/>
    <property name="posy" value="-696"/>
    <property name="uid" value="23"/>
    <property name="image" value="game/box/brown1_1.png"/>
    <property name="type" value="massive"/>
  </sprite>
  <sprite>
    <property name="posx" value="11694"/>
    <property name="posy" value="-651"/>
    <property name="uid" value="24"/>
    <property name="image" value="game/box/brown1_1.png"/>
    <property name="type" value="massive"/>
  </sprite>
  <sprite>
    <property name="posx" value="11740"/>
    <property name="posy" value="-651"/>
    <property name="uid" value="25"/>
    <property name="image" value="game/box/brown1_1.png"/>
    <property name="type" value="massive"/>
  </sprite>
  <sprite>
    <property name="posx" value="11787"/>
    <property name="posy" value="-651"/>
    <property name="uid" value="26"/>
    <property name="image" value="game/box/brown1_1.png"/>
    <property name="type" value="massive"/>
  </sprite>
  <sprite>
    <property name="posx" value="11833"/>
    <property name="posy" value="-651"/>
    <property name="uid" value="27"/>
    <property name="image" value="game/box/brown1_1.png"/>
    <property name="type" value="massive"/>
  </sprite>
  <sprite>
    <property name="posx" value="11887"/>
    <property name="posy" value="-503"/>
    <property name="uid" value="28"/>
    <property name="image" value="game/box/brown1_1.png"/>
    <property name="type" value="massive"/>
  </sprite>
  <sprite>
    <property name="posx" value="11931"/>
    <property name="posy" value="-503"/>
    <property name="uid" value="29"/>
    <property name="image" value="game/box/brown1_1.png"/>
    <property name="type" value="massive"/>
  </sprite>
  <sprite>
    <property name="posx" value="11975"/>
    <property name="posy" value="-503"/>
    <property name="uid" value="30"/>
    <property name="image" value="game/box/brown1_1.png"/>
    <property name="type" value="massive"/>
  </sprite>
  <sprite>
    <property name="posx" value="12019"/>
    <property name="posy" value="-503"/>
    <property name="uid" value="31"/>
    <property name="image" value="game/box/brown1_1.png"/>
    <property name="type" value="massive"/>
  </sprite>
  <sprite>
    <property name="posx" value="12069"/>
    <property name="posy" value="-369"/>
    <property name="uid" value="32"/>
    <property name="image" value="game/box/brown1_1.png"/>
    <property name="type" value="massive"/>
  </sprite>
  <sprite>
    <property name="posx" value="12114"/>
    <property name="posy" value="-369"/>
    <property name="uid" value="33"/>
    <property name="image" value="game/box/brown1_1.png"/>
    <property name="type" value="massive"/>
  </sprite>
  <sprite>
    <property name="posx" value="12160"/>
    <property name="posy" value="-369"/>
    <property name="uid" value="34"/>
    <property name="image" value="game/box/brown1_1.png"/>
    <property name="type" value="massive"/>
  </sprite>
  <sprite>
    <property name="posx" value="8335"/>
    <property name="posy" value="-43"/>
    <property name="uid" value="35"/>
    <property name="image" value="game/box/brown1_1.png"/>
    <property name="type" value="massive"/>
  </sprite>
  <sprite>
    <property name="posx" value="8387"/>
    <property name="posy" value="-43"/>
    <property name="uid" value="36"/>
    <property name="image" value="game/box/brown1_1.png"/>
    <property name="type" value="massive"/>
  </sprite>
  <sprite>
    <property name="posx" value="8441"/>
    <property name="posy" value="-43"/>
    <property name="uid" value="37"/>
    <property name="image" value="game/box/brown1_1.png"/>
    <property name="type" value="massive"/>
  </sprite>
  <sprite>
    <property name="posx" value="9088"/>
    <property name="posy" value="-114"/>
    <property name="uid" value="38"/>
    <property name="image" value="ground/jungle_2/rope_1_hor.png"/>
    <property name="type" value="massive"/>
  </sprite>
  <sprite>
    <property name="posx" value="9112"/>
    <property name="posy" value="-114"/>
    <property name="uid" value="39"/>
    <property name="image" value="ground/jungle_2/rope_1_hor.png"/>
    <property name="type" value="massive"/>
  </sprite>
  <sprite>
    <property name="posx" value="9136"/>
    <property name="posy" value="-114"/>
    <property name="uid" value="40"/>
    <property name="image" value="ground/jungle_2/rope_1_hor.png"/>
    <property name="type" value="massive"/>
  </sprite>
  <sprite>
    <property name="posx" value="9160"/>
    <property name="posy" value="-114"/>
    <property name="uid" value="41"/>
    <property name="image" value="ground/jungle_2/rope_1_hor.png"/>
    <property name="type" value="massive"/>
  </sprite>
  <sprite>
    <property name="posx" value="9184"/>
    <property name="posy" value="-114"/>
    <property name="uid" value="42"/>
    <property name="image" value="ground/jungle_2/rope_1_hor.png"/>
    <property name="type" value="massive"/>
  </sprite>
  <sprite>
    <property name="posx" value="9208"/>
    <property name="posy" value="-114"/>
    <property name="uid" value="43"/>
    <property name="image" value="ground/jungle_2/rope_1_hor.png"/>
    <property name="type" value="massive"/>
  </sprite>
  <sprite>
    <property name="posx" value="9600"/>
    <property name="posy" value="-63"/>
    <property name="uid" value="44"/>
    <property name="image" value="ground/jungle_2/rope_1_hor.png"/>
    <property name="type" value="massive"/>
  </sprite>
  <sprite>
    <property name="posx" value="9576"/>
    <property name="posy" value="-63"/>
    <property name="uid" value="45"/>
    <property name="image" value="ground/jungle_2/rope_1_hor.png"/>
    <property name="type" value="massive"/>
  </sprite>
  <sprite>
    <property name="posx" value="9552"/>
    <property name="posy" value="-63"/>
    <property name="uid" value="46"/>
    <property name="image" value="ground/jungle_2/rope_1_hor.png"/>
    <property name="type" value="massive"/>
  </sprite>
  <sprite>
    <property name="posx" value="9528"/>
    <property name="posy" value="-63"/>
    <property name="uid" value="47"/>
    <property name="image" value="ground/jungle_2/rope_1_hor.png"/>
    <property name="type" value="massive"/>
  </sprite>
  <sprite>
    <property name="posx" value="9504"/>
    <property name="posy" value="-63"/>
    <property name="uid" value="48"/>
    <property name="image" value="ground/jungle_2/rope_1_hor.png"/>
    <property name="type" value="massive"/>
  </sprite>
  <sprite>
    <property name="posx" value="9480"/>
    <property name="posy" value="-63"/>
    <property name="uid" value="49"/>
    <property name="image" value="ground/jungle_2/rope_1_hor.png"/>
    <property name="type" value="massive"/>
  </sprite>
  <sprite>
    <property name="posx" value="9456"/>
    <property name="posy" value="-63"/>
    <property name="uid" value="50"/>
    <property name="image" value="ground/jungle_2/rope_1_hor.png"/>
    <property name="type" value="massive"/>
  </sprite>
  <sprite>
    <property name="posx" value="9432"/>
    <property name="posy" value="-63"/>
    <property name="uid" value="51"/>
    <property name="image" value="ground/jungle_2/rope_1_hor.png"/>
    <property name="type" value="massive"/>
  </sprite>
  <sprite>
    <property name="posx" value="9408"/>
    <property name="posy" value="-63"/>
    <property name="uid" value="52"/>
    <property name="image" value="ground/jungle_2/rope_1_hor.png"/>
    <property name="type" value="massive"/>
  </sprite>
  <sprite>
    <property name="posx" value="9384"/>
    <property name="posy" value="-63"/>
    <property name="uid" value="53"/>
    <property name="image" value="ground/jungle_2/rope_1_hor.png"/>
    <property name="type" value="massive"/>
  </sprite>
  <sprite>
    <property name="posx" value="12995"/>
    <property name="posy" value="-88"/>
    <property name="uid" value="54"/>
    <property name="image" value="blocks/stone/1.png"/>
    <property name="type" value="massive"/>
  </sprite>
  <sprite>
    <property name="posx" value="9360"/>
    <property name="posy" value="-63"/>
    <property name="uid" value="55"/>
    <property name="image" value="ground/jungle_2/rope_1_hor.png"/>
    <property name="type" value="massive"/>
  </sprite>
  <sprite>
    <property name="posx" value="4656"/>
    <property name="posy" value="-160"/>
    <property name="uid" value="56"/>
    <property name="image" value="pipes/grey/hor_1.png"/>
    <property name="type" value="massive"/>
  </sprite>
  <sprite>
    <property name="posx" value="4606"/>
    <property name="posy" value="-160"/>
    <property name="uid" value="57"/>
    <property name="image" value="pipes/grey/left_1.png"/>
    <property name="type" value="massive"/>
  </sprite>
  <sprite>
    <property name="posx" value="4898"/>
    <property name="posy" value="-234"/>
    <property name="uid" value="58"/>
    <property name="image" value="pipes/grey/ver_1.png"/>
    <property name="type" value="massive"/>
  </sprite>
  <sprite>
    <property name="posx" value="4898"/>
    <property name="posy" value="-284"/>
    <property name="uid" value="59"/>
    <property name="image" value="pipes/grey/ver_1.png"/>
    <property name="type" value="massive"/>
  </sprite>
  <sprite>
    <property name="posx" value="4898"/>
    <property name="posy" value="-334"/>
    <property name="uid" value="60"/>
    <property name="image" value="pipes/grey/up_1.png"/>
    <property name="type" value="massive"/>
  </sprite>
  <sprite>
    <property name="posx" value="6908"/>
    <property name="posy" value="-97"/>
    <property name="uid" value="61"/>
    <property name="image" value="pipes/grey/up_1.png"/>
    <property name="type" value="massive"/>
  </sprite>
  <sprite>
    <property name="posx" value="6104"/>
    <property name="posy" value="-143"/>
    <property name="uid" value="62"/>
    <property name="image" value="pipes/grey/hor_1.png"/>
    <property name="type" value="massive"/>
  </sprite>
  <sprite>
    <property name="posx" value="6154"/>
    <property name="posy" value="-143"/>
    <property name="uid" value="63"/>
    <property name="image" value="pipes/grey/right_1.png"/>
    <property name="type" value="massive"/>
  </sprite>
  <sprite>
    <property name="posx" value="10509"/>
    <property name="posy" value="-97"/>
    <property name="uid" value="64"/>
    <property name="image" value="pipes/grey/ver_1.png"/>
    <property name="type" value="massive"/>
  </sprite>
  <sprite>
    <property name="posx" value="10509"/>
    <property name="posy" value="-147"/>
    <property name="uid" value="65"/>
    <property name="image" value="pipes/grey/ver_1.png"/>
    <property name="type" value="massive"/>
  </sprite>
  <sprite>
    <property name="posx" value="10509"/>
    <property name="posy" value="-197"/>
    <property name="uid" value="66"/>
    <property name="image" value="pipes/grey/up_1.png"/>
    <property name="type" value="massive"/>
  </sprite>
  <sprite>
    <property name="posx" value="12889"/>
    <property name="posy" value="-97"/>
    <property name="uid" value="67"/>
    <property name="image" value="pipes/grey/ver_1.png"/>
    <property name="type" value="massive"/>
  </sprite>
  <sprite>
    <property name="posx" value="12889"/>
    <property name="posy" value="-147"/>
    <property name="uid" value="68"/>
    <property name="image" value="pipes/grey/ver_1.png"/>
    <property name="type" value="massive"/>
  </sprite>
  <sprite>
    <property name="posx" value="12889"/>
    <property name="posy" value="-197"/>
    <property name="uid" value="69"/>
    <property name="image" value="pipes/grey/up_1.png"/>
    <property name="type" value="massive"/>
  </sprite>
  <sprite>
    <property name="posx" value="17096"/>
    <property name="posy" value="-85"/>
    <property name="uid" value="70"/>
    <property name="image" value="pipes/grey/ver_1.png"/>
    <property name="type" value="massive"/>
  </sprite>
  <sprite>
    <property name="posx" value="17096"/>
    <property name="posy" value="-135"/>
    <property name="uid" value="71"/>
    <property name="image" value="pipes/grey/up_1.png"/>
    <property name="type" value="massive"/>
  </sprite>
  <sprite>
    <property name="posx" value="16984"/>
    <property name="posy" value="-96"/>
    <property name="uid" value="72"/>
    <property name="image" value="pipes/grey/ver_1.png"/>
    <property name="type" value="massive"/>
  </sprite>
  <sprite>
    <property name="posx" value="16984"/>
    <property name="posy" value="-146"/>
    <property name="uid" value="73"/>
    <property name="image" value="pipes/grey/ver_1.png"/>
    <property name="type" value="massive"/>
  </sprite>
  <sprite>
    <property name="posx" value="16984"/>
    <property name="posy" value="-196"/>
    <property name="uid" value="74"/>
    <property name="image" value="pipes/grey/up_1.png"/>
    <property name="type" value="massive"/>
  </sprite>
  <sprite>
    <property name="posx" value="8128"/>
    <property name="posy" value="-275"/>
    <property name="uid" value="75"/>
    <property name="image" value="blocks/stone/1.png"/>
    <property name="type" value="massive"/>
  </sprite>
  <sprite>
    <property name="posx" value="8171"/>
    <property name="posy" value="-275"/>
    <property name="uid" value="76"/>
    <property name="image" value="blocks/stone/1.png"/>
    <property name="type" value="massive"/>
  </sprite>
  <sprite>
    <property name="posx" value="8171"/>
    <property name="posy" value="-318"/>
    <property name="uid" value="77"/>
    <property name="image" value="blocks/stone/1.png"/>
    <property name="type" value="massive"/>
  </sprite>
  <sprite>
    <property name="posx" value="8171"/>
    <property name="posy" value="-361"/>
    <property name="uid" value="78"/>
    <property name="image" value="blocks/stone/1.png"/>
    <property name="type" value="massive"/>
  </sprite>
  <sprite>
    <property name="posx" value="8128"/>
    <property name="posy" value="-318"/>
    <property name="uid" value="79"/>
    <property name="image" value="blocks/stone/1.png"/>
    <property name="type" value="massive"/>
  </sprite>
  <sprite>
    <property name="posx" value="8085"/>
    <property name="posy" value="-275"/>
    <property name="uid" value="80"/>
    <property name="image" value="blocks/stone/1.png"/>
    <property name="type" value="massive"/>
  </sprite>
  <sprite>
    <property name="posx" value="17980"/>
    <property name="posy" value="-246"/>
    <property name="uid" value="81"/>
    <property name="image" value="pipes/yellow/up_1.png"/>
    <property name="type" value="massive"/>
  </sprite>
  <sprite>
    <property name="posx" value="17980"/>
    <property name="posy" value="-96"/>
    <property name="uid" value="82"/>
    <property name="image" value="pipes/yellow/ver_1.png"/>
    <property name="type" value="massive"/>
  </sprite>
  <sprite>
    <property name="posx" value="17980"/>
    <property name="posy" value="-146"/>
    <property name="uid" value="83"/>
    <property name="image" value="pipes/yellow/ver_1.png"/>
    <property name="type" value="massive"/>
  </sprite>
  <sprite>
    <property name="posx" value="17980"/>
    <property name="posy" value="-196"/>
    <property name="uid" value="84"/>
    <property name="image" value="pipes/yellow/ver_1.png"/>
    <property name="type" value="massive"/>
  </sprite>
  <sprite>
    <property name="posx" value="18074"/>
    <property name="posy" value="-196"/>
    <property name="uid" value="85"/>
    <property name="image" value="pipes/yellow/up_1.png"/>
    <property name="type" value="massive"/>
  </sprite>
  <sprite>
    <property name="posx" value="18074"/>
    <property name="posy" value="-96"/>
    <property name="uid" value="86"/>
    <property name="image" value="pipes/yellow/ver_1.png"/>
    <property name="type" value="massive"/>
  </sprite>
  <sprite>
    <property name="posx" value="18074"/>
    <property name="posy" value="-146"/>
    <property name="uid" value="87"/>
    <property name="image" value="pipes/yellow/ver_1.png"/>
    <property name="type" value="massive"/>
  </sprite>
  <sprite>
    <property name="posx" value="8886"/>
    <property name="posy" value="-149"/>
    <property name="uid" value="88"/>
    <property name="image" value="pipes/yellow/ver_1.png"/>
    <property name="type" value="massive"/>
  </sprite>
  <sprite>
    <property name="posx" value="8886"/>
    <property name="posy" value="-99"/>
    <property name="uid" value="89"/>
    <property name="image" value="pipes/yellow/ver_1.png"/>
    <property name="type" value="massive"/>
  </sprite>
  <sprite>
    <property name="posx" value="8886"/>
    <property name="posy" value="-49"/>
    <property name="uid" value="90"/>
    <property name="image" value="pipes/yellow/ver_1.png"/>
    <property name="type" value="massive"/>
  </sprite>
  <sprite>
    <property name="posx" value="18358"/>
    <property name="posy" value="-1012"/>
    <property name="uid" value="91"/>
    <property name="image" value="ground/green_3/ground/middle/left.png"/>
    <property name="type" value="massive"/>
  </sprite>
  <sprite>
    <property name="posx" value="18422"/>
    <property name="posy" value="-1012"/>
    <property name="uid" value="92"/>
    <property name="image" value="ground/green_3/ground/middle/1.png"/>
    <property name="type" value="passive"/>
  </sprite>
  <sprite>
    <property name="posx" value="18486"/>
    <property name="posy" value="-1012"/>
    <property name="uid" value="93"/>
    <property name="image" value="ground/green_3/ground/middle/1.png"/>
    <property name="type" value="passive"/>
  </sprite>
  <sprite>
    <property name="posx" value="18550"/>
    <property name="posy" value="-1012"/>
    <property name="uid" value="94"/>
    <property name="image" value="ground/green_3/ground/middle/1.png"/>
    <property name="type" value="passive"/>
  </sprite>
  <sprite>
    <property name="posx" value="18358"/>
    <property name="posy" value="-1076"/>
    <property name="uid" value="95"/>
    <property name="image" value="ground/green_3/ground/middle/left.png"/>
    <property name="type" value="massive"/>
  </sprite>
  <sprite>
    <property name="posx" value="18422"/>
    <property name="posy" value="-1076"/>
    <property name="uid" value="96"/>
    <property name="image" value="ground/green_3/ground/middle/1.png"/>
    <property name="type" value="passive"/>
  </sprite>
  <sprite>
    <property name="posx" value="18486"/>
    <property name="posy" value="-1076"/>
    <property name="uid" value="97"/>
    <property name="image" value="ground/green_3/ground/middle/1.png"/>
    <property name="type" value="passive"/>
  </sprite>
  <sprite>
    <property name="posx" value="18550"/>
    <property name="posy" value="-1076"/>
    <property name="uid" value="98"/>
    <property name="image" value="ground/green_3/ground/middle/1.png"/>
    <property name="type" value="passive"/>
  </sprite>
  <sprite>
    <property name="posx" value="18358"/>
    <property name="posy" value="-1140"/>
    <property name="uid" value="99"/>
    <property name="image" value="ground/green_3/ground/middle/left.png"/>
    <property name="type" value="massive"/>
  </sprite>
  <sprite>
    <property name="posx" value="18422"/>
    <property name="posy" value="-1140"/>
    <property name="uid" value="100"/>
    <property name="image" value="ground/green_3/ground/middle/1.png"/>
    <property name="type" value="passive"/>
  </sprite>
  <sprite>
    <property name="posx" value="18486"/>
    <property name="posy" value="-1140"/>
    <property name="uid" value="101"/>
    <property name="image" value="ground/green_3/ground/middle/1.png"/>
    <property name="type" value="passive"/>
  </sprite>
  <sprite>
    <property name="posx" value="18550"/>
    <property name="posy" value="-1140"/>
    <property name="uid" value="102"/>
    <property name="image" value="ground/green_3/ground/middle/1.png"/>
    <property name="type" value="passive"/>
  </sprite>
  <sprite>
    <property name="posx" value="18358"/>
    <property name="posy" value="-948"/>
    <property name="uid" value="103"/>
    <property name="image" value="ground/green_3/ground/middle/left.png"/>
    <property name="type" value="massive"/>
  </sprite>
  <sprite>
    <property name="posx" value="18358"/>
    <property name="posy" value="-884"/>
    <property name="uid" value="104"/>
    <property name="image" value="ground/green_3/ground/middle/left.png"/>
    <property name="type" value="massive"/>
  </sprite>
  <sprite>
    <property name="posx" value="18358"/>
    <property name="posy" value="-820"/>
    <property name="uid" value="105"/>
    <property name="image" value="ground/green_3/ground/middle/left.png"/>
    <property name="type" value="massive"/>
  </sprite>
  <sprite>
    <property name="posx" value="18358"/>
    <property name="posy" value="-756"/>
    <property name="uid" value="106"/>
    <property name="image" value="ground/green_3/ground/middle/left.png"/>
    <property name="type" value="massive"/>
  </sprite>
  <sprite>
    <property name="posx" value="18358"/>
    <property name="posy" value="-692"/>
    <property name="uid" value="107"/>
    <property name="image" value="ground/green_3/ground/middle/left.png"/>
    <property name="type" value="massive"/>
  </sprite>
  <sprite>
    <property name="posx" value="18358"/>
    <property name="posy" value="-628"/>
    <property name="uid" value="108"/>
    <property name="image" value="ground/green_3/ground/middle/left.png"/>
    <property name="type" value="massive"/>
  </sprite>
  <sprite>
    <property name="posx" value="18358"/>
    <property name="posy" value="-564"/>
    <property name="uid" value="109"/>
    <property name="image" value="ground/green_3/ground/middle/left.png"/>
    <property name="type" value="massive"/>
  </sprite>
  <sprite>
    <property name="posx" value="18358"/>
    <property name="posy" value="-500"/>
    <property name="uid" value="110"/>
    <property name="image" value="ground/green_3/ground/middle/left.png"/>
    <property name="type" value="massive"/>
  </sprite>
  <sprite>
    <property name="posx" value="18358"/>
    <property name="posy" value="-436"/>
    <property name="uid" value="111"/>
    <property name="image" value="ground/green_3/ground/middle/left.png"/>
    <property name="type" value="massive"/>
  </sprite>
  <sprite>
    <property name="posx" value="18358"/>
    <property name="posy" value="-372"/>
    <property name="uid" value="112"/>
    <property name="image" value="ground/green_3/ground/middle/left.png"/>
    <property name="type" value="massive"/>
  </sprite>
  <sprite>
    <property name="posx" value="18358"/>
    <property name="posy" value="-308"/>
    <property name="uid" value="113"/>
    <property name="image" value="ground/green_3/ground/middle/left.png"/>
    <property name="type" value="massive"/>
  </sprite>
  <sprite>
    <property name="posx" value="18358"/>
    <property name="posy" value="-244"/>
    <property name="uid" value="114"/>
    <property name="image" value="ground/green_3/ground/middle/left.png"/>
    <property name="type" value="massive"/>
  </sprite>
  <sprite>
    <property name="posx" value="18358"/>
    <property name="posy" value="-180"/>
    <property name="uid" value="115"/>
    <property name="image" value="ground/green_3/ground/middle/left.png"/>
    <property name="type" value="massive"/>
  </sprite>
  <sprite>
    <property name="posx" value="18358"/>
    <property name="posy" value="-116"/>
    <property name="uid" value="116"/>
    <property name="image" value="ground/green_3/ground/middle/left.png"/>
    <property name="type" value="massive"/>
  </sprite>
  <sprite>
    <property name="posx" value="18358"/>
    <property name="posy" value="-1204"/>
    <property name="uid" value="117"/>
    <property name="image" value="ground/green_3/ground/middle/left.png"/>
    <property name="type" value="massive"/>
  </sprite>
  <sprite>
    <property name="posx" value="18422"/>
    <property name="posy" value="-1204"/>
    <property name="uid" value="118"/>
    <property name="image" value="ground/green_3/ground/middle/1.png"/>
    <property name="type" value="passive"/>
  </sprite>
  <sprite>
    <property name="posx" value="18486"/>
    <property name="posy" value="-1204"/>
    <property name="uid" value="119"/>
    <property name="image" value="ground/green_3/ground/middle/1.png"/>
    <property name="type" value="passive"/>
  </sprite>
  <sprite>
    <property name="posx" value="18550"/>
    <property name="posy" value="-1204"/>
    <property name="uid" value="120"/>
    <property name="image" value="ground/green_3/ground/middle/1.png"/>
    <property name="type" value="passive"/>
  </sprite>
  <sprite>
    <property name="posx" value="18358"/>
    <property name="posy" value="-1268"/>
    <property name="uid" value="121"/>
    <property name="image" value="ground/green_3/ground/middle/left.png"/>
    <property name="type" value="massive"/>
  </sprite>
  <sprite>
    <property name="posx" value="18422"/>
    <property name="posy" value="-1268"/>
    <property name="uid" value="122"/>
    <property name="image" value="ground/green_3/ground/middle/1.png"/>
    <property name="type" value="passive"/>
  </sprite>
  <sprite>
    <property name="posx" value="18486"/>
    <property name="posy" value="-1268"/>
    <property name="uid" value="123"/>
    <property name="image" value="ground/green_3/ground/middle/1.png"/>
    <property name="type" value="passive"/>
  </sprite>
  <sprite>
    <property name="posx" value="18550"/>
    <property name="posy" value="-1268"/>
    <property name="uid" value="124"/>
    <property name="image" value="ground/green_3/ground/middle/1.png"/>
    <property name="type" value="passive"/>
  </sprite>
  <sprite>
    <property name="posx" value="18358"/>
    <property name="posy" value="-1332"/>
    <property name="uid" value="125"/>
    <property name="image" value="ground/green_3/ground/middle/left.png"/>
    <property name="type" value="massive"/>
  </sprite>
  <sprite>
    <property name="posx" value="18422"/>
    <property name="posy" value="-1332"/>
    <property name="uid" value="126"/>
    <property name="image" value="ground/green_3/ground/middle/1.png"/>
    <property name="type" value="passive"/>
  </sprite>
  <sprite>
    <property name="posx" value="18486"/>
    <property name="posy" value="-1332"/>
    <property name="uid" value="127"/>
    <property name="image" value="ground/green_3/ground/middle/1.png"/>
    <property name="type" value="passive"/>
  </sprite>
  <sprite>
    <property name="posx" value="18550"/>
    <property name="posy" value="-1332"/>
    <property name="uid" value="128"/>
    <property name="image" value="ground/green_3/ground/middle/1.png"/>
    <property name="type" value="passive"/>
  </sprite>
  <sprite>
    <property name="posx" value="18358"/>
    <property name="posy" value="-1396"/>
    <property name="uid" value="129"/>
    <property name="image" value="ground/green_3/ground/middle/left.png"/>
    <property name="type" value="massive"/>
  </sprite>
  <sprite>
    <property name="posx" value="18422"/>
    <property name="posy" value="-1396"/>
    <property name="uid" value="130"/>
    <property name="image" value="ground/green_3/ground/middle/1.png"/>
    <property name="type" value="passive"/>
  </sprite>
  <sprite>
    <property name="posx" value="18486"/>
    <property name="posy" value="-1396"/>
    <property name="uid" value="131"/>
    <property name="image" value="ground/green_3/ground/middle/1.png"/>
    <property name="type" value="passive"/>
  </sprite>
  <sprite>
    <property name="posx" value="16244"/>
    <property name="posy" value="-46"/>
    <property name="uid" value="132"/>
    <property name="image" value="ground/green_3/ground/top/1.png"/>
    <property name="type" value="massive"/>
  </sprite>
  <sprite>
    <property name="posx" value="16308"/>
    <property name="posy" value="-46"/>
    <property name="uid" value="133"/>
    <property name="image" value="ground/green_3/ground/top/1.png"/>
    <property name="type" value="massive"/>
  </sprite>
  <sprite>
    <property name="posx" value="16372"/>
    <property name="posy" value="-46"/>
    <property name="uid" value="134"/>
    <property name="image" value="ground/green_3/ground/top/1.png"/>
    <property name="type" value="massive"/>
  </sprite>
  <sprite>
    <property name="posx" value="16436"/>
    <property name="posy" value="-46"/>
    <property name="uid" value="135"/>
    <property name="image" value="ground/green_3/ground/top/1.png"/>
    <property name="type" value="massive"/>
  </sprite>
  <sprite>
    <property name="posx" value="16500"/>
    <property name="posy" value="-46"/>
    <property name="uid" value="136"/>
    <property name="image" value="ground/green_3/ground/top/1.png"/>
    <property name="type" value="massive"/>
  </sprite>
  <sprite>
    <property name="posx" value="16564"/>
    <property name="posy" value="-46"/>
    <property name="uid" value="137"/>
    <property name="image" value="ground/green_3/ground/top/1.png"/>
    <property name="type" value="massive"/>
  </sprite>
  <sprite>
    <property name="posx" value="16628"/>
    <property name="posy" value="-46"/>
    <property name="uid" value="138"/>
    <property name="image" value="ground/green_3/ground/top/1.png"/>
    <property name="type" value="massive"/>
  </sprite>
  <sprite>
    <property name="posx" value="16692"/>
    <property name="posy" value="-46"/>
    <property name="uid" value="139"/>
    <property name="image" value="ground/green_3/ground/top/1.png"/>
    <property name="type" value="massive"/>
  </sprite>
  <sprite>
    <property name="posx" value="16756"/>
    <property name="posy" value="-46"/>
    <property name="uid" value="140"/>
    <property name="image" value="ground/green_3/ground/top/1.png"/>
    <property name="type" value="massive"/>
  </sprite>
  <sprite>
    <property name="posx" value="16820"/>
    <property name="posy" value="-46"/>
    <property name="uid" value="141"/>
    <property name="image" value="ground/green_3/ground/top/1.png"/>
    <property name="type" value="massive"/>
  </sprite>
  <sprite>
    <property name="posx" value="16180"/>
    <property name="posy" value="-46"/>
    <property name="uid" value="142"/>
    <property name="image" value="ground/green_3/ground/top/left.png"/>
    <property name="type" value="massive"/>
  </sprite>
  <sprite>
    <property name="posx" value="16884"/>
    <property name="posy" value="-46"/>
    <property name="uid" value="143"/>
    <property name="image" value="ground/green_3/ground/top/1.png"/>
    <property name="type" value="massive"/>
  </sprite>
  <sprite>
    <property name="posx" value="16948"/>
    <property name="posy" value="-46"/>
    <property name="uid" value="144"/>
    <property name="image" value="ground/green_3/ground/top/1.png"/>
    <property name="type" value="massive"/>
  </sprite>
  <sprite>
    <property name="posx" value="17012"/>
    <property name="posy" value="-46"/>
    <property name="uid" value="145"/>
    <property name="image" value="ground/green_3/ground/top/1.png"/>
    <property name="type" value="massive"/>
  </sprite>
  <sprite>
    <property name="posx" value="17076"/>
    <property name="posy" value="-46"/>
    <property name="uid" value="146"/>
    <property name="image" value="ground/green_3/ground/top/1.png"/>
    <property name="type" value="massive"/>
  </sprite>
  <sprite>
    <property name="posx" value="17140"/>
    <property name="posy" value="-46"/>
    <property name="uid" value="147"/>
    <property name="image" value="ground/green_3/ground/top/1.png"/>
    <property name="type" value="massive"/>
  </sprite>
  <sprite>
    <property name="posx" value="17204"/>
    <property name="posy" value="-46"/>
    <property name="uid" value="148"/>
    <property name="image" value="ground/green_3/ground/top/1.png"/>
    <property name="type" value="massive"/>
  </sprite>
  <sprite>
    <property name="posx" value="17268"/>
    <property name="posy" value="-46"/>
    <property name="uid" value="149"/>
    <property name="image" value="ground/green_3/ground/top/1.png"/>
    <property name="type" value="massive"/>
  </sprite>
  <sprite>
    <property name="posx" value="17332"/>
    <property name="posy" value="-46"/>
    <property name="uid" value="150"/>
    <property name="image" value="ground/green_3/ground/top/1.png"/>
    <property name="type" value="massive"/>
  </sprite>
  <sprite>
    <property name="posx" value="17396"/>
    <property name="posy" value="-46"/>
    <property name="uid" value="151"/>
    <property name="image" value="ground/green_3/ground/top/1.png"/>
    <property name="type" value="massive"/>
  </sprite>
  <sprite>
    <property name="posx" value="17460"/>
    <property name="posy" value="-46"/>
    <property name="uid" value="152"/>
    <property name="image" value="ground/green_3/ground/top/1.png"/>
    <property name="type" value="massive"/>
  </sprite>
  <sprite>
    <property name="posx" value="17524"/>
    <property name="posy" value="-46"/>
    <property name="uid" value="153"/>
    <property name="image" value="ground/green_3/ground/top/1.png"/>
    <property name="type" value="massive"/>
  </sprite>
  <sprite>
    <property name="posx" value="17588"/>
    <property name="posy" value="-46"/>
    <property name="uid" value="154"/>
    <property name="image" value="ground/green_3/ground/top/1.png"/>
    <property name="type" value="massive"/>
  </sprite>
  <sprite>
    <property name="posx" value="17652"/>
    <property name="posy" value="-46"/>
    <property name="uid" value="155"/>
    <property name="image" value="ground/green_3/ground/top/1.png"/>
    <property name="type" value="massive"/>
  </sprite>
  <sprite>
    <property name="posx" value="17716"/>
    <property name="posy" value="-46"/>
    <property name="uid" value="156"/>
    <property name="image" value="ground/green_3/ground/top/1.png"/>
    <property name="type" value="massive"/>
  </sprite>
  <sprite>
    <property name="posx" value="17780"/>
    <property name="posy" value="-46"/>
    <property name="uid" value="157"/>
    <property name="image" value="ground/green_3/ground/top/1.png"/>
    <property name="type" value="massive"/>
  </sprite>
  <sprite>
    <property name="posx" value="17844"/>
    <property name="posy" value="-46"/>
    <property name="uid" value="158"/>
    <property name="image" value="ground/green_3/ground/top/1.png"/>
    <property name="type" value="massive"/>
  </sprite>
  <sprite>
    <property name="posx" value="17908"/>
    <property name="posy" value="-46"/>
    <property name="uid" value="159"/>
    <property name="image" value="ground/green_3/ground/top/1.png"/>
    <property name="type" value="massive"/>
  </sprite>
  <sprite>
    <property name="posx" value="17972"/>
    <property name="posy" value="-46"/>
    <property name="uid" value="160"/>
    <property name="image" value="ground/green_3/ground/top/1.png"/>
    <property name="type" value="massive"/>
  </sprite>
  <sprite>
    <property name="posx" value="18036"/>
    <property name="posy" value="-46"/>
    <property name="uid" value="161"/>
    <property name="image" value="ground/green_3/ground/top/1.png"/>
    <property name="type" value="massive"/>
  </sprite>
  <sprite>
    <property name="posx" value="18100"/>
    <property name="posy" value="-46"/>
    <property name="uid" value="162"/>
    <property name="image" value="ground/green_3/ground/top/1.png"/>
    <property name="type" value="massive"/>
  </sprite>
  <sprite>
    <property name="posx" value="18164"/>
    <property name="posy" value="-46"/>
    <property name="uid" value="163"/>
    <property name="image" value="ground/green_3/ground/top/1.png"/>
    <property name="type" value="massive"/>
  </sprite>
  <sprite>
    <property name="posx" value="18228"/>
    <property name="posy" value="-46"/>
    <property name="uid" value="164"/>
    <property name="image" value="ground/green_3/ground/top/1.png"/>
    <property name="type" value="massive"/>
  </sprite>
  <sprite>
    <property name="posx" value="18292"/>
    <property name="posy" value="-46"/>
    <property name="uid" value="165"/>
    <property name="image" value="ground/green_3/ground/top/1.png"/>
    <property name="type" value="massive"/>
  </sprite>
  <sprite>
    <property name="posx" value="18356"/>
    <property name="posy" value="-46"/>
    <property name="uid" value="166"/>
    <property name="image" value="ground/green_3/ground/top/1.png"/>
    <property name="type" value="massive"/>
  </sprite>
  <sprite>
    <property name="posx" value="18358"/>
    <property name="posy" value="-52"/>
    <property name="uid" value="167"/>
    <property name="image" value="ground/green_3/ground/middle/left.png"/>
    <property name="type" value="massive"/>
  </sprite>
  <sprite>
    <property name="posx" value="13812"/>
    <property name="posy" value="-63"/>
    <property name="uid" value="168"/>
    <property name="image" value="ground/green_3/ground/middle/left.png"/>
    <property name="type" value="massive"/>
  </sprite>
  <sprite>
    <property name="posx" value="13876"/>
    <property name="posy" value="-127"/>
    <property name="uid" value="169"/>
    <property name="image" value="ground/green_3/ground/top/1.png"/>
    <property name="type" value="massive"/>
  </sprite>
  <sprite>
    <property name="posx" value="13940"/>
    <property name="posy" value="-127"/>
    <property name="uid" value="170"/>
    <property name="image" value="ground/green_3/ground/top/1.png"/>
    <property name="type" value="massive"/>
  </sprite>
  <sprite>
    <property name="posx" value="14004"/>
    <property name="posy" value="-127"/>
    <property name="uid" value="171"/>
    <property name="image" value="ground/green_3/ground/top/1.png"/>
    <property name="type" value="massive"/>
  </sprite>
  <sprite>
    <property name="posx" value="14068"/>
    <property name="posy" value="-127"/>
    <property name="uid" value="172"/>
    <property name="image" value="ground/green_3/ground/top/1.png"/>
    <property name="type" value="massive"/>
  </sprite>
  <sprite>
    <property name="posx" value="14132"/>
    <property name="posy" value="-127"/>
    <property name="uid" value="173"/>
    <property name="image" value="ground/green_3/ground/top/1.png"/>
    <property name="type" value="massive"/>
  </sprite>
  <sprite>
    <property name="posx" value="14196"/>
    <property name="posy" value="-127"/>
    <property name="uid" value="174"/>
    <property name="image" value="ground/green_3/ground/top/1.png"/>
    <property name="type" value="massive"/>
  </sprite>
  <sprite>
    <property name="posx" value="14260"/>
    <property name="posy" value="-127"/>
    <property name="uid" value="175"/>
    <property name="image" value="ground/green_3/ground/top/1.png"/>
    <property name="type" value="massive"/>
  </sprite>
  <sprite>
    <property name="posx" value="14324"/>
    <property name="posy" value="-127"/>
    <property name="uid" value="176"/>
    <property name="image" value="ground/green_3/ground/top/1.png"/>
    <property name="type" value="massive"/>
  </sprite>
  <sprite>
    <property name="posx" value="14388"/>
    <property name="posy" value="-127"/>
    <property name="uid" value="177"/>
    <property name="image" value="ground/green_3/ground/top/1.png"/>
    <property name="type" value="massive"/>
  </sprite>
  <sprite>
    <property name="posx" value="14452"/>
    <property name="posy" value="-127"/>
    <property name="uid" value="178"/>
    <property name="image" value="ground/green_3/ground/top/1.png"/>
    <property name="type" value="massive"/>
  </sprite>
  <sprite>
    <property name="posx" value="14516"/>
    <property name="posy" value="-127"/>
    <property name="uid" value="179"/>
    <property name="image" value="ground/green_3/ground/top/1.png"/>
    <property name="type" value="massive"/>
  </sprite>
  <sprite>
    <property name="posx" value="14580"/>
    <property name="posy" value="-127"/>
    <property name="uid" value="180"/>
    <property name="image" value="ground/green_3/ground/top/1.png"/>
    <property name="type" value="massive"/>
  </sprite>
  <sprite>
    <property name="posx" value="14644"/>
    <property name="posy" value="-127"/>
    <property name="uid" value="181"/>
    <property name="image" value="ground/green_3/ground/top/1.png"/>
    <property name="type" value="massive"/>
  </sprite>
  <sprite>
    <property name="posx" value="14708"/>
    <property name="posy" value="-127"/>
    <property name="uid" value="182"/>
    <property name="image" value="ground/green_3/ground/top/1.png"/>
    <property name="type" value="massive"/>
  </sprite>
  <sprite>
    <property name="posx" value="14772"/>
    <property name="posy" value="-127"/>
    <property name="uid" value="183"/>
    <property name="image" value="ground/green_3/ground/top/1.png"/>
    <property name="type" value="massive"/>
  </sprite>
  <sprite>
    <property name="posx" value="14836"/>
    <property name="posy" value="-127"/>
    <property name="uid" value="184"/>
    <property name="image" value="ground/green_3/ground/top/1.png"/>
    <property name="type" value="massive"/>
  </sprite>
  <sprite>
    <property name="posx" value="14900"/>
    <property name="posy" value="-127"/>
    <property name="uid" value="185"/>
    <property name="image" value="ground/green_3/ground/top/1.png"/>
    <property name="type" value="massive"/>
  </sprite>
  <sprite>
    <property name="posx" value="14964"/>
    <property name="posy" value="-127"/>
    <property name="uid" value="186"/>
    <property name="image" value="ground/green_3/ground/top/1.png"/>
    <property name="type" value="massive"/>
  </sprite>
  <sprite>
    <property name="posx" value="15028"/>
    <property name="posy" value="-127"/>
    <property name="uid" value="187"/>
    <property name="image" value="ground/green_3/ground/top/1.png"/>
    <property name="type" value="massive"/>
  </sprite>
  <sprite>
    <property name="posx" value="15092"/>
    <property name="posy" value="-127"/>
    <property name="uid" value="188"/>
    <property name="image" value="ground/green_3/ground/top/1.png"/>
    <property name="type" value="massive"/>
  </sprite>
  <sprite>
    <property name="posx" value="15156"/>
    <property name="posy" value="-63"/>
    <property name="uid" value="189"/>
    <property name="image" value="ground/green_3/ground/middle/right.png"/>
    <property name="type" value="massive"/>
  </sprite>
  <sprite>
    <property name="posx" value="12334"/>
    <property name="posy" value="-47"/>
    <property name="uid" value="190"/>
    <property name="image" value="ground/green_3/ground/top/1.png"/>
    <property name="type" value="massive"/>
  </sprite>
  <sprite>
    <property name="posx" value="12398"/>
    <property name="posy" value="-47"/>
    <property name="uid" value="191"/>
    <property name="image" value="ground/green_3/ground/top/1.png"/>
    <property name="type" value="massive"/>
  </sprite>
  <sprite>
    <property name="posx" value="12462"/>
    <property name="posy" value="-47"/>
    <property name="uid" value="192"/>
    <property name="image" value="ground/green_3/ground/top/1.png"/>
    <property name="type" value="massive"/>
  </sprite>
  <sprite>
    <property name="posx" value="12526"/>
    <property name="posy" value="-47"/>
    <property name="uid" value="193"/>
    <property name="image" value="ground/green_3/ground/top/1.png"/>
    <property name="type" value="massive"/>
  </sprite>
  <sprite>
    <property name="posx" value="12590"/>
    <property name="posy" value="-47"/>
    <property name="uid" value="194"/>
    <property name="image" value="ground/green_3/ground/top/1.png"/>
    <property name="type" value="massive"/>
  </sprite>
  <sprite>
    <property name="posx" value="12654"/>
    <property name="posy" value="-47"/>
    <property name="uid" value="195"/>
    <property name="image" value="ground/green_3/ground/top/1.png"/>
    <property name="type" value="massive"/>
  </sprite>
  <sprite>
    <property name="posx" value="12718"/>
    <property name="posy" value="-47"/>
    <property name="uid" value="196"/>
    <property name="image" value="ground/green_3/ground/top/1.png"/>
    <property name="type" value="massive"/>
  </sprite>
  <sprite>
    <property name="posx" value="12782"/>
    <property name="posy" value="-47"/>
    <property name="uid" value="197"/>
    <property name="image" value="ground/green_3/ground/top/1.png"/>
    <property name="type" value="massive"/>
  </sprite>
  <sprite>
    <property name="posx" value="12846"/>
    <property name="posy" value="-47"/>
    <property name="uid" value="198"/>
    <property name="image" value="ground/green_3/ground/top/1.png"/>
    <property name="type" value="massive"/>
  </sprite>
  <sprite>
    <property name="posx" value="12910"/>
    <property name="posy" value="-47"/>
    <property name="uid" value="199"/>
    <property name="image" value="ground/green_3/ground/top/1.png"/>
    <property name="type" value="massive"/>
  </sprite>
  <sprite>
    <property name="posx" value="12974"/>
    <property name="posy" value="-47"/>
    <property name="uid" value="200"/>
    <property name="image" value="ground/green_3/ground/top/1.png"/>
    <property name="type" value="massive"/>
  </sprite>
  <sprite>
    <property name="posx" value="13038"/>
    <property name="posy" value="-47"/>
    <property name="uid" value="201"/>
    <property name="image" value="ground/green_3/ground/top/1.png"/>
    <property name="type" value="massive"/>
  </sprite>
  <sprite>
    <property name="posx" value="13102"/>
    <property name="posy" value="-47"/>
    <property name="uid" value="202"/>
    <property name="image" value="ground/green_3/ground/top/1.png"/>
    <property name="type" value="massive"/>
  </sprite>
  <sprite>
    <property name="posx" value="13166"/>
    <property name="posy" value="-47"/>
    <property name="uid" value="203"/>
    <property name="image" value="ground/green_3/ground/top/1.png"/>
    <property name="type" value="massive"/>
  </sprite>
  <sprite>
    <property name="posx" value="13230"/>
    <property name="posy" value="-47"/>
    <property name="uid" value="204"/>
    <property name="image" value="ground/green_3/ground/top/1.png"/>
    <property name="type" value="massive"/>
  </sprite>
  <sprite>
    <property name="posx" value="13294"/>
    <property name="posy" value="-47"/>
    <property name="uid" value="205"/>
    <property name="image" value="ground/green_3/ground/top/1.png"/>
    <property name="type" value="massive"/>
  </sprite>
  <sprite>
    <property name="posx" value="13358"/>
    <property name="posy" value="-47"/>
    <property name="uid" value="206"/>
    <property name="image" value="ground/green_3/ground/top/1.png"/>
    <property name="type" value="massive"/>
  </sprite>
  <sprite>
    <property name="posx" value="13422"/>
    <property name="posy" value="-47"/>
    <property name="uid" value="207"/>
    <property name="image" value="ground/green_3/ground/top/1.png"/>
    <property name="type" value="massive"/>
  </sprite>
  <sprite>
    <property name="posx" value="13486"/>
    <property name="posy" value="-47"/>
    <property name="uid" value="208"/>
    <property name="image" value="ground/green_3/ground/top/1.png"/>
    <property name="type" value="massive"/>
  </sprite>
  <sprite>
    <property name="posx" value="13550"/>
    <property name="posy" value="-47"/>
    <property name="uid" value="209"/>
    <property name="image" value="ground/green_3/ground/top/1.png"/>
    <property name="type" value="massive"/>
  </sprite>
  <sprite>
    <property name="posx" value="11694"/>
    <property name="posy" value="-47"/>
    <property name="uid" value="210"/>
    <property name="image" value="ground/green_3/ground/top/1.png"/>
    <property name="type" value="massive"/>
  </sprite>
  <sprite>
    <property name="posx" value="11758"/>
    <property name="posy" value="-47"/>
    <property name="uid" value="211"/>
    <property name="image" value="ground/green_3/ground/top/1.png"/>
    <property name="type" value="massive"/>
  </sprite>
  <sprite>
    <property name="posx" value="11822"/>
    <property name="posy" value="-47"/>
    <property name="uid" value="212"/>
    <property name="image" value="ground/green_3/ground/top/1.png"/>
    <property name="type" value="massive"/>
  </sprite>
  <sprite>
    <property name="posx" value="11886"/>
    <property name="posy" value="-47"/>
    <property name="uid" value="213"/>
    <property name="image" value="ground/green_3/ground/top/1.png"/>
    <property name="type" value="massive"/>
  </sprite>
  <sprite>
    <property name="posx" value="11950"/>
    <property name="posy" value="-47"/>
    <property name="uid" value="214"/>
    <property name="image" value="ground/green_3/ground/top/1.png"/>
    <property name="type" value="massive"/>
  </sprite>
  <sprite>
    <property name="posx" value="12014"/>
    <property name="posy" value="-47"/>
    <property name="uid" value="215"/>
    <property name="image" value="ground/green_3/ground/top/1.png"/>
    <property name="type" value="massive"/>
  </sprite>
  <sprite>
    <property name="posx" value="12078"/>
    <property name="posy" value="-47"/>
    <property name="uid" value="216"/>
    <property name="image" value="ground/green_3/ground/top/1.png"/>
    <property name="type" value="massive"/>
  </sprite>
  <sprite>
    <property name="posx" value="12142"/>
    <property name="posy" value="-47"/>
    <property name="uid" value="217"/>
    <property name="image" value="ground/green_3/ground/top/1.png"/>
    <property name="type" value="massive"/>
  </sprite>
  <sprite>
    <property name="posx" value="12206"/>
    <property name="posy" value="-47"/>
    <property name="uid" value="218"/>
    <property name="image" value="ground/green_3/ground/top/1.png"/>
    <property name="type" value="massive"/>
  </sprite>
  <sprite>
    <property name="posx" value="12270"/>
    <property name="posy" value="-47"/>
    <property name="uid" value="219"/>
    <property name="image" value="ground/green_3/ground/top/1.png"/>
    <property name="type" value="massive"/>
  </sprite>
  <sprite>
    <property name="posx" value="11310"/>
    <property name="posy" value="-47"/>
    <property name="uid" value="220"/>
    <property name="image" value="ground/green_3/ground/top/1.png"/>
    <property name="type" value="massive"/>
  </sprite>
  <sprite>
    <property name="posx" value="11374"/>
    <property name="posy" value="-47"/>
    <property name="uid" value="221"/>
    <property name="image" value="ground/green_3/ground/top/1.png"/>
    <property name="type" value="massive"/>
  </sprite>
  <sprite>
    <property name="posx" value="11438"/>
    <property name="posy" value="-47"/>
    <property name="uid" value="222"/>
    <property name="image" value="ground/green_3/ground/top/1.png"/>
    <property name="type" value="massive"/>
  </sprite>
  <sprite>
    <property name="posx" value="11502"/>
    <property name="posy" value="-47"/>
    <property name="uid" value="223"/>
    <property name="image" value="ground/green_3/ground/top/1.png"/>
    <property name="type" value="massive"/>
  </sprite>
  <sprite>
    <property name="posx" value="11566"/>
    <property name="posy" value="-47"/>
    <property name="uid" value="224"/>
    <property name="image" value="ground/green_3/ground/top/1.png"/>
    <property name="type" value="massive"/>
  </sprite>
  <sprite>
    <property name="posx" value="11630"/>
    <property name="posy" value="-47"/>
    <property name="uid" value="225"/>
    <property name="image" value="ground/green_3/ground/top/1.png"/>
    <property name="type" value="massive"/>
  </sprite>
  <sprite>
    <property name="posx" value="9695"/>
    <property name="posy" value="-47"/>
    <property name="uid" value="226"/>
    <property name="image" value="ground/green_3/ground/top/1.png"/>
    <property name="type" value="massive"/>
  </sprite>
  <sprite>
    <property name="posx" value="9759"/>
    <property name="posy" value="-47"/>
    <property name="uid" value="227"/>
    <property name="image" value="ground/green_3/ground/top/1.png"/>
    <property name="type" value="massive"/>
  </sprite>
  <sprite>
    <property name="posx" value="9823"/>
    <property name="posy" value="-47"/>
    <property name="uid" value="228"/>
    <property name="image" value="ground/green_3/ground/top/1.png"/>
    <property name="type" value="massive"/>
  </sprite>
  <sprite>
    <property name="posx" value="9887"/>
    <property name="posy" value="-47"/>
    <property name="uid" value="229"/>
    <property name="image" value="ground/green_3/ground/top/1.png"/>
    <property name="type" value="massive"/>
  </sprite>
  <sprite>
    <property name="posx" value="9951"/>
    <property name="posy" value="-47"/>
    <property name="uid" value="230"/>
    <property name="image" value="ground/green_3/ground/top/1.png"/>
    <property name="type" value="massive"/>
  </sprite>
  <sprite>
    <property name="posx" value="10015"/>
    <property name="posy" value="-47"/>
    <property name="uid" value="231"/>
    <property name="image" value="ground/green_3/ground/top/1.png"/>
    <property name="type" value="massive"/>
  </sprite>
  <sprite>
    <property name="posx" value="10079"/>
    <property name="posy" value="-47"/>
    <property name="uid" value="232"/>
    <property name="image" value="ground/green_3/ground/top/1.png"/>
    <property name="type" value="massive"/>
  </sprite>
  <sprite>
    <property name="posx" value="10143"/>
    <property name="posy" value="-47"/>
    <property name="uid" value="233"/>
    <property name="image" value="ground/green_3/ground/top/1.png"/>
    <property name="type" value="massive"/>
  </sprite>
  <sprite>
    <property name="posx" value="10207"/>
    <property name="posy" value="-47"/>
    <property name="uid" value="234"/>
    <property name="image" value="ground/green_3/ground/top/1.png"/>
    <property name="type" value="massive"/>
  </sprite>
  <sprite>
    <property name="posx" value="10271"/>
    <property name="posy" value="-47"/>
    <property name="uid" value="235"/>
    <property name="image" value="ground/green_3/ground/top/1.png"/>
    <property name="type" value="massive"/>
  </sprite>
  <sprite>
    <property name="posx" value="10335"/>
    <property name="posy" value="-47"/>
    <property name="uid" value="236"/>
    <property name="image" value="ground/green_3/ground/top/1.png"/>
    <property name="type" value="massive"/>
  </sprite>
  <sprite>
    <property name="posx" value="10399"/>
    <property name="posy" value="-47"/>
    <property name="uid" value="237"/>
    <property name="image" value="ground/green_3/ground/top/1.png"/>
    <property name="type" value="massive"/>
  </sprite>
  <sprite>
    <property name="posx" value="10463"/>
    <property name="posy" value="-47"/>
    <property name="uid" value="238"/>
    <property name="image" value="ground/green_3/ground/top/1.png"/>
    <property name="type" value="massive"/>
  </sprite>
  <sprite>
    <property name="posx" value="10527"/>
    <property name="posy" value="-47"/>
    <property name="uid" value="239"/>
    <property name="image" value="ground/green_3/ground/top/1.png"/>
    <property name="type" value="massive"/>
  </sprite>
  <sprite>
    <property name="posx" value="10591"/>
    <property name="posy" value="-47"/>
    <property name="uid" value="240"/>
    <property name="image" value="ground/green_3/ground/top/1.png"/>
    <property name="type" value="massive"/>
  </sprite>
  <sprite>
    <property name="posx" value="10655"/>
    <property name="posy" value="-47"/>
    <property name="uid" value="241"/>
    <property name="image" value="ground/green_3/ground/top/1.png"/>
    <property name="type" value="massive"/>
  </sprite>
  <sprite>
    <property name="posx" value="10719"/>
    <property name="posy" value="-47"/>
    <property name="uid" value="242"/>
    <property name="image" value="ground/green_3/ground/top/1.png"/>
    <property name="type" value="massive"/>
  </sprite>
  <sprite>
    <property name="posx" value="10783"/>
    <property name="posy" value="-47"/>
    <property name="uid" value="243"/>
    <property name="image" value="ground/green_3/ground/top/1.png"/>
    <property name="type" value="massive"/>
  </sprite>
  <sprite>
    <property name="posx" value="10847"/>
    <property name="posy" value="-47"/>
    <property name="uid" value="244"/>
    <property name="image" value="ground/green_3/ground/top/1.png"/>
    <property name="type" value="massive"/>
  </sprite>
  <sprite>
    <property name="posx" value="9631"/>
    <property name="posy" value="-47"/>
    <property name="uid" value="245"/>
    <property name="image" value="ground/green_3/ground/top/left.png"/>
    <property name="type" value="massive"/>
  </sprite>
  <sprite>
    <property name="posx" value="9246"/>
    <property name="posy" value="-276"/>
    <property name="uid" value="246"/>
    <property name="image" value="ground/green_3/ground/top/left.png"/>
    <property name="type" value="massive"/>
  </sprite>
  <sprite>
    <property name="posx" value="9310"/>
    <property name="posy" value="-276"/>
    <property name="uid" value="247"/>
    <property name="image" value="ground/green_3/ground/top/right.png"/>
    <property name="type" value="massive"/>
  </sprite>
  <sprite>
    <property name="posx" value="9246"/>
    <property name="posy" value="-212"/>
    <property name="uid" value="248"/>
    <property name="image" value="ground/green_3/ground/middle/left.png"/>
    <property name="type" value="massive"/>
  </sprite>
  <sprite>
    <property name="posx" value="9310"/>
    <property name="posy" value="-212"/>
    <property name="uid" value="249"/>
    <property name="image" value="ground/green_3/ground/middle/right.png"/>
    <property name="type" value="massive"/>
  </sprite>
  <sprite>
    <property name="posx" value="9310"/>
    <property name="posy" value="-148"/>
    <property name="uid" value="250"/>
    <property name="image" value="ground/green_3/ground/middle/right.png"/>
    <property name="type" value="massive"/>
  </sprite>
  <sprite>
    <property name="posx" value="9246"/>
    <property name="posy" value="-85"/>
    <property name="uid" value="251"/>
    <property name="image" value="ground/green_3/ground/middle/left.png"/>
    <property name="type" value="massive"/>
  </sprite>
  <sprite>
    <property name="posx" value="9246"/>
    <property name="posy" value="-21"/>
    <property name="uid" value="252"/>
    <property name="image" value="ground/green_3/ground/middle/left.png"/>
    <property name="type" value="massive"/>
  </sprite>
  <sprite>
    <property name="posx" value="9310"/>
    <property name="posy" value="-21"/>
    <property name="uid" value="253"/>
    <property name="image" value="ground/green_3/ground/middle/right.png"/>
    <property name="type" value="massive"/>
  </sprite>
  <sprite>
    <property name="posx" value="8974"/>
    <property name="posy" value="-323"/>
    <property name="uid" value="254"/>
    <property name="image" value="ground/green_3/ground/top/left.png"/>
    <property name="type" value="massive"/>
  </sprite>
  <sprite>
    <property name="posx" value="9038"/>
    <property name="posy" value="-323"/>
    <property name="uid" value="255"/>
    <property name="image" value="ground/green_3/ground/top/right.png"/>
    <property name="type" value="massive"/>
  </sprite>
  <sprite>
    <property name="posx" value="8974"/>
    <property name="posy" value="-259"/>
    <property name="uid" value="256"/>
    <property name="image" value="ground/green_3/ground/middle/left.png"/>
    <property name="type" value="massive"/>
  </sprite>
  <sprite>
    <property name="posx" value="9038"/>
    <property name="posy" value="-259"/>
    <property name="uid" value="257"/>
    <property name="image" value="ground/green_3/ground/middle/right.png"/>
    <property name="type" value="massive"/>
  </sprite>
  <sprite>
    <property name="posx" value="8974"/>
    <property name="posy" value="-195"/>
    <property name="uid" value="258"/>
    <property name="image" value="ground/green_3/ground/middle/left.png"/>
    <property name="type" value="massive"/>
  </sprite>
  <sprite>
    <property name="posx" value="9038"/>
    <property name="posy" value="-195"/>
    <property name="uid" value="259"/>
    <property name="image" value="ground/green_3/ground/middle/right.png"/>
    <property name="type" value="massive"/>
  </sprite>
  <sprite>
    <property name="posx" value="8974"/>
    <property name="posy" value="-132"/>
    <property name="uid" value="260"/>
    <property name="image" value="ground/green_3/ground/middle/left.png"/>
    <property name="type" value="massive"/>
  </sprite>
  <sprite>
    <property name="posx" value="9038"/>
    <property name="posy" value="-132"/>
    <property name="uid" value="261"/>
    <property name="image" value="ground/green_3/ground/middle/right.png"/>
    <property name="type" value="massive"/>
  </sprite>
  <sprite>
    <property name="posx" value="8974"/>
    <property name="posy" value="-68"/>
    <property name="uid" value="262"/>
    <property name="image" value="ground/green_3/ground/middle/left.png"/>
    <property name="type" value="massive"/>
  </sprite>
  <sprite>
    <property name="posx" value="9038"/>
    <property name="posy" value="-68"/>
    <property name="uid" value="263"/>
    <property name="image" value="ground/green_3/ground/middle/right.png"/>
    <property name="type" value="massive"/>
  </sprite>
  <sprite>
    <property name="posx" value="8974"/>
    <property name="posy" value="-4"/>
    <property name="uid" value="264"/>
    <property name="image" value="ground/green_3/ground/middle/left.png"/>
    <property name="type" value="massive"/>
  </sprite>
  <sprite>
    <property name="posx" value="9038"/>
    <property name="posy" value="-4"/>
    <property name="uid" value="265"/>
    <property name="image" value="ground/green_3/ground/middle/right.png"/>
    <property name="type" value="massive"/>
  </sprite>
  <sprite>
    <property name="posx" value="8723"/>
    <property name="posy" value="-506"/>
    <property name="uid" value="266"/>
    <property name="image" value="ground/green_3/ground/top/left.png"/>
    <property name="type" value="massive"/>
  </sprite>
  <sprite>
    <property name="posx" value="8787"/>
    <property name="posy" value="-506"/>
    <property name="uid" value="267"/>
    <property name="image" value="ground/green_3/ground/top/right.png"/>
    <property name="type" value="massive"/>
  </sprite>
  <sprite>
    <property name="posx" value="8723"/>
    <property name="posy" value="-442"/>
    <property name="uid" value="268"/>
    <property name="image" value="ground/green_3/ground/middle/left.png"/>
    <property name="type" value="massive"/>
  </sprite>
  <sprite>
    <property name="posx" value="8787"/>
    <property name="posy" value="-442"/>
    <property name="uid" value="269"/>
    <property name="image" value="ground/green_3/ground/middle/right.png"/>
    <property name="type" value="massive"/>
  </sprite>
  <sprite>
    <property name="posx" value="8723"/>
    <property name="posy" value="-378"/>
    <property name="uid" value="270"/>
    <property name="image" value="ground/green_3/ground/middle/left.png"/>
    <property name="type" value="massive"/>
  </sprite>
  <sprite>
    <property name="posx" value="8787"/>
    <property name="posy" value="-378"/>
    <property name="uid" value="271"/>
    <property name="image" value="ground/green_3/ground/middle/right.png"/>
    <property name="type" value="massive"/>
  </sprite>
  <sprite>
    <property name="posx" value="8723"/>
    <property name="posy" value="-315"/>
    <property name="uid" value="272"/>
    <property name="image" value="ground/green_3/ground/middle/left.png"/>
    <property name="type" value="massive"/>
  </sprite>
  <sprite>
    <property name="posx" value="8787"/>
    <property name="posy" value="-315"/>
    <property name="uid" value="273"/>
    <property name="image" value="ground/green_3/ground/middle/right.png"/>
    <property name="type" value="massive"/>
  </sprite>
  <sprite>
    <property name="posx" value="8723"/>
    <property name="posy" value="-251"/>
    <property name="uid" value="274"/>
    <property name="image" value="ground/green_3/ground/middle/left.png"/>
    <property name="type" value="massive"/>
  </sprite>
  <sprite>
    <property name="posx" value="8787"/>
    <property name="posy" value="-251"/>
    <property name="uid" value="275"/>
    <property name="image" value="ground/green_3/ground/middle/right.png"/>
    <property name="type" value="massive"/>
  </sprite>
  <sprite>
    <property name="posx" value="8723"/>
    <property name="posy" value="-187"/>
    <property name="uid" value="276"/>
    <property name="image" value="ground/green_3/ground/middle/left.png"/>
    <property name="type" value="massive"/>
  </sprite>
  <sprite>
    <property name="posx" value="8787"/>
    <property name="posy" value="-187"/>
    <property name="uid" value="277"/>
    <property name="image" value="ground/green_3/ground/middle/right.png"/>
    <property name="type" value="massive"/>
  </sprite>
  <sprite>
    <property name="posx" value="8723"/>
    <property name="posy" value="-123"/>
    <property name="uid" value="278"/>
    <property name="image" value="ground/green_3/ground/middle/left.png"/>
    <property name="type" value="massive"/>
  </sprite>
  <sprite>
    <property name="posx" value="8787"/>
    <property name="posy" value="-123"/>
    <property name="uid" value="279"/>
    <property name="image" value="ground/green_3/ground/middle/right.png"/>
    <property name="type" value="massive"/>
  </sprite>
  <sprite>
    <property name="posx" value="8723"/>
    <property name="posy" value="-60"/>
    <property name="uid" value="280"/>
    <property name="image" value="ground/green_3/ground/middle/left.png"/>
    <property name="type" value="massive"/>
  </sprite>
  <sprite>
    <property name="posx" value="8787"/>
    <property name="posy" value="-60"/>
    <property name="uid" value="281"/>
    <property name="image" value="ground/green_3/ground/middle/right.png"/>
    <property name="type" value="massive"/>
  </sprite>
  <sprite>
    <property name="posx" value="8211"/>
    <property name="posy" value="-641"/>
    <property name="uid" value="282"/>
    <property name="image" value="ground/green_3/ground/top/left.png"/>
    <property name="type" value="massive"/>
  </sprite>
  <sprite>
    <property name="posx" value="8275"/>
    <property name="posy" value="-641"/>
    <property name="uid" value="283"/>
    <property name="image" value="ground/green_3/ground/top/right.png"/>
    <property name="type" value="massive"/>
  </sprite>
  <sprite>
    <property name="posx" value="8211"/>
    <property name="posy" value="-577"/>
    <property name="uid" value="284"/>
    <property name="image" value="ground/green_3/ground/middle/left.png"/>
    <property name="type" value="massive"/>
  </sprite>
  <sprite>
    <property name="posx" value="8275"/>
    <property name="posy" value="-577"/>
    <property name="uid" value="285"/>
    <property name="image" value="ground/green_3/ground/middle/right.png"/>
    <property name="type" value="massive"/>
  </sprite>
  <sprite>
    <property name="posx" value="8211"/>
    <property name="posy" value="-513"/>
    <property name="uid" value="286"/>
    <property name="image" value="ground/green_3/ground/middle/left.png"/>
    <property name="type" value="massive"/>
  </sprite>
  <sprite>
    <property name="posx" value="8275"/>
    <property name="posy" value="-513"/>
    <property name="uid" value="287"/>
    <property name="image" value="ground/green_3/ground/middle/right.png"/>
    <property name="type" value="massive"/>
  </sprite>
  <sprite>
    <property name="posx" value="8211"/>
    <property name="posy" value="-450"/>
    <property name="uid" value="288"/>
    <property name="image" value="ground/green_3/ground/middle/left.png"/>
    <property name="type" value="massive"/>
  </sprite>
  <sprite>
    <property name="posx" value="8275"/>
    <property name="posy" value="-450"/>
    <property name="uid" value="289"/>
    <property name="image" value="ground/green_3/ground/middle/right.png"/>
    <property name="type" value="massive"/>
  </sprite>
  <sprite>
    <property name="posx" value="8211"/>
    <property name="posy" value="-386"/>
    <property name="uid" value="290"/>
    <property name="image" value="ground/green_3/ground/middle/left.png"/>
    <property name="type" value="massive"/>
  </sprite>
  <sprite>
    <property name="posx" value="8275"/>
    <property name="posy" value="-386"/>
    <property name="uid" value="291"/>
    <property name="image" value="ground/green_3/ground/middle/right.png"/>
    <property name="type" value="massive"/>
  </sprite>
  <sprite>
    <property name="posx" value="8211"/>
    <property name="posy" value="-322"/>
    <property name="uid" value="292"/>
    <property name="image" value="ground/green_3/ground/middle/left.png"/>
    <property name="type" value="massive"/>
  </sprite>
  <sprite>
    <property name="posx" value="8275"/>
    <property name="posy" value="-322"/>
    <property name="uid" value="293"/>
    <property name="image" value="ground/green_3/ground/middle/right.png"/>
    <property name="type" value="massive"/>
  </sprite>
  <sprite>
    <property name="posx" value="8211"/>
    <property name="posy" value="-258"/>
    <property name="uid" value="294"/>
    <property name="image" value="ground/green_3/ground/middle/left.png"/>
    <property name="type" value="massive"/>
  </sprite>
  <sprite>
    <property name="posx" value="8275"/>
    <property name="posy" value="-258"/>
    <property name="uid" value="295"/>
    <property name="image" value="ground/green_3/ground/middle/right.png"/>
    <property name="type" value="massive"/>
  </sprite>
  <sprite>
    <property name="posx" value="8211"/>
    <property name="posy" value="-195"/>
    <property name="uid" value="296"/>
    <property name="image" value="ground/green_3/ground/middle/left.png"/>
    <property name="type" value="massive"/>
  </sprite>
  <sprite>
    <property name="posx" value="8275"/>
    <property name="posy" value="-195"/>
    <property name="uid" value="297"/>
    <property name="image" value="ground/green_3/ground/middle/right.png"/>
    <property name="type" value="massive"/>
  </sprite>
  <sprite>
    <property name="posx" value="8211"/>
    <property name="posy" value="-131"/>
    <property name="uid" value="298"/>
    <property name="image" value="ground/green_3/ground/middle/left.png"/>
    <property name="type" value="massive"/>
  </sprite>
  <sprite>
    <property name="posx" value="8275"/>
    <property name="posy" value="-131"/>
    <property name="uid" value="299"/>
    <property name="image" value="ground/green_3/ground/middle/right.png"/>
    <property name="type" value="massive"/>
  </sprite>
  <sprite>
    <property name="posx" value="8275"/>
    <property name="posy" value="-67"/>
    <property name="uid" value="300"/>
    <property name="image" value="ground/green_3/ground/middle/right.png"/>
    <property name="type" value="massive"/>
  </sprite>
  <sprite>
    <property name="posx" value="8275"/>
    <property name="posy" value="-3"/>
    <property name="uid" value="301"/>
    <property name="image" value="ground/green_3/ground/middle/right.png"/>
    <property name="type" value="massive"/>
  </sprite>
  <sprite>
    <property name="posx" value="8480"/>
    <property name="posy" value="-601"/>
    <property name="uid" value="302"/>
    <property name="image" value="ground/green_3/ground/top/left.png"/>
    <property name="type" value="massive"/>
  </sprite>
  <sprite>
    <property name="posx" value="8544"/>
    <property name="posy" value="-601"/>
    <property name="uid" value="303"/>
    <property name="image" value="ground/green_3/ground/top/right.png"/>
    <property name="type" value="massive"/>
  </sprite>
  <sprite>
    <property name="posx" value="8480"/>
    <property name="posy" value="-537"/>
    <property name="uid" value="304"/>
    <property name="image" value="ground/green_3/ground/middle/left.png"/>
    <property name="type" value="massive"/>
  </sprite>
  <sprite>
    <property name="posx" value="8544"/>
    <property name="posy" value="-537"/>
    <property name="uid" value="305"/>
    <property name="image" value="ground/green_3/ground/middle/right.png"/>
    <property name="type" value="massive"/>
  </sprite>
  <sprite>
    <property name="posx" value="8480"/>
    <property name="posy" value="-473"/>
    <property name="uid" value="306"/>
    <property name="image" value="ground/green_3/ground/middle/left.png"/>
    <property name="type" value="massive"/>
  </sprite>
  <sprite>
    <property name="posx" value="8544"/>
    <property name="posy" value="-473"/>
    <property name="uid" value="307"/>
    <property name="image" value="ground/green_3/ground/middle/right.png"/>
    <property name="type" value="massive"/>
  </sprite>
  <sprite>
    <property name="posx" value="8480"/>
    <property name="posy" value="-410"/>
    <property name="uid" value="308"/>
    <property name="image" value="ground/green_3/ground/middle/left.png"/>
    <property name="type" value="massive"/>
  </sprite>
  <sprite>
    <property name="posx" value="8544"/>
    <property name="posy" value="-410"/>
    <property name="uid" value="309"/>
    <property name="image" value="ground/green_3/ground/middle/right.png"/>
    <property name="type" value="massive"/>
  </sprite>
  <sprite>
    <property name="posx" value="8480"/>
    <property name="posy" value="-346"/>
    <property name="uid" value="310"/>
    <property name="image" value="ground/green_3/ground/middle/left.png"/>
    <property name="type" value="massive"/>
  </sprite>
  <sprite>
    <property name="posx" value="8544"/>
    <property name="posy" value="-346"/>
    <property name="uid" value="311"/>
    <property name="image" value="ground/green_3/ground/middle/right.png"/>
    <property name="type" value="massive"/>
  </sprite>
  <sprite>
    <property name="posx" value="8480"/>
    <property name="posy" value="-282"/>
    <property name="uid" value="312"/>
    <property name="image" value="ground/green_3/ground/middle/left.png"/>
    <property name="type" value="massive"/>
  </sprite>
  <sprite>
    <property name="posx" value="8544"/>
    <property name="posy" value="-282"/>
    <property name="uid" value="313"/>
    <property name="image" value="ground/green_3/ground/middle/right.png"/>
    <property name="type" value="massive"/>
  </sprite>
  <sprite>
    <property name="posx" value="8480"/>
    <property name="posy" value="-218"/>
    <property name="uid" value="314"/>
    <property name="image" value="ground/green_3/ground/middle/left.png"/>
    <property name="type" value="massive"/>
  </sprite>
  <sprite>
    <property name="posx" value="8544"/>
    <property name="posy" value="-218"/>
    <property name="uid" value="315"/>
    <property name="image" value="ground/green_3/ground/middle/right.png"/>
    <property name="type" value="massive"/>
  </sprite>
  <sprite>
    <property name="posx" value="8480"/>
    <property name="posy" value="-155"/>
    <property name="uid" value="316"/>
    <property name="image" value="ground/green_3/ground/middle/left.png"/>
    <property name="type" value="massive"/>
  </sprite>
  <sprite>
    <property name="posx" value="8544"/>
    <property name="posy" value="-155"/>
    <property name="uid" value="317"/>
    <property name="image" value="ground/green_3/ground/middle/right.png"/>
    <property name="type" value="massive"/>
  </sprite>
  <sprite>
    <property name="posx" value="8480"/>
    <property name="posy" value="-91"/>
    <property name="uid" value="318"/>
    <property name="image" value="ground/green_3/ground/middle/left.png"/>
    <property name="type" value="massive"/>
  </sprite>
  <sprite>
    <property name="posx" value="8544"/>
    <property name="posy" value="-91"/>
    <property name="uid" value="319"/>
    <property name="image" value="ground/green_3/ground/middle/right.png"/>
    <property name="type" value="massive"/>
  </sprite>
  <sprite>
    <property name="posx" value="8480"/>
    <property name="posy" value="-27"/>
    <property name="uid" value="320"/>
    <property name="image" value="ground/green_3/ground/middle/left.png"/>
    <property name="type" value="massive"/>
  </sprite>
  <sprite>
    <property name="posx" value="8544"/>
    <property name="posy" value="-27"/>
    <property name="uid" value="321"/>
    <property name="image" value="ground/green_3/ground/middle/right.png"/>
    <property name="type" value="massive"/>
  </sprite>
  <sprite>
    <property name="posx" value="6206"/>
    <property name="posy" value="-47"/>
    <property name="uid" value="322"/>
    <property name="image" value="ground/green_3/ground/top/1.png"/>
    <property name="type" value="massive"/>
  </sprite>
  <sprite>
    <property name="posx" value="6270"/>
    <property name="posy" value="-47"/>
    <property name="uid" value="323"/>
    <property name="image" value="ground/green_3/ground/top/1.png"/>
    <property name="type" value="massive"/>
  </sprite>
  <sprite>
    <property name="posx" value="6334"/>
    <property name="posy" value="-47"/>
    <property name="uid" value="324"/>
    <property name="image" value="ground/green_3/ground/top/1.png"/>
    <property name="type" value="massive"/>
  </sprite>
  <sprite>
    <property name="posx" value="6398"/>
    <property name="posy" value="-47"/>
    <property name="uid" value="325"/>
    <property name="image" value="ground/green_3/ground/top/1.png"/>
    <property name="type" value="massive"/>
  </sprite>
  <sprite>
    <property name="posx" value="6462"/>
    <property name="posy" value="-47"/>
    <property name="uid" value="326"/>
    <property name="image" value="ground/green_3/ground/top/1.png"/>
    <property name="type" value="massive"/>
  </sprite>
  <sprite>
    <property name="posx" value="6526"/>
    <property name="posy" value="-47"/>
    <property name="uid" value="327"/>
    <property name="image" value="ground/green_3/ground/top/1.png"/>
    <property name="type" value="massive"/>
  </sprite>
  <sprite>
    <property name="posx" value="6590"/>
    <property name="posy" value="-47"/>
    <property name="uid" value="328"/>
    <property name="image" value="ground/green_3/ground/top/1.png"/>
    <property name="type" value="massive"/>
  </sprite>
  <sprite>
    <property name="posx" value="6654"/>
    <property name="posy" value="-47"/>
    <property name="uid" value="329"/>
    <property name="image" value="ground/green_3/ground/top/1.png"/>
    <property name="type" value="massive"/>
  </sprite>
  <sprite>
    <property name="posx" value="6718"/>
    <property name="posy" value="-47"/>
    <property name="uid" value="330"/>
    <property name="image" value="ground/green_3/ground/top/1.png"/>
    <property name="type" value="massive"/>
  </sprite>
  <sprite>
    <property name="posx" value="6782"/>
    <property name="posy" value="-47"/>
    <property name="uid" value="331"/>
    <property name="image" value="ground/green_3/ground/top/1.png"/>
    <property name="type" value="massive"/>
  </sprite>
  <sprite>
    <property name="posx" value="6846"/>
    <property name="posy" value="-47"/>
    <property name="uid" value="332"/>
    <property name="image" value="ground/green_3/ground/top/1.png"/>
    <property name="type" value="massive"/>
  </sprite>
  <sprite>
    <property name="posx" value="6910"/>
    <property name="posy" value="-47"/>
    <property name="uid" value="333"/>
    <property name="image" value="ground/green_3/ground/top/1.png"/>
    <property name="type" value="massive"/>
  </sprite>
  <sprite>
    <property name="posx" value="6974"/>
    <property name="posy" value="-47"/>
    <property name="uid" value="334"/>
    <property name="image" value="ground/green_3/ground/top/1.png"/>
    <property name="type" value="massive"/>
  </sprite>
  <sprite>
    <property name="posx" value="7038"/>
    <property name="posy" value="-47"/>
    <property name="uid" value="335"/>
    <property name="image" value="ground/green_3/ground/top/1.png"/>
    <property name="type" value="massive"/>
  </sprite>
  <sprite>
    <property name="posx" value="7102"/>
    <property name="posy" value="-47"/>
    <property name="uid" value="336"/>
    <property name="image" value="ground/green_3/ground/top/1.png"/>
    <property name="type" value="massive"/>
  </sprite>
  <sprite>
    <property name="posx" value="7166"/>
    <property name="posy" value="-47"/>
    <property name="uid" value="337"/>
    <property name="image" value="ground/green_3/ground/top/1.png"/>
    <property name="type" value="massive"/>
  </sprite>
  <sprite>
    <property name="posx" value="7230"/>
    <property name="posy" value="-47"/>
    <property name="uid" value="338"/>
    <property name="image" value="ground/green_3/ground/top/1.png"/>
    <property name="type" value="massive"/>
  </sprite>
  <sprite>
    <property name="posx" value="7294"/>
    <property name="posy" value="-47"/>
    <property name="uid" value="339"/>
    <property name="image" value="ground/green_3/ground/top/1.png"/>
    <property name="type" value="massive"/>
  </sprite>
  <sprite>
    <property name="posx" value="7358"/>
    <property name="posy" value="-47"/>
    <property name="uid" value="340"/>
    <property name="image" value="ground/green_3/ground/top/1.png"/>
    <property name="type" value="massive"/>
  </sprite>
  <sprite>
    <property name="posx" value="6142"/>
    <property name="posy" value="-47"/>
    <property name="uid" value="341"/>
    <property name="image" value="ground/green_3/ground/top/left.png"/>
    <property name="type" value="massive"/>
  </sprite>
  <sprite>
    <property name="posx" value="7422"/>
    <property name="posy" value="-47"/>
    <property name="uid" value="342"/>
    <property name="image" value="ground/green_3/ground/top/1.png"/>
    <property name="type" value="massive"/>
  </sprite>
  <sprite>
    <property name="posx" value="7486"/>
    <property name="posy" value="-47"/>
    <property name="uid" value="343"/>
    <property name="image" value="ground/green_3/ground/top/1.png"/>
    <property name="type" value="massive"/>
  </sprite>
  <sprite>
    <property name="posx" value="7550"/>
    <property name="posy" value="-47"/>
    <property name="uid" value="344"/>
    <property name="image" value="ground/green_3/ground/top/1.png"/>
    <property name="type" value="massive"/>
  </sprite>
  <sprite>
    <property name="posx" value="7614"/>
    <property name="posy" value="-47"/>
    <property name="uid" value="345"/>
    <property name="image" value="ground/green_3/ground/top/1.png"/>
    <property name="type" value="massive"/>
  </sprite>
  <sprite>
    <property name="posx" value="7678"/>
    <property name="posy" value="-47"/>
    <property name="uid" value="346"/>
    <property name="image" value="ground/green_3/ground/top/1.png"/>
    <property name="type" value="massive"/>
  </sprite>
  <sprite>
    <property name="posx" value="7742"/>
    <property name="posy" value="-47"/>
    <property name="uid" value="347"/>
    <property name="image" value="ground/green_3/ground/top/1.png"/>
    <property name="type" value="massive"/>
  </sprite>
  <sprite>
    <property name="posx" value="7806"/>
    <property name="posy" value="-47"/>
    <property name="uid" value="348"/>
    <property name="image" value="ground/green_3/ground/top/1.png"/>
    <property name="type" value="massive"/>
  </sprite>
  <sprite>
    <property name="posx" value="7870"/>
    <property name="posy" value="-47"/>
    <property name="uid" value="349"/>
    <property name="image" value="ground/green_3/ground/top/1.png"/>
    <property name="type" value="massive"/>
  </sprite>
  <sprite>
    <property name="posx" value="7934"/>
    <property name="posy" value="-47"/>
    <property name="uid" value="350"/>
    <property name="image" value="ground/green_3/ground/top/1.png"/>
    <property name="type" value="massive"/>
  </sprite>
  <sprite>
    <property name="posx" value="7998"/>
    <property name="posy" value="-47"/>
    <property name="uid" value="351"/>
    <property name="image" value="ground/green_3/ground/top/1.png"/>
    <property name="type" value="massive"/>
  </sprite>
  <sprite>
    <property name="posx" value="8062"/>
    <property name="posy" value="-47"/>
    <property name="uid" value="352"/>
    <property name="image" value="ground/green_3/ground/top/1.png"/>
    <property name="type" value="massive"/>
  </sprite>
  <sprite>
    <property name="posx" value="8126"/>
    <property name="posy" value="-47"/>
    <property name="uid" value="353"/>
    <property name="image" value="ground/green_3/ground/top/1.png"/>
    <property name="type" value="massive"/>
  </sprite>
  <sprite>
    <property name="posx" value="8190"/>
    <property name="posy" value="-47"/>
    <property name="uid" value="354"/>
    <property name="image" value="ground/green_3/ground/top/1.png"/>
    <property name="type" value="massive"/>
  </sprite>
  <sprite>
    <property name="posx" value="8211"/>
    <property name="posy" value="-67"/>
    <property name="uid" value="355"/>
    <property name="image" value="ground/green_3/ground/middle/left.png"/>
    <property name="type" value="massive"/>
  </sprite>
  <sprite>
    <property name="posx" value="8211"/>
    <property name="posy" value="-3"/>
    <property name="uid" value="356"/>
    <property name="image" value="ground/green_3/ground/middle/left.png"/>
    <property name="type" value="massive"/>
  </sprite>
  <sprite>
    <property name="posx" value="6045"/>
    <property name="posy" value="-184"/>
    <property name="uid" value="357"/>
    <property name="image" value="ground/green_3/ground/top/right.png"/>
    <property name="type" value="massive"/>
  </sprite>
  <sprite>
    <property name="posx" value="6045"/>
    <property name="posy" value="-120"/>
    <property name="uid" value="358"/>
    <property name="image" value="ground/green_3/ground/middle/right.png"/>
    <property name="type" value="massive"/>
  </sprite>
  <sprite>
    <property name="posx" value="6045"/>
    <property name="posy" value="-56"/>
    <property name="uid" value="359"/>
    <property name="image" value="ground/green_3/ground/middle/right.png"/>
    <property name="type" value="massive"/>
  </sprite>
  <sprite>
    <property name="posx" value="4893"/>
    <property name="posy" value="-184"/>
    <property name="uid" value="360"/>
    <property name="image" value="ground/green_3/ground/top/1.png"/>
    <property name="type" value="massive"/>
  </sprite>
  <sprite>
    <property name="posx" value="4957"/>
    <property name="posy" value="-184"/>
    <property name="uid" value="361"/>
    <property name="image" value="ground/green_3/ground/top/1.png"/>
    <property name="type" value="massive"/>
  </sprite>
  <sprite>
    <property name="posx" value="5021"/>
    <property name="posy" value="-184"/>
    <property name="uid" value="362"/>
    <property name="image" value="ground/green_3/ground/top/1.png"/>
    <property name="type" value="massive"/>
  </sprite>
  <sprite>
    <property name="posx" value="5085"/>
    <property name="posy" value="-184"/>
    <property name="uid" value="363"/>
    <property name="image" value="ground/green_3/ground/top/1.png"/>
    <property name="type" value="massive"/>
  </sprite>
  <sprite>
    <property name="posx" value="5149"/>
    <property name="posy" value="-184"/>
    <property name="uid" value="364"/>
    <property name="image" value="ground/green_3/ground/top/1.png"/>
    <property name="type" value="massive"/>
  </sprite>
  <sprite>
    <property name="posx" value="5213"/>
    <property name="posy" value="-184"/>
    <property name="uid" value="365"/>
    <property name="image" value="ground/green_3/ground/top/1.png"/>
    <property name="type" value="massive"/>
  </sprite>
  <sprite>
    <property name="posx" value="5277"/>
    <property name="posy" value="-184"/>
    <property name="uid" value="366"/>
    <property name="image" value="ground/green_3/ground/top/1.png"/>
    <property name="type" value="massive"/>
  </sprite>
  <sprite>
    <property name="posx" value="5341"/>
    <property name="posy" value="-184"/>
    <property name="uid" value="367"/>
    <property name="image" value="ground/green_3/ground/top/1.png"/>
    <property name="type" value="massive"/>
  </sprite>
  <sprite>
    <property name="posx" value="5405"/>
    <property name="posy" value="-184"/>
    <property name="uid" value="368"/>
    <property name="image" value="ground/green_3/ground/top/1.png"/>
    <property name="type" value="massive"/>
  </sprite>
  <sprite>
    <property name="posx" value="5469"/>
    <property name="posy" value="-184"/>
    <property name="uid" value="369"/>
    <property name="image" value="ground/green_3/ground/top/1.png"/>
    <property name="type" value="massive"/>
  </sprite>
  <sprite>
    <property name="posx" value="5533"/>
    <property name="posy" value="-184"/>
    <property name="uid" value="370"/>
    <property name="image" value="ground/green_3/ground/top/1.png"/>
    <property name="type" value="massive"/>
  </sprite>
  <sprite>
    <property name="posx" value="5597"/>
    <property name="posy" value="-184"/>
    <property name="uid" value="371"/>
    <property name="image" value="ground/green_3/ground/top/1.png"/>
    <property name="type" value="massive"/>
  </sprite>
  <sprite>
    <property name="posx" value="5661"/>
    <property name="posy" value="-184"/>
    <property name="uid" value="372"/>
    <property name="image" value="ground/green_3/ground/top/1.png"/>
    <property name="type" value="massive"/>
  </sprite>
  <sprite>
    <property name="posx" value="5725"/>
    <property name="posy" value="-184"/>
    <property name="uid" value="373"/>
    <property name="image" value="ground/green_3/ground/top/1.png"/>
    <property name="type" value="massive"/>
  </sprite>
  <sprite>
    <property name="posx" value="5789"/>
    <property name="posy" value="-184"/>
    <property name="uid" value="374"/>
    <property name="image" value="ground/green_3/ground/top/1.png"/>
    <property name="type" value="massive"/>
  </sprite>
  <sprite>
    <property name="posx" value="5853"/>
    <property name="posy" value="-184"/>
    <property name="uid" value="375"/>
    <property name="image" value="ground/green_3/ground/top/1.png"/>
    <property name="type" value="massive"/>
  </sprite>
  <sprite>
    <property name="posx" value="5917"/>
    <property name="posy" value="-184"/>
    <property name="uid" value="376"/>
    <property name="image" value="ground/green_3/ground/top/1.png"/>
    <property name="type" value="massive"/>
  </sprite>
  <sprite>
    <property name="posx" value="5981"/>
    <property name="posy" value="-184"/>
    <property name="uid" value="377"/>
    <property name="image" value="ground/green_3/ground/top/1.png"/>
    <property name="type" value="massive"/>
  </sprite>
  <sprite>
    <property name="posx" value="4765"/>
    <property name="posy" value="-184"/>
    <property name="uid" value="378"/>
    <property name="image" value="ground/green_3/ground/top/1.png"/>
    <property name="type" value="massive"/>
  </sprite>
  <sprite>
    <property name="posx" value="4829"/>
    <property name="posy" value="-184"/>
    <property name="uid" value="379"/>
    <property name="image" value="ground/green_3/ground/top/1.png"/>
    <property name="type" value="massive"/>
  </sprite>
  <sprite>
    <property name="posx" value="4701"/>
    <property name="posy" value="-184"/>
    <property name="uid" value="380"/>
    <property name="image" value="ground/green_3/ground/top/left.png"/>
    <property name="type" value="massive"/>
  </sprite>
  <sprite>
    <property name="posx" value="4701"/>
    <property name="posy" value="-120"/>
    <property name="uid" value="381"/>
    <property name="image" value="ground/green_3/ground/middle/left.png"/>
    <property name="type" value="massive"/>
  </sprite>
  <sprite>
    <property name="posx" value="4701"/>
    <property name="posy" value="-56"/>
    <property name="uid" value="382"/>
    <property name="image" value="ground/green_3/ground/middle/left.png"/>
    <property name="type" value="massive"/>
  </sprite>
  <sprite>
    <property name="posx" value="4614"/>
    <property name="posy" value="-63"/>
    <property name="uid" value="383"/>
    <property name="image" value="ground/green_3/ground/top/right.png"/>
    <property name="type" value="massive"/>
  </sprite>
  <sprite>
    <property name="posx" value="3462"/>
    <property name="posy" value="-63"/>
    <property name="uid" value="384"/>
    <property name="image" value="ground/green_3/ground/top/1.png"/>
    <property name="type" value="massive"/>
  </sprite>
  <sprite>
    <property name="posx" value="3526"/>
    <property name="posy" value="-63"/>
    <property name="uid" value="385"/>
    <property name="image" value="ground/green_3/ground/top/1.png"/>
    <property name="type" value="massive"/>
  </sprite>
  <sprite>
    <property name="posx" value="3590"/>
    <property name="posy" value="-63"/>
    <property name="uid" value="386"/>
    <property name="image" value="ground/green_3/ground/top/1.png"/>
    <property name="type" value="massive"/>
  </sprite>
  <sprite>
    <property name="posx" value="3654"/>
    <property name="posy" value="-63"/>
    <property name="uid" value="387"/>
    <property name="image" value="ground/green_3/ground/top/1.png"/>
    <property name="type" value="massive"/>
  </sprite>
  <sprite>
    <property name="posx" value="3718"/>
    <property name="posy" value="-63"/>
    <property name="uid" value="388"/>
    <property name="image" value="ground/green_3/ground/top/1.png"/>
    <property name="type" value="massive"/>
  </sprite>
  <sprite>
    <property name="posx" value="3782"/>
    <property name="posy" value="-63"/>
    <property name="uid" value="389"/>
    <property name="image" value="ground/green_3/ground/top/1.png"/>
    <property name="type" value="massive"/>
  </sprite>
  <sprite>
    <property name="posx" value="3846"/>
    <property name="posy" value="-63"/>
    <property name="uid" value="390"/>
    <property name="image" value="ground/green_3/ground/top/1.png"/>
    <property name="type" value="massive"/>
  </sprite>
  <sprite>
    <property name="posx" value="3910"/>
    <property name="posy" value="-63"/>
    <property name="uid" value="391"/>
    <property name="image" value="ground/green_3/ground/top/1.png"/>
    <property name="type" value="massive"/>
  </sprite>
  <sprite>
    <property name="posx" value="3974"/>
    <property name="posy" value="-63"/>
    <property name="uid" value="392"/>
    <property name="image" value="ground/green_3/ground/top/1.png"/>
    <property name="type" value="massive"/>
  </sprite>
  <sprite>
    <property name="posx" value="4038"/>
    <property name="posy" value="-63"/>
    <property name="uid" value="393"/>
    <property name="image" value="ground/green_3/ground/top/1.png"/>
    <property name="type" value="massive"/>
  </sprite>
  <sprite>
    <property name="posx" value="4102"/>
    <property name="posy" value="-63"/>
    <property name="uid" value="394"/>
    <property name="image" value="ground/green_3/ground/top/1.png"/>
    <property name="type" value="massive"/>
  </sprite>
  <sprite>
    <property name="posx" value="4166"/>
    <property name="posy" value="-63"/>
    <property name="uid" value="395"/>
    <property name="image" value="ground/green_3/ground/top/1.png"/>
    <property name="type" value="massive"/>
  </sprite>
  <sprite>
    <property name="posx" value="4230"/>
    <property name="posy" value="-63"/>
    <property name="uid" value="396"/>
    <property name="image" value="ground/green_3/ground/top/1.png"/>
    <property name="type" value="massive"/>
  </sprite>
  <sprite>
    <property name="posx" value="4294"/>
    <property name="posy" value="-63"/>
    <property name="uid" value="397"/>
    <property name="image" value="ground/green_3/ground/top/1.png"/>
    <property name="type" value="massive"/>
  </sprite>
  <sprite>
    <property name="posx" value="4358"/>
    <property name="posy" value="-63"/>
    <property name="uid" value="398"/>
    <property name="image" value="ground/green_3/ground/top/1.png"/>
    <property name="type" value="massive"/>
  </sprite>
  <sprite>
    <property name="posx" value="4422"/>
    <property name="posy" value="-63"/>
    <property name="uid" value="399"/>
    <property name="image" value="ground/green_3/ground/top/1.png"/>
    <property name="type" value="massive"/>
  </sprite>
  <sprite>
    <property name="posx" value="4486"/>
    <property name="posy" value="-63"/>
    <property name="uid" value="400"/>
    <property name="image" value="ground/green_3/ground/top/1.png"/>
    <property name="type" value="massive"/>
  </sprite>
  <sprite>
    <property name="posx" value="4550"/>
    <property name="posy" value="-63"/>
    <property name="uid" value="401"/>
    <property name="image" value="ground/green_3/ground/top/1.png"/>
    <property name="type" value="massive"/>
  </sprite>
  <sprite>
    <property name="posx" value="3334"/>
    <property name="posy" value="-63"/>
    <property name="uid" value="402"/>
    <property name="image" value="ground/green_3/ground/top/1.png"/>
    <property name="type" value="massive"/>
  </sprite>
  <sprite>
    <property name="posx" value="3398"/>
    <property name="posy" value="-63"/>
    <property name="uid" value="403"/>
    <property name="image" value="ground/green_3/ground/top/1.png"/>
    <property name="type" value="massive"/>
  </sprite>
  <sprite>
    <property name="posx" value="2182"/>
    <property name="posy" value="-63"/>
    <property name="uid" value="404"/>
    <property name="image" value="ground/green_3/ground/top/1.png"/>
    <property name="type" value="massive"/>
  </sprite>
  <sprite>
    <property name="posx" value="2246"/>
    <property name="posy" value="-63"/>
    <property name="uid" value="405"/>
    <property name="image" value="ground/green_3/ground/top/1.png"/>
    <property name="type" value="massive"/>
  </sprite>
  <sprite>
    <property name="posx" value="2310"/>
    <property name="posy" value="-63"/>
    <property name="uid" value="406"/>
    <property name="image" value="ground/green_3/ground/top/1.png"/>
    <property name="type" value="massive"/>
  </sprite>
  <sprite>
    <property name="posx" value="2374"/>
    <property name="posy" value="-63"/>
    <property name="uid" value="407"/>
    <property name="image" value="ground/green_3/ground/top/1.png"/>
    <property name="type" value="massive"/>
  </sprite>
  <sprite>
    <property name="posx" value="2438"/>
    <property name="posy" value="-63"/>
    <property name="uid" value="408"/>
    <property name="image" value="ground/green_3/ground/top/1.png"/>
    <property name="type" value="massive"/>
  </sprite>
  <sprite>
    <property name="posx" value="2502"/>
    <property name="posy" value="-63"/>
    <property name="uid" value="409"/>
    <property name="image" value="ground/green_3/ground/top/1.png"/>
    <property name="type" value="massive"/>
  </sprite>
  <sprite>
    <property name="posx" value="2566"/>
    <property name="posy" value="-63"/>
    <property name="uid" value="410"/>
    <property name="image" value="ground/green_3/ground/top/1.png"/>
    <property name="type" value="massive"/>
  </sprite>
  <sprite>
    <property name="posx" value="2630"/>
    <property name="posy" value="-63"/>
    <property name="uid" value="411"/>
    <property name="image" value="ground/green_3/ground/top/1.png"/>
    <property name="type" value="massive"/>
  </sprite>
  <sprite>
    <property name="posx" value="2694"/>
    <property name="posy" value="-63"/>
    <property name="uid" value="412"/>
    <property name="image" value="ground/green_3/ground/top/1.png"/>
    <property name="type" value="massive"/>
  </sprite>
  <sprite>
    <property name="posx" value="2758"/>
    <property name="posy" value="-63"/>
    <property name="uid" value="413"/>
    <property name="image" value="ground/green_3/ground/top/1.png"/>
    <property name="type" value="massive"/>
  </sprite>
  <sprite>
    <property name="posx" value="2822"/>
    <property name="posy" value="-63"/>
    <property name="uid" value="414"/>
    <property name="image" value="ground/green_3/ground/top/1.png"/>
    <property name="type" value="massive"/>
  </sprite>
  <sprite>
    <property name="posx" value="2886"/>
    <property name="posy" value="-63"/>
    <property name="uid" value="415"/>
    <property name="image" value="ground/green_3/ground/top/1.png"/>
    <property name="type" value="massive"/>
  </sprite>
  <sprite>
    <property name="posx" value="2950"/>
    <property name="posy" value="-63"/>
    <property name="uid" value="416"/>
    <property name="image" value="ground/green_3/ground/top/1.png"/>
    <property name="type" value="massive"/>
  </sprite>
  <sprite>
    <property name="posx" value="3014"/>
    <property name="posy" value="-63"/>
    <property name="uid" value="417"/>
    <property name="image" value="ground/green_3/ground/top/1.png"/>
    <property name="type" value="massive"/>
  </sprite>
  <sprite>
    <property name="posx" value="3078"/>
    <property name="posy" value="-63"/>
    <property name="uid" value="418"/>
    <property name="image" value="ground/green_3/ground/top/1.png"/>
    <property name="type" value="massive"/>
  </sprite>
  <sprite>
    <property name="posx" value="3142"/>
    <property name="posy" value="-63"/>
    <property name="uid" value="419"/>
    <property name="image" value="ground/green_3/ground/top/1.png"/>
    <property name="type" value="massive"/>
  </sprite>
  <sprite>
    <property name="posx" value="3206"/>
    <property name="posy" value="-63"/>
    <property name="uid" value="420"/>
    <property name="image" value="ground/green_3/ground/top/1.png"/>
    <property name="type" value="massive"/>
  </sprite>
  <sprite>
    <property name="posx" value="3270"/>
    <property name="posy" value="-63"/>
    <property name="uid" value="421"/>
    <property name="image" value="ground/green_3/ground/top/1.png"/>
    <property name="type" value="massive"/>
  </sprite>
  <sprite>
    <property name="posx" value="2054"/>
    <property name="posy" value="-63"/>
    <property name="uid" value="422"/>
    <property name="image" value="ground/green_3/ground/top/1.png"/>
    <property name="type" value="massive"/>
  </sprite>
  <sprite>
    <property name="posx" value="2118"/>
    <property name="posy" value="-63"/>
    <property name="uid" value="423"/>
    <property name="image" value="ground/green_3/ground/top/1.png"/>
    <property name="type" value="massive"/>
  </sprite>
  <sprite>
    <property name="posx" value="1670"/>
    <property name="posy" value="-63"/>
    <property name="uid" value="424"/>
    <property name="image" value="ground/green_3/ground/top/1.png"/>
    <property name="type" value="massive"/>
  </sprite>
  <sprite>
    <property name="posx" value="1734"/>
    <property name="posy" value="-63"/>
    <property name="uid" value="425"/>
    <property name="image" value="ground/green_3/ground/top/1.png"/>
    <property name="type" value="massive"/>
  </sprite>
  <sprite>
    <property name="posx" value="1798"/>
    <property name="posy" value="-63"/>
    <property name="uid" value="426"/>
    <property name="image" value="ground/green_3/ground/top/1.png"/>
    <property name="type" value="massive"/>
  </sprite>
  <sprite>
    <property name="posx" value="1862"/>
    <property name="posy" value="-63"/>
    <property name="uid" value="427"/>
    <property name="image" value="ground/green_3/ground/top/1.png"/>
    <property name="type" value="massive"/>
  </sprite>
  <sprite>
    <property name="posx" value="1926"/>
    <property name="posy" value="-63"/>
    <property name="uid" value="428"/>
    <property name="image" value="ground/green_3/ground/top/1.png"/>
    <property name="type" value="massive"/>
  </sprite>
  <sprite>
    <property name="posx" value="1990"/>
    <property name="posy" value="-63"/>
    <property name="uid" value="429"/>
    <property name="image" value="ground/green_3/ground/top/1.png"/>
    <property name="type" value="massive"/>
  </sprite>
  <sprite>
    <property name="posx" value="1606"/>
    <property name="posy" value="-63"/>
    <property name="uid" value="430"/>
    <property name="image" value="ground/green_3/ground/top/1.png"/>
    <property name="type" value="massive"/>
  </sprite>
  <sprite>
    <property name="posx" value="1542"/>
    <property name="posy" value="-63"/>
    <property name="uid" value="431"/>
    <property name="image" value="ground/green_3/ground/top/left.png"/>
    <property name="type" value="massive"/>
  </sprite>
  <sprite>
    <property name="posx" value="1217"/>
    <property name="posy" value="-126"/>
    <property name="uid" value="432"/>
    <property name="image" value="ground/green_3/ground/middle/left.png"/>
    <property name="type" value="massive"/>
  </sprite>
  <sprite>
    <property name="posx" value="1217"/>
    <property name="posy" value="-62"/>
    <property name="uid" value="433"/>
    <property name="image" value="ground/green_3/ground/middle/left.png"/>
    <property name="type" value="massive"/>
  </sprite>
  <sprite>
    <property name="posx" value="807"/>
    <property name="posy" value="-255"/>
    <property name="uid" value="434"/>
    <property name="image" value="ground/green_3/ground/top/left.png"/>
    <property name="type" value="massive"/>
  </sprite>
  <sprite>
    <property name="posx" value="871"/>
    <property name="posy" value="-255"/>
    <property name="uid" value="435"/>
    <property name="image" value="ground/green_3/ground/top/right.png"/>
    <property name="type" value="massive"/>
  </sprite>
  <sprite>
    <property name="posx" value="871"/>
    <property name="posy" value="-191"/>
    <property name="uid" value="436"/>
    <property name="image" value="ground/green_3/ground/middle/right.png"/>
    <property name="type" value="massive"/>
  </sprite>
  <sprite>
    <property name="posx" value="871"/>
    <property name="posy" value="-127"/>
    <property name="uid" value="437"/>
    <property name="image" value="ground/green_3/ground/middle/right.png"/>
    <property name="type" value="massive"/>
  </sprite>
  <sprite>
    <property name="posx" value="871"/>
    <property name="posy" value="-63"/>
    <property name="uid" value="438"/>
    <property name="image" value="ground/green_3/ground/middle/right.png"/>
    <property name="type" value="massive"/>
  </sprite>
  <sprite>
    <property name="posx" value="807"/>
    <property name="posy" value="-191"/>
    <property name="uid" value="439"/>
    <property name="image" value="ground/green_3/ground/middle/left_top.png"/>
    <property name="type" value="passive"/>
  </sprite>
  <sprite>
    <property name="posx" value="743"/>
    <property name="posy" value="-191"/>
    <property name="uid" value="440"/>
    <property name="image" value="ground/green_3/ground/top/1.png"/>
    <property name="type" value="massive"/>
  </sprite>
  <sprite>
    <property name="posx" value="679"/>
    <property name="posy" value="-191"/>
    <property name="uid" value="441"/>
    <property name="image" value="ground/green_3/ground/top/left.png"/>
    <property name="type" value="massive"/>
  </sprite>
  <sprite>
    <property name="posx" value="679"/>
    <property name="posy" value="-127"/>
    <property name="uid" value="442"/>
    <property name="image" value="ground/green_3/ground/middle/left.png"/>
    <property name="type" value="massive"/>
  </sprite>
  <sprite>
    <property name="posx" value="679"/>
    <property name="posy" value="-63"/>
    <property name="uid" value="443"/>
    <property name="image" value="ground/green_3/ground/middle/left_top.png"/>
    <property name="type" value="passive"/>
  </sprite>
  <sprite>
    <property name="posx" value="551"/>
    <property name="posy" value="-63"/>
    <property name="uid" value="444"/>
    <property name="image" value="ground/green_3/ground/top/left.png"/>
    <property name="type" value="massive"/>
  </sprite>
  <sprite>
    <property name="posx" value="615"/>
    <property name="posy" value="-63"/>
    <property name="uid" value="445"/>
    <property name="image" value="ground/green_3/ground/top/1.png"/>
    <property name="type" value="massive"/>
  </sprite>
  <sprite>
    <property name="posx" value="743"/>
    <property name="posy" value="-127"/>
    <property name="uid" value="446"/>
    <property name="image" value="ground/green_3/ground/middle/1.png"/>
    <property name="type" value="passive"/>
  </sprite>
  <sprite>
    <property name="posx" value="807"/>
    <property name="posy" value="-127"/>
    <property name="uid" value="447"/>
    <property name="image" value="ground/green_3/ground/middle/1.png"/>
    <property name="type" value="passive"/>
  </sprite>
  <sprite>
    <property name="posx" value="743"/>
    <property name="posy" value="-63"/>
    <property name="uid" value="448"/>
    <property name="image" value="ground/green_3/ground/middle/1.png"/>
    <property name="type" value="passive"/>
  </sprite>
  <sprite>
    <property name="posx" value="807"/>
    <property name="posy" value="-63"/>
    <property name="uid" value="449"/>
    <property name="image" value="ground/green_3/ground/middle/1.png"/>
    <property name="type" value="passive"/>
  </sprite>
  <sprite>
    <property name="posx" value="384"/>
    <property name="posy" value="-127"/>
    <property name="uid" value="450"/>
    <property name="image" value="ground/green_3/ground/top/right.png"/>
    <property name="type" value="massive"/>
  </sprite>
  <sprite>
    <property name="posx" value="0"/>
    <property name="posy" value="-127"/>
    <property name="uid" value="451"/>
    <property name="image" value="ground/green_3/ground/top/1.png"/>
    <property name="type" value="massive"/>
  </sprite>
  <sprite>
    <property name="posx" value="64"/>
    <property name="posy" value="-127"/>
    <property name="uid" value="452"/>
    <property name="image" value="ground/green_3/ground/top/1.png"/>
    <property name="type" value="massive"/>
  </sprite>
  <sprite>
    <property name="posx" value="128"/>
    <property name="posy" value="-127"/>
    <property name="uid" value="453"/>
    <property name="image" value="ground/green_3/ground/top/1.png"/>
    <property name="type" value="massive"/>
  </sprite>
  <sprite>
    <property name="posx" value="192"/>
    <property name="posy" value="-127"/>
    <property name="uid" value="454"/>
    <property name="image" value="ground/green_3/ground/top/1.png"/>
    <property name="type" value="massive"/>
  </sprite>
  <sprite>
    <property name="posx" value="256"/>
    <property name="posy" value="-127"/>
    <property name="uid" value="455"/>
    <property name="image" value="ground/green_3/ground/top/1.png"/>
    <property name="type" value="massive"/>
  </sprite>
  <sprite>
    <property name="posx" value="320"/>
    <property name="posy" value="-127"/>
    <property name="uid" value="456"/>
    <property name="image" value="ground/green_3/ground/top/1.png"/>
    <property name="type" value="massive"/>
  </sprite>
  <sprite>
    <property name="posx" value="1217"/>
    <property name="posy" value="-190"/>
    <property name="uid" value="457"/>
    <property name="image" value="ground/green_3/ground/top/left.png"/>
    <property name="type" value="massive"/>
  </sprite>
  <sprite>
    <property name="posx" value="1281"/>
    <property name="posy" value="-190"/>
    <property name="uid" value="458"/>
    <property name="image" value="ground/green_3/ground/top/right.png"/>
    <property name="type" value="massive"/>
  </sprite>
  <sprite>
    <property name="posx" value="13812"/>
    <property name="posy" value="-127"/>
    <property name="uid" value="459"/>
    <property name="image" value="ground/green_3/ground/top/left.png"/>
    <property name="type" value="massive"/>
  </sprite>
  <sprite>
    <property name="posx" value="15156"/>
    <property name="posy" value="-127"/>
    <property name="uid" value="460"/>
    <property name="image" value="ground/green_3/ground/top/right.png"/>
    <property name="type" value="massive"/>
  </sprite>
  <sprite>
    <property name="posx" value="13614"/>
    <property name="posy" value="-47"/>
    <property name="uid" value="461"/>
    <property name="image" value="ground/green_3/ground/top/right.png"/>
    <property name="type" value="massive"/>
  </sprite>
  <sprite>
    <property name="posx" value="11246"/>
    <property name="posy" value="-47"/>
    <property name="uid" value="462"/>
    <property name="image" value="ground/green_3/ground/top/left.png"/>
    <property name="type" value="massive"/>
  </sprite>
  <sprite>
    <property name="posx" value="10911"/>
    <property name="posy" value="-47"/>
    <property name="uid" value="463"/>
    <property name="image" value="ground/green_3/ground/top/right.png"/>
    <property name="type" value="massive"/>
  </sprite>
  <sprite>
    <property name="posx" value="6806"/>
    <property name="posy" value="-97"/>
    <property name="uid" value="464"/>
    <property name="image" value="pipes/grey/up_1.png"/>
    <property name="type" value="massive"/>
  </sprite>
  <sprite>
    <property name="posx" value="5399"/>
    <property name="posy" value="-234"/>
    <property name="uid" value="465"/>
    <property name="image" value="pipes/blue/ver_1.png"/>
    <property name="type" value="massive"/>
  </sprite>
  <sprite>
    <property name="posx" value="5399"/>
    <property name="posy" value="-484"/>
    <property name="uid" value="466"/>
    <property name="image" value="pipes/blue/up_1.png"/>
    <property name="type" value="massive"/>
  </sprite>
  <sprite>
    <property name="posx" value="14833"/>
    <property name="posy" value="-383"/>
    <property name="uid" value="467"/>
    <property name="image" value="ground/jungle_1/big_plant_1.png"/>
    <property name="type" value="passive"/>
  </sprite>
  <sprite>
    <property name="posx" value="4974"/>
    <property name="posy" value="-223"/>
    <property name="uid" value="468"/>
    <property name="image" value="ground/green_1/hedges/small_1.png"/>
    <property name="type" value="passive"/>
  </sprite>
  <sprite>
    <property name="posx" value="2909"/>
    <property name="posy" value="-377"/>
    <property name="uid" value="469"/>
    <property name="image" value="ground/green_1/hedges/medium_1.png"/>
    <property name="type" value="passive"/>
  </sprite>
  <sprite>
    <property name="posx" value="4131"/>
    <property name="posy" value="-102"/>
    <property name="uid" value="470"/>
    <property name="image" value="ground/green_1/hedges/medium_2.png"/>
    <property name="type" value="passive"/>
  </sprite>
  <sprite>
    <property name="posx" value="6572"/>
    <property name="posy" value="-86"/>
    <property name="uid" value="471"/>
    <property name="image" value="ground/green_1/hedges/small_1.png"/>
    <property name="type" value="passive"/>
  </sprite>
  <sprite>
    <property name="posx" value="10454"/>
    <property name="posy" value="-92"/>
    <property name="uid" value="472"/>
    <property name="image" value="ground/green_1/hedges/medium_1.png"/>
    <property name="type" value="front_passive"/>
  </sprite>
  <sprite>
    <property name="posx" value="12874"/>
    <property name="posy" value="-90"/>
    <property name="uid" value="473"/>
    <property name="image" value="ground/green_1/hedges/small_1.png"/>
    <property name="type" value="front_passive"/>
  </sprite>
  <sprite>
    <property name="posx" value="13355"/>
    <property name="posy" value="-87"/>
    <property name="uid" value="474"/>
    <property name="image" value="ground/green_1/hedges/medium_2.png"/>
    <property name="type" value="passive"/>
  </sprite>
  <sprite>
    <property name="posx" value="7842"/>
    <property name="posy" value="-277"/>
    <property name="uid" value="475"/>
    <property name="image" value="ground/green_1/hedges/medium_1.png"/>
    <property name="type" value="passive"/>
  </sprite>
  <sprite>
    <property name="posx" value="12281"/>
    <property name="posy" value="-87"/>
    <property name="uid" value="476"/>
    <property name="image" value="ground/green_1/hedges/small_1.png"/>
    <property name="type" value="passive"/>
  </sprite>
  <sprite>
    <property name="posx" value="11437"/>
    <property name="posy" value="-88"/>
    <property name="uid" value="477"/>
    <property name="image" value="ground/green_1/hedges/small_1.png"/>
    <property name="type" value="passive"/>
  </sprite>
  <sprite>
    <property name="posx" value="8244"/>
    <property name="posy" value="-692"/>
    <property name="uid" value="478"/>
    <property name="image" value="signs/default_1/1_ending.png"/>
    <property name="type" value="passive"/>
  </sprite>
  <sprite>
    <property name="posx" value="11765"/>
    <property name="posy" value="-220"/>
    <property name="uid" value="479"/>
    <property name="image" value="signs/default_1/1_ending.png"/>
    <property name="type" value="passive"/>
  </sprite>
  <sprite>
    <property name="posx" value="3681"/>
    <property name="posy" value="-380"/>
    <property name="uid" value="480"/>
    <property name="image" value="signs/default_1/1_ending.png"/>
    <property name="type" value="passive"/>
  </sprite>
  <sprite>
    <property name="posx" value="17691"/>
    <property name="posy" value="-577"/>
    <property name="uid" value="481"/>
    <property name="image" value="clouds/default_1/2_big.png"/>
    <property name="type" value="passive"/>
  </sprite>
  <sprite>
    <property name="posx" value="17540"/>
    <property name="posy" value="-526"/>
    <property name="uid" value="482"/>
    <property name="image" value="clouds/default_1/2_small.png"/>
    <property name="type" value="passive"/>
  </sprite>
  <sprite>
    <property name="posx" value="16587"/>
    <property name="posy" value="-447"/>
    <property name="uid" value="483"/>
    <property name="image" value="clouds/default_1/2_small.png"/>
    <property name="type" value="passive"/>
  </sprite>
  <sprite>
    <property name="posx" value="9954"/>
    <property name="posy" value="-1029"/>
    <property name="uid" value="484"/>
    <property name="image" value="ground/jungle_2/hedge/1_yellow.png"/>
    <property name="type" value="passive"/>
  </sprite>
  <sprite>
    <property name="posx" value="17905"/>
    <property name="posy" value="-504"/>
    <property name="uid" value="485"/>
    <property name="image" value="clouds/default_1/2_small.png"/>
    <property name="type" value="passive"/>
  </sprite>
  <sprite>
    <property name="posx" value="17790"/>
    <property name="posy" value="-370"/>
    <property name="uid" value="486"/>
    <property name="image" value="clouds/default_1/2_small.png"/>
    <property name="type" value="passive"/>
  </sprite>
  <sprite>
    <property name="posx" value="18035"/>
    <property name="posy" value="-458"/>
    <property name="uid" value="487"/>
    <property name="image" value="clouds/default_1/2_small.png"/>
    <property name="type" value="passive"/>
  </sprite>
  <sprite>
    <property name="posx" value="17442"/>
    <property name="posy" value="-144"/>
    <property name="uid" value="488"/>
    <property name="image" value="game/level/door_yellow_1.png"/>
    <property name="type" value="passive"/>
  </sprite>
  <sprite>
    <property name="posx" value="17728"/>
    <property name="posy" value="-296"/>
    <property name="uid" value="489"/>
    <property name="image" value="ground/jungle_1/beanstalk_2.png"/>
    <property name="type" value="passive"/>
  </sprite>
  <sprite>
    <property name="posx" value="17298"/>
    <property name="posy" value="-581"/>
    <property name="uid" value="490"/>
    <property name="image" value="clouds/default_1/2_small.png"/>
    <property name="type" value="passive"/>
  </sprite>
  <sprite>
    <property name="posx" value="17145"/>
    <property name="posy" value="-475"/>
    <property name="uid" value="491"/>
    <property name="image" value="clouds/default_1/2_small.png"/>
    <property name="type" value="passive"/>
  </sprite>
  <sprite>
    <property name="posx" value="18422"/>
    <property name="posy" value="-948"/>
    <property name="uid" value="492"/>
    <property name="image" value="ground/green_3/ground/middle/1.png"/>
    <property name="type" value="passive"/>
  </sprite>
  <sprite>
    <property name="posx" value="18422"/>
    <property name="posy" value="-884"/>
    <property name="uid" value="493"/>
    <property name="image" value="ground/green_3/ground/middle/1.png"/>
    <property name="type" value="passive"/>
  </sprite>
  <sprite>
    <property name="posx" value="18486"/>
    <property name="posy" value="-948"/>
    <property name="uid" value="494"/>
    <property name="image" value="ground/green_3/ground/middle/1.png"/>
    <property name="type" value="passive"/>
  </sprite>
  <sprite>
    <property name="posx" value="18486"/>
    <property name="posy" value="-884"/>
    <property name="uid" value="495"/>
    <property name="image" value="ground/green_3/ground/middle/1.png"/>
    <property name="type" value="passive"/>
  </sprite>
  <sprite>
    <property name="posx" value="18422"/>
    <property name="posy" value="-820"/>
    <property name="uid" value="496"/>
    <property name="image" value="ground/green_3/ground/middle/1.png"/>
    <property name="type" value="passive"/>
  </sprite>
  <sprite>
    <property name="posx" value="18422"/>
    <property name="posy" value="-756"/>
    <property name="uid" value="497"/>
    <property name="image" value="ground/green_3/ground/middle/1.png"/>
    <property name="type" value="passive"/>
  </sprite>
  <sprite>
    <property name="posx" value="18486"/>
    <property name="posy" value="-820"/>
    <property name="uid" value="498"/>
    <property name="image" value="ground/green_3/ground/middle/1.png"/>
    <property name="type" value="passive"/>
  </sprite>
  <sprite>
    <property name="posx" value="18486"/>
    <property name="posy" value="-756"/>
    <property name="uid" value="499"/>
    <property name="image" value="ground/green_3/ground/middle/1.png"/>
    <property name="type" value="passive"/>
  </sprite>
  <sprite>
    <property name="posx" value="18422"/>
    <property name="posy" value="-692"/>
    <property name="uid" value="500"/>
    <property name="image" value="ground/green_3/ground/middle/1.png"/>
    <property name="type" value="passive"/>
  </sprite>
  <sprite>
    <property name="posx" value="18422"/>
    <property name="posy" value="-628"/>
    <property name="uid" value="501"/>
    <property name="image" value="ground/green_3/ground/middle/1.png"/>
    <property name="type" value="passive"/>
  </sprite>
  <sprite>
    <property name="posx" value="18486"/>
    <property name="posy" value="-692"/>
    <property name="uid" value="502"/>
    <property name="image" value="ground/green_3/ground/middle/1.png"/>
    <property name="type" value="passive"/>
  </sprite>
  <sprite>
    <property name="posx" value="18486"/>
    <property name="posy" value="-628"/>
    <property name="uid" value="503"/>
    <property name="image" value="ground/green_3/ground/middle/1.png"/>
    <property name="type" value="passive"/>
  </sprite>
  <sprite>
    <property name="posx" value="18422"/>
    <property name="posy" value="-564"/>
    <property name="uid" value="504"/>
    <property name="image" value="ground/green_3/ground/middle/1.png"/>
    <property name="type" value="passive"/>
  </sprite>
  <sprite>
    <property name="posx" value="18422"/>
    <property name="posy" value="-500"/>
    <property name="uid" value="505"/>
    <property name="image" value="ground/green_3/ground/middle/1.png"/>
    <property name="type" value="passive"/>
  </sprite>
  <sprite>
    <property name="posx" value="18486"/>
    <property name="posy" value="-564"/>
    <property name="uid" value="506"/>
    <property name="image" value="ground/green_3/ground/middle/1.png"/>
    <property name="type" value="passive"/>
  </sprite>
  <sprite>
    <property name="posx" value="18486"/>
    <property name="posy" value="-500"/>
    <property name="uid" value="507"/>
    <property name="image" value="ground/green_3/ground/middle/1.png"/>
    <property name="type" value="passive"/>
  </sprite>
  <sprite>
    <property name="posx" value="18422"/>
    <property name="posy" value="-436"/>
    <property name="uid" value="508"/>
    <property name="image" value="ground/green_3/ground/middle/1.png"/>
    <property name="type" value="passive"/>
  </sprite>
  <sprite>
    <property name="posx" value="18422"/>
    <property name="posy" value="-372"/>
    <property name="uid" value="509"/>
    <property name="image" value="ground/green_3/ground/middle/1.png"/>
    <property name="type" value="passive"/>
  </sprite>
  <sprite>
    <property name="posx" value="18486"/>
    <property name="posy" value="-436"/>
    <property name="uid" value="510"/>
    <property name="image" value="ground/green_3/ground/middle/1.png"/>
    <property name="type" value="passive"/>
  </sprite>
  <sprite>
    <property name="posx" value="18486"/>
    <property name="posy" value="-372"/>
    <property name="uid" value="511"/>
    <property name="image" value="ground/green_3/ground/middle/1.png"/>
    <property name="type" value="passive"/>
  </sprite>
  <sprite>
    <property name="posx" value="18422"/>
    <property name="posy" value="-308"/>
    <property name="uid" value="512"/>
    <property name="image" value="ground/green_3/ground/middle/1.png"/>
    <property name="type" value="passive"/>
  </sprite>
  <sprite>
    <property name="posx" value="18422"/>
    <property name="posy" value="-244"/>
    <property name="uid" value="513"/>
    <property name="image" value="ground/green_3/ground/middle/1.png"/>
    <property name="type" value="passive"/>
  </sprite>
  <sprite>
    <property name="posx" value="18486"/>
    <property name="posy" value="-308"/>
    <property name="uid" value="514"/>
    <property name="image" value="ground/green_3/ground/middle/1.png"/>
    <property name="type" value="passive"/>
  </sprite>
  <sprite>
    <property name="posx" value="18486"/>
    <property name="posy" value="-244"/>
    <property name="uid" value="515"/>
    <property name="image" value="ground/green_3/ground/middle/1.png"/>
    <property name="type" value="passive"/>
  </sprite>
  <sprite>
    <property name="posx" value="18422"/>
    <property name="posy" value="-180"/>
    <property name="uid" value="516"/>
    <property name="image" value="ground/green_3/ground/middle/1.png"/>
    <property name="type" value="passive"/>
  </sprite>
  <sprite>
    <property name="posx" value="18422"/>
    <property name="posy" value="-116"/>
    <property name="uid" value="517"/>
    <property name="image" value="ground/green_3/ground/middle/1.png"/>
    <property name="type" value="passive"/>
  </sprite>
  <sprite>
    <property name="posx" value="18486"/>
    <property name="posy" value="-180"/>
    <property name="uid" value="518"/>
    <property name="image" value="ground/green_3/ground/middle/1.png"/>
    <property name="type" value="passive"/>
  </sprite>
  <sprite>
    <property name="posx" value="18486"/>
    <property name="posy" value="-116"/>
    <property name="uid" value="519"/>
    <property name="image" value="ground/green_3/ground/middle/1.png"/>
    <property name="type" value="passive"/>
  </sprite>
  <sprite>
    <property name="posx" value="18486"/>
    <property name="posy" value="-52"/>
    <property name="uid" value="520"/>
    <property name="image" value="ground/green_3/ground/middle/1.png"/>
    <property name="type" value="passive"/>
  </sprite>
  <sprite>
    <property name="posx" value="18550"/>
    <property name="posy" value="-948"/>
    <property name="uid" value="521"/>
    <property name="image" value="ground/green_3/ground/middle/1.png"/>
    <property name="type" value="passive"/>
  </sprite>
  <sprite>
    <property name="posx" value="18550"/>
    <property name="posy" value="-884"/>
    <property name="uid" value="522"/>
    <property name="image" value="ground/green_3/ground/middle/1.png"/>
    <property name="type" value="passive"/>
  </sprite>
  <sprite>
    <property name="posx" value="18550"/>
    <property name="posy" value="-820"/>
    <property name="uid" value="523"/>
    <property name="image" value="ground/green_3/ground/middle/1.png"/>
    <property name="type" value="passive"/>
  </sprite>
  <sprite>
    <property name="posx" value="18550"/>
    <property name="posy" value="-756"/>
    <property name="uid" value="524"/>
    <property name="image" value="ground/green_3/ground/middle/1.png"/>
    <property name="type" value="passive"/>
  </sprite>
  <sprite>
    <property name="posx" value="18550"/>
    <property name="posy" value="-692"/>
    <property name="uid" value="525"/>
    <property name="image" value="ground/green_3/ground/middle/1.png"/>
    <property name="type" value="passive"/>
  </sprite>
  <sprite>
    <property name="posx" value="18550"/>
    <property name="posy" value="-628"/>
    <property name="uid" value="526"/>
    <property name="image" value="ground/green_3/ground/middle/1.png"/>
    <property name="type" value="passive"/>
  </sprite>
  <sprite>
    <property name="posx" value="18550"/>
    <property name="posy" value="-564"/>
    <property name="uid" value="527"/>
    <property name="image" value="ground/green_3/ground/middle/1.png"/>
    <property name="type" value="passive"/>
  </sprite>
  <sprite>
    <property name="posx" value="18550"/>
    <property name="posy" value="-500"/>
    <property name="uid" value="528"/>
    <property name="image" value="ground/green_3/ground/middle/1.png"/>
    <property name="type" value="passive"/>
  </sprite>
  <sprite>
    <property name="posx" value="18550"/>
    <property name="posy" value="-436"/>
    <property name="uid" value="529"/>
    <property name="image" value="ground/green_3/ground/middle/1.png"/>
    <property name="type" value="passive"/>
  </sprite>
  <sprite>
    <property name="posx" value="18550"/>
    <property name="posy" value="-372"/>
    <property name="uid" value="530"/>
    <property name="image" value="ground/green_3/ground/middle/1.png"/>
    <property name="type" value="passive"/>
  </sprite>
  <sprite>
    <property name="posx" value="18550"/>
    <property name="posy" value="-308"/>
    <property name="uid" value="531"/>
    <property name="image" value="ground/green_3/ground/middle/1.png"/>
    <property name="type" value="passive"/>
  </sprite>
  <sprite>
    <property name="posx" value="18550"/>
    <property name="posy" value="-244"/>
    <property name="uid" value="532"/>
    <property name="image" value="ground/green_3/ground/middle/1.png"/>
    <property name="type" value="passive"/>
  </sprite>
  <sprite>
    <property name="posx" value="18550"/>
    <property name="posy" value="-180"/>
    <property name="uid" value="533"/>
    <property name="image" value="ground/green_3/ground/middle/1.png"/>
    <property name="type" value="passive"/>
  </sprite>
  <sprite>
    <property name="posx" value="18550"/>
    <property name="posy" value="-116"/>
    <property name="uid" value="534"/>
    <property name="image" value="ground/green_3/ground/middle/1.png"/>
    <property name="type" value="passive"/>
  </sprite>
  <sprite>
    <property name="posx" value="18550"/>
    <property name="posy" value="-52"/>
    <property name="uid" value="535"/>
    <property name="image" value="ground/green_3/ground/middle/1.png"/>
    <property name="type" value="passive"/>
  </sprite>
  <sprite>
    <property name="posx" value="18550"/>
    <property name="posy" value="-1396"/>
    <property name="uid" value="536"/>
    <property name="image" value="ground/green_3/ground/middle/1.png"/>
    <property name="type" value="passive"/>
  </sprite>
  <sprite>
    <property name="posx" value="18358"/>
    <property name="posy" value="-1460"/>
    <property name="uid" value="537"/>
    <property name="image" value="ground/green_3/ground/middle/left.png"/>
    <property name="type" value="massive"/>
  </sprite>
  <sprite>
    <property name="posx" value="18422"/>
    <property name="posy" value="-1460"/>
    <property name="uid" value="538"/>
    <property name="image" value="ground/green_3/ground/middle/1.png"/>
    <property name="type" value="passive"/>
  </sprite>
  <sprite>
    <property name="posx" value="18486"/>
    <property name="posy" value="-1460"/>
    <property name="uid" value="539"/>
    <property name="image" value="ground/green_3/ground/middle/1.png"/>
    <property name="type" value="passive"/>
  </sprite>
  <sprite>
    <property name="posx" value="18550"/>
    <property name="posy" value="-1460"/>
    <property name="uid" value="540"/>
    <property name="image" value="ground/green_3/ground/middle/1.png"/>
    <property name="type" value="passive"/>
  </sprite>
  <sprite>
    <property name="posx" value="18422"/>
    <property name="posy" value="-52"/>
    <property name="uid" value="541"/>
    <property name="image" value="ground/green_3/ground/middle/1.png"/>
    <property name="type" value="passive"/>
  </sprite>
  <sprite>
    <property name="posx" value="13876"/>
    <property name="posy" value="-63"/>
    <property name="uid" value="542"/>
    <property name="image" value="ground/green_3/ground/middle/1.png"/>
    <property name="type" value="passive"/>
  </sprite>
  <sprite>
    <property name="posx" value="13940"/>
    <property name="posy" value="-63"/>
    <property name="uid" value="543"/>
    <property name="image" value="ground/green_3/ground/middle/1.png"/>
    <property name="type" value="passive"/>
  </sprite>
  <sprite>
    <property name="posx" value="14004"/>
    <property name="posy" value="-63"/>
    <property name="uid" value="544"/>
    <property name="image" value="ground/green_3/ground/middle/1.png"/>
    <property name="type" value="passive"/>
  </sprite>
  <sprite>
    <property name="posx" value="14068"/>
    <property name="posy" value="-63"/>
    <property name="uid" value="545"/>
    <property name="image" value="ground/green_3/ground/middle/1.png"/>
    <property name="type" value="passive"/>
  </sprite>
  <sprite>
    <property name="posx" value="14132"/>
    <property name="posy" value="-63"/>
    <property name="uid" value="546"/>
    <property name="image" value="ground/green_3/ground/middle/1.png"/>
    <property name="type" value="passive"/>
  </sprite>
  <sprite>
    <property name="posx" value="14196"/>
    <property name="posy" value="-63"/>
    <property name="uid" value="547"/>
    <property name="image" value="ground/green_3/ground/middle/1.png"/>
    <property name="type" value="passive"/>
  </sprite>
  <sprite>
    <property name="posx" value="14260"/>
    <property name="posy" value="-63"/>
    <property name="uid" value="548"/>
    <property name="image" value="ground/green_3/ground/middle/1.png"/>
    <property name="type" value="passive"/>
  </sprite>
  <sprite>
    <property name="posx" value="14324"/>
    <property name="posy" value="-63"/>
    <property name="uid" value="549"/>
    <property name="image" value="ground/green_3/ground/middle/1.png"/>
    <property name="type" value="passive"/>
  </sprite>
  <sprite>
    <property name="posx" value="14388"/>
    <property name="posy" value="-63"/>
    <property name="uid" value="550"/>
    <property name="image" value="ground/green_3/ground/middle/1.png"/>
    <property name="type" value="passive"/>
  </sprite>
  <sprite>
    <property name="posx" value="14452"/>
    <property name="posy" value="-63"/>
    <property name="uid" value="551"/>
    <property name="image" value="ground/green_3/ground/middle/1.png"/>
    <property name="type" value="passive"/>
  </sprite>
  <sprite>
    <property name="posx" value="14516"/>
    <property name="posy" value="-63"/>
    <property name="uid" value="552"/>
    <property name="image" value="ground/green_3/ground/middle/1.png"/>
    <property name="type" value="passive"/>
  </sprite>
  <sprite>
    <property name="posx" value="14580"/>
    <property name="posy" value="-63"/>
    <property name="uid" value="553"/>
    <property name="image" value="ground/green_3/ground/middle/1.png"/>
    <property name="type" value="passive"/>
  </sprite>
  <sprite>
    <property name="posx" value="14644"/>
    <property name="posy" value="-63"/>
    <property name="uid" value="554"/>
    <property name="image" value="ground/green_3/ground/middle/1.png"/>
    <property name="type" value="passive"/>
  </sprite>
  <sprite>
    <property name="posx" value="14708"/>
    <property name="posy" value="-63"/>
    <property name="uid" value="555"/>
    <property name="image" value="ground/green_3/ground/middle/1.png"/>
    <property name="type" value="passive"/>
  </sprite>
  <sprite>
    <property name="posx" value="14772"/>
    <property name="posy" value="-63"/>
    <property name="uid" value="556"/>
    <property name="image" value="ground/green_3/ground/middle/1.png"/>
    <property name="type" value="passive"/>
  </sprite>
  <sprite>
    <property name="posx" value="14836"/>
    <property name="posy" value="-63"/>
    <property name="uid" value="557"/>
    <property name="image" value="ground/green_3/ground/middle/1.png"/>
    <property name="type" value="passive"/>
  </sprite>
  <sprite>
    <property name="posx" value="14900"/>
    <property name="posy" value="-63"/>
    <property name="uid" value="558"/>
    <property name="image" value="ground/green_3/ground/middle/1.png"/>
    <property name="type" value="passive"/>
  </sprite>
  <sprite>
    <property name="posx" value="14964"/>
    <property name="posy" value="-63"/>
    <property name="uid" value="559"/>
    <property name="image" value="ground/green_3/ground/middle/1.png"/>
    <property name="type" value="passive"/>
  </sprite>
  <sprite>
    <property name="posx" value="15028"/>
    <property name="posy" value="-63"/>
    <property name="uid" value="560"/>
    <property name="image" value="ground/green_3/ground/middle/1.png"/>
    <property name="type" value="passive"/>
  </sprite>
  <sprite>
    <property name="posx" value="15092"/>
    <property name="posy" value="-63"/>
    <property name="uid" value="561"/>
    <property name="image" value="ground/green_3/ground/middle/1.png"/>
    <property name="type" value="passive"/>
  </sprite>
  <sprite>
    <property name="posx" value="11737"/>
    <property name="posy" value="-108"/>
    <property name="uid" value="562"/>
    <property name="image" value="ground/green_3/ground/middle/left.png"/>
    <property name="type" value="passive"/>
  </sprite>
  <sprite>
    <property name="posx" value="11801"/>
    <property name="posy" value="-108"/>
    <property name="uid" value="563"/>
    <property name="image" value="ground/green_3/ground/middle/right.png"/>
    <property name="type" value="passive"/>
  </sprite>
  <sprite>
    <property name="posx" value="7451"/>
    <property name="posy" value="-168"/>
    <property name="uid" value="564"/>
    <property name="image" value="ground/green_3/ground/middle/left.png"/>
    <property name="type" value="passive"/>
  </sprite>
  <sprite>
    <property name="posx" value="7451"/>
    <property name="posy" value="-104"/>
    <property name="uid" value="565"/>
    <property name="image" value="ground/green_3/ground/middle/left.png"/>
    <property name="type" value="passive"/>
  </sprite>
  <sprite>
    <property name="posx" value="7515"/>
    <property name="posy" value="-168"/>
    <property name="uid" value="566"/>
    <property name="image" value="ground/green_3/ground/middle/1.png"/>
    <property name="type" value="passive"/>
  </sprite>
  <sprite>
    <property name="posx" value="7515"/>
    <property name="posy" value="-104"/>
    <property name="uid" value="567"/>
    <property name="image" value="ground/green_3/ground/middle/1.png"/>
    <property name="type" value="passive"/>
  </sprite>
  <sprite>
    <property name="posx" value="7579"/>
    <property name="posy" value="-168"/>
    <property name="uid" value="568"/>
    <property name="image" value="ground/green_3/ground/middle/1.png"/>
    <property name="type" value="passive"/>
  </sprite>
  <sprite>
    <property name="posx" value="7579"/>
    <property name="posy" value="-104"/>
    <property name="uid" value="569"/>
    <property name="image" value="ground/green_3/ground/middle/1.png"/>
    <property name="type" value="passive"/>
  </sprite>
  <sprite>
    <property name="posx" value="7643"/>
    <property name="posy" value="-168"/>
    <property name="uid" value="570"/>
    <property name="image" value="ground/green_3/ground/middle/1.png"/>
    <property name="type" value="passive"/>
  </sprite>
  <sprite>
    <property name="posx" value="7643"/>
    <property name="posy" value="-104"/>
    <property name="uid" value="571"/>
    <property name="image" value="ground/green_3/ground/middle/1.png"/>
    <property name="type" value="passive"/>
  </sprite>
  <sprite>
    <property name="posx" value="7707"/>
    <property name="posy" value="-168"/>
    <property name="uid" value="572"/>
    <property name="image" value="ground/green_3/ground/middle/1.png"/>
    <property name="type" value="passive"/>
  </sprite>
  <sprite>
    <property name="posx" value="7707"/>
    <property name="posy" value="-104"/>
    <property name="uid" value="573"/>
    <property name="image" value="ground/green_3/ground/middle/1.png"/>
    <property name="type" value="passive"/>
  </sprite>
  <sprite>
    <property name="posx" value="7771"/>
    <property name="posy" value="-168"/>
    <property name="uid" value="574"/>
    <property name="image" value="ground/green_3/ground/middle/1.png"/>
    <property name="type" value="passive"/>
  </sprite>
  <sprite>
    <property name="posx" value="7771"/>
    <property name="posy" value="-104"/>
    <property name="uid" value="575"/>
    <property name="image" value="ground/green_3/ground/middle/1.png"/>
    <property name="type" value="passive"/>
  </sprite>
  <sprite>
    <property name="posx" value="7835"/>
    <property name="posy" value="-168"/>
    <property name="uid" value="576"/>
    <property name="image" value="ground/green_3/ground/middle/1.png"/>
    <property name="type" value="passive"/>
  </sprite>
  <sprite>
    <property name="posx" value="7835"/>
    <property name="posy" value="-104"/>
    <property name="uid" value="577"/>
    <property name="image" value="ground/green_3/ground/middle/1.png"/>
    <property name="type" value="passive"/>
  </sprite>
  <sprite>
    <property name="posx" value="7899"/>
    <property name="posy" value="-168"/>
    <property name="uid" value="578"/>
    <property name="image" value="ground/green_3/ground/middle/1.png"/>
    <property name="type" value="passive"/>
  </sprite>
  <sprite>
    <property name="posx" value="7899"/>
    <property name="posy" value="-104"/>
    <property name="uid" value="579"/>
    <property name="image" value="ground/green_3/ground/middle/1.png"/>
    <property name="type" value="passive"/>
  </sprite>
  <sprite>
    <property name="posx" value="7963"/>
    <property name="posy" value="-168"/>
    <property name="uid" value="580"/>
    <property name="image" value="ground/green_3/ground/middle/1.png"/>
    <property name="type" value="passive"/>
  </sprite>
  <sprite>
    <property name="posx" value="7963"/>
    <property name="posy" value="-104"/>
    <property name="uid" value="581"/>
    <property name="image" value="ground/green_3/ground/middle/1.png"/>
    <property name="type" value="passive"/>
  </sprite>
  <sprite>
    <property name="posx" value="8027"/>
    <property name="posy" value="-169"/>
    <property name="uid" value="582"/>
    <property name="image" value="ground/green_3/ground/middle/1.png"/>
    <property name="type" value="passive"/>
  </sprite>
  <sprite>
    <property name="posx" value="8027"/>
    <property name="posy" value="-105"/>
    <property name="uid" value="583"/>
    <property name="image" value="ground/green_3/ground/middle/1.png"/>
    <property name="type" value="passive"/>
  </sprite>
  <sprite>
    <property name="posx" value="8091"/>
    <property name="posy" value="-169"/>
    <property name="uid" value="584"/>
    <property name="image" value="ground/green_3/ground/middle/1.png"/>
    <property name="type" value="passive"/>
  </sprite>
  <sprite>
    <property name="posx" value="8091"/>
    <property name="posy" value="-105"/>
    <property name="uid" value="585"/>
    <property name="image" value="ground/green_3/ground/middle/1.png"/>
    <property name="type" value="passive"/>
  </sprite>
  <sprite>
    <property name="posx" value="8155"/>
    <property name="posy" value="-169"/>
    <property name="uid" value="586"/>
    <property name="image" value="ground/green_3/ground/middle/1.png"/>
    <property name="type" value="passive"/>
  </sprite>
  <sprite>
    <property name="posx" value="8155"/>
    <property name="posy" value="-105"/>
    <property name="uid" value="587"/>
    <property name="image" value="ground/green_3/ground/middle/1.png"/>
    <property name="type" value="passive"/>
  </sprite>
  <sprite>
    <property name="posx" value="4765"/>
    <property name="posy" value="-120"/>
    <property name="uid" value="588"/>
    <property name="image" value="ground/green_3/ground/middle/1.png"/>
    <property name="type" value="passive"/>
  </sprite>
  <sprite>
    <property name="posx" value="4765"/>
    <property name="posy" value="-56"/>
    <property name="uid" value="589"/>
    <property name="image" value="ground/green_3/ground/middle/1.png"/>
    <property name="type" value="passive"/>
  </sprite>
  <sprite>
    <property name="posx" value="4829"/>
    <property name="posy" value="-120"/>
    <property name="uid" value="590"/>
    <property name="image" value="ground/green_3/ground/middle/1.png"/>
    <property name="type" value="passive"/>
  </sprite>
  <sprite>
    <property name="posx" value="4829"/>
    <property name="posy" value="-56"/>
    <property name="uid" value="591"/>
    <property name="image" value="ground/green_3/ground/middle/1.png"/>
    <property name="type" value="passive"/>
  </sprite>
  <sprite>
    <property name="posx" value="4893"/>
    <property name="posy" value="-120"/>
    <property name="uid" value="592"/>
    <property name="image" value="ground/green_3/ground/middle/1.png"/>
    <property name="type" value="passive"/>
  </sprite>
  <sprite>
    <property name="posx" value="4893"/>
    <property name="posy" value="-56"/>
    <property name="uid" value="593"/>
    <property name="image" value="ground/green_3/ground/middle/1.png"/>
    <property name="type" value="passive"/>
  </sprite>
  <sprite>
    <property name="posx" value="4957"/>
    <property name="posy" value="-120"/>
    <property name="uid" value="594"/>
    <property name="image" value="ground/green_3/ground/middle/1.png"/>
    <property name="type" value="passive"/>
  </sprite>
  <sprite>
    <property name="posx" value="4957"/>
    <property name="posy" value="-56"/>
    <property name="uid" value="595"/>
    <property name="image" value="ground/green_3/ground/middle/1.png"/>
    <property name="type" value="passive"/>
  </sprite>
  <sprite>
    <property name="posx" value="5021"/>
    <property name="posy" value="-120"/>
    <property name="uid" value="596"/>
    <property name="image" value="ground/green_3/ground/middle/1.png"/>
    <property name="type" value="passive"/>
  </sprite>
  <sprite>
    <property name="posx" value="5021"/>
    <property name="posy" value="-56"/>
    <property name="uid" value="597"/>
    <property name="image" value="ground/green_3/ground/middle/1.png"/>
    <property name="type" value="passive"/>
  </sprite>
  <sprite>
    <property name="posx" value="5085"/>
    <property name="posy" value="-120"/>
    <property name="uid" value="598"/>
    <property name="image" value="ground/green_3/ground/middle/1.png"/>
    <property name="type" value="passive"/>
  </sprite>
  <sprite>
    <property name="posx" value="5085"/>
    <property name="posy" value="-56"/>
    <property name="uid" value="599"/>
    <property name="image" value="ground/green_3/ground/middle/1.png"/>
    <property name="type" value="passive"/>
  </sprite>
  <sprite>
    <property name="posx" value="5149"/>
    <property name="posy" value="-120"/>
    <property name="uid" value="600"/>
    <property name="image" value="ground/green_3/ground/middle/1.png"/>
    <property name="type" value="passive"/>
  </sprite>
  <sprite>
    <property name="posx" value="5149"/>
    <property name="posy" value="-56"/>
    <property name="uid" value="601"/>
    <property name="image" value="ground/green_3/ground/middle/1.png"/>
    <property name="type" value="passive"/>
  </sprite>
  <sprite>
    <property name="posx" value="5213"/>
    <property name="posy" value="-120"/>
    <property name="uid" value="602"/>
    <property name="image" value="ground/green_3/ground/middle/1.png"/>
    <property name="type" value="passive"/>
  </sprite>
  <sprite>
    <property name="posx" value="5213"/>
    <property name="posy" value="-56"/>
    <property name="uid" value="603"/>
    <property name="image" value="ground/green_3/ground/middle/1.png"/>
    <property name="type" value="passive"/>
  </sprite>
  <sprite>
    <property name="posx" value="5277"/>
    <property name="posy" value="-120"/>
    <property name="uid" value="604"/>
    <property name="image" value="ground/green_3/ground/middle/1.png"/>
    <property name="type" value="passive"/>
  </sprite>
  <sprite>
    <property name="posx" value="5277"/>
    <property name="posy" value="-56"/>
    <property name="uid" value="605"/>
    <property name="image" value="ground/green_3/ground/middle/1.png"/>
    <property name="type" value="passive"/>
  </sprite>
  <sprite>
    <property name="posx" value="5341"/>
    <property name="posy" value="-120"/>
    <property name="uid" value="606"/>
    <property name="image" value="ground/green_3/ground/middle/1.png"/>
    <property name="type" value="passive"/>
  </sprite>
  <sprite>
    <property name="posx" value="5341"/>
    <property name="posy" value="-56"/>
    <property name="uid" value="607"/>
    <property name="image" value="ground/green_3/ground/middle/1.png"/>
    <property name="type" value="passive"/>
  </sprite>
  <sprite>
    <property name="posx" value="5405"/>
    <property name="posy" value="-120"/>
    <property name="uid" value="608"/>
    <property name="image" value="ground/green_3/ground/middle/1.png"/>
    <property name="type" value="passive"/>
  </sprite>
  <sprite>
    <property name="posx" value="5405"/>
    <property name="posy" value="-56"/>
    <property name="uid" value="609"/>
    <property name="image" value="ground/green_3/ground/middle/1.png"/>
    <property name="type" value="passive"/>
  </sprite>
  <sprite>
    <property name="posx" value="5469"/>
    <property name="posy" value="-120"/>
    <property name="uid" value="610"/>
    <property name="image" value="ground/green_3/ground/middle/1.png"/>
    <property name="type" value="passive"/>
  </sprite>
  <sprite>
    <property name="posx" value="5469"/>
    <property name="posy" value="-56"/>
    <property name="uid" value="611"/>
    <property name="image" value="ground/green_3/ground/middle/1.png"/>
    <property name="type" value="passive"/>
  </sprite>
  <sprite>
    <property name="posx" value="5533"/>
    <property name="posy" value="-120"/>
    <property name="uid" value="612"/>
    <property name="image" value="ground/green_3/ground/middle/1.png"/>
    <property name="type" value="passive"/>
  </sprite>
  <sprite>
    <property name="posx" value="5533"/>
    <property name="posy" value="-56"/>
    <property name="uid" value="613"/>
    <property name="image" value="ground/green_3/ground/middle/1.png"/>
    <property name="type" value="passive"/>
  </sprite>
  <sprite>
    <property name="posx" value="5597"/>
    <property name="posy" value="-120"/>
    <property name="uid" value="614"/>
    <property name="image" value="ground/green_3/ground/middle/1.png"/>
    <property name="type" value="passive"/>
  </sprite>
  <sprite>
    <property name="posx" value="5597"/>
    <property name="posy" value="-56"/>
    <property name="uid" value="615"/>
    <property name="image" value="ground/green_3/ground/middle/1.png"/>
    <property name="type" value="passive"/>
  </sprite>
  <sprite>
    <property name="posx" value="5661"/>
    <property name="posy" value="-120"/>
    <property name="uid" value="616"/>
    <property name="image" value="ground/green_3/ground/middle/1.png"/>
    <property name="type" value="passive"/>
  </sprite>
  <sprite>
    <property name="posx" value="5661"/>
    <property name="posy" value="-56"/>
    <property name="uid" value="617"/>
    <property name="image" value="ground/green_3/ground/middle/1.png"/>
    <property name="type" value="passive"/>
  </sprite>
  <sprite>
    <property name="posx" value="5725"/>
    <property name="posy" value="-120"/>
    <property name="uid" value="618"/>
    <property name="image" value="ground/green_3/ground/middle/1.png"/>
    <property name="type" value="passive"/>
  </sprite>
  <sprite>
    <property name="posx" value="5725"/>
    <property name="posy" value="-56"/>
    <property name="uid" value="619"/>
    <property name="image" value="ground/green_3/ground/middle/1.png"/>
    <property name="type" value="passive"/>
  </sprite>
  <sprite>
    <property name="posx" value="5789"/>
    <property name="posy" value="-120"/>
    <property name="uid" value="620"/>
    <property name="image" value="ground/green_3/ground/middle/1.png"/>
    <property name="type" value="passive"/>
  </sprite>
  <sprite>
    <property name="posx" value="5789"/>
    <property name="posy" value="-56"/>
    <property name="uid" value="621"/>
    <property name="image" value="ground/green_3/ground/middle/1.png"/>
    <property name="type" value="passive"/>
  </sprite>
  <sprite>
    <property name="posx" value="5853"/>
    <property name="posy" value="-120"/>
    <property name="uid" value="622"/>
    <property name="image" value="ground/green_3/ground/middle/1.png"/>
    <property name="type" value="passive"/>
  </sprite>
  <sprite>
    <property name="posx" value="5853"/>
    <property name="posy" value="-56"/>
    <property name="uid" value="623"/>
    <property name="image" value="ground/green_3/ground/middle/1.png"/>
    <property name="type" value="passive"/>
  </sprite>
  <sprite>
    <property name="posx" value="5917"/>
    <property name="posy" value="-120"/>
    <property name="uid" value="624"/>
    <property name="image" value="ground/green_3/ground/middle/1.png"/>
    <property name="type" value="passive"/>
  </sprite>
  <sprite>
    <property name="posx" value="5917"/>
    <property name="posy" value="-56"/>
    <property name="uid" value="625"/>
    <property name="image" value="ground/green_3/ground/middle/1.png"/>
    <property name="type" value="passive"/>
  </sprite>
  <sprite>
    <property name="posx" value="5981"/>
    <property name="posy" value="-120"/>
    <property name="uid" value="626"/>
    <property name="image" value="ground/green_3/ground/middle/1.png"/>
    <property name="type" value="passive"/>
  </sprite>
  <sprite>
    <property name="posx" value="5981"/>
    <property name="posy" value="-56"/>
    <property name="uid" value="627"/>
    <property name="image" value="ground/green_3/ground/middle/1.png"/>
    <property name="type" value="passive"/>
  </sprite>
  <sprite>
    <property name="posx" value="2328"/>
    <property name="posy" value="-141"/>
    <property name="uid" value="628"/>
    <property name="image" value="ground/green_3/ground/middle/left.png"/>
    <property name="type" value="passive"/>
  </sprite>
  <sprite>
    <property name="posx" value="2328"/>
    <property name="posy" value="-77"/>
    <property name="uid" value="629"/>
    <property name="image" value="ground/green_3/ground/middle/left.png"/>
    <property name="type" value="passive"/>
  </sprite>
  <sprite>
    <property name="posx" value="2392"/>
    <property name="posy" value="-141"/>
    <property name="uid" value="630"/>
    <property name="image" value="ground/green_3/ground/middle/1.png"/>
    <property name="type" value="passive"/>
  </sprite>
  <sprite>
    <property name="posx" value="2392"/>
    <property name="posy" value="-77"/>
    <property name="uid" value="631"/>
    <property name="image" value="ground/green_3/ground/middle/1.png"/>
    <property name="type" value="passive"/>
  </sprite>
  <sprite>
    <property name="posx" value="2456"/>
    <property name="posy" value="-141"/>
    <property name="uid" value="632"/>
    <property name="image" value="ground/green_3/ground/middle/1.png"/>
    <property name="type" value="passive"/>
  </sprite>
  <sprite>
    <property name="posx" value="2456"/>
    <property name="posy" value="-77"/>
    <property name="uid" value="633"/>
    <property name="image" value="ground/green_3/ground/middle/1.png"/>
    <property name="type" value="passive"/>
  </sprite>
  <sprite>
    <property name="posx" value="2520"/>
    <property name="posy" value="-141"/>
    <property name="uid" value="634"/>
    <property name="image" value="ground/green_3/ground/middle/1.png"/>
    <property name="type" value="passive"/>
  </sprite>
  <sprite>
    <property name="posx" value="2520"/>
    <property name="posy" value="-77"/>
    <property name="uid" value="635"/>
    <property name="image" value="ground/green_3/ground/middle/1.png"/>
    <property name="type" value="passive"/>
  </sprite>
  <sprite>
    <property name="posx" value="2584"/>
    <property name="posy" value="-141"/>
    <property name="uid" value="636"/>
    <property name="image" value="ground/green_3/ground/middle/1.png"/>
    <property name="type" value="passive"/>
  </sprite>
  <sprite>
    <property name="posx" value="2584"/>
    <property name="posy" value="-77"/>
    <property name="uid" value="637"/>
    <property name="image" value="ground/green_3/ground/middle/1.png"/>
    <property name="type" value="passive"/>
  </sprite>
  <sprite>
    <property name="posx" value="2648"/>
    <property name="posy" value="-141"/>
    <property name="uid" value="638"/>
    <property name="image" value="ground/green_3/ground/middle/1.png"/>
    <property name="type" value="passive"/>
  </sprite>
  <sprite>
    <property name="posx" value="2648"/>
    <property name="posy" value="-77"/>
    <property name="uid" value="639"/>
    <property name="image" value="ground/green_3/ground/middle/1.png"/>
    <property name="type" value="passive"/>
  </sprite>
  <sprite>
    <property name="posx" value="2839"/>
    <property name="posy" value="-269"/>
    <property name="uid" value="640"/>
    <property name="image" value="ground/green_3/ground/middle/left.png"/>
    <property name="type" value="passive"/>
  </sprite>
  <sprite>
    <property name="posx" value="3735"/>
    <property name="posy" value="-269"/>
    <property name="uid" value="641"/>
    <property name="image" value="ground/green_3/ground/middle/right.png"/>
    <property name="type" value="passive"/>
  </sprite>
  <sprite>
    <property name="posx" value="3415"/>
    <property name="posy" value="-269"/>
    <property name="uid" value="642"/>
    <property name="image" value="ground/green_3/ground/middle/1.png"/>
    <property name="type" value="passive"/>
  </sprite>
  <sprite>
    <property name="posx" value="3479"/>
    <property name="posy" value="-269"/>
    <property name="uid" value="643"/>
    <property name="image" value="ground/green_3/ground/middle/1.png"/>
    <property name="type" value="passive"/>
  </sprite>
  <sprite>
    <property name="posx" value="3543"/>
    <property name="posy" value="-269"/>
    <property name="uid" value="644"/>
    <property name="image" value="ground/green_3/ground/middle/1.png"/>
    <property name="type" value="passive"/>
  </sprite>
  <sprite>
    <property name="posx" value="3607"/>
    <property name="posy" value="-269"/>
    <property name="uid" value="645"/>
    <property name="image" value="ground/green_3/ground/middle/1.png"/>
    <property name="type" value="passive"/>
  </sprite>
  <sprite>
    <property name="posx" value="3671"/>
    <property name="posy" value="-269"/>
    <property name="uid" value="646"/>
    <property name="image" value="ground/green_3/ground/middle/1.png"/>
    <property name="type" value="passive"/>
  </sprite>
  <sprite>
    <property name="posx" value="3735"/>
    <property name="posy" value="-205"/>
    <property name="uid" value="647"/>
    <property name="image" value="ground/green_3/ground/middle/right.png"/>
    <property name="type" value="passive"/>
  </sprite>
  <sprite>
    <property name="posx" value="3415"/>
    <property name="posy" value="-205"/>
    <property name="uid" value="648"/>
    <property name="image" value="ground/green_3/ground/middle/1.png"/>
    <property name="type" value="passive"/>
  </sprite>
  <sprite>
    <property name="posx" value="3479"/>
    <property name="posy" value="-205"/>
    <property name="uid" value="649"/>
    <property name="image" value="ground/green_3/ground/middle/1.png"/>
    <property name="type" value="passive"/>
  </sprite>
  <sprite>
    <property name="posx" value="3543"/>
    <property name="posy" value="-205"/>
    <property name="uid" value="650"/>
    <property name="image" value="ground/green_3/ground/middle/1.png"/>
    <property name="type" value="passive"/>
  </sprite>
  <sprite>
    <property name="posx" value="3607"/>
    <property name="posy" value="-205"/>
    <property name="uid" value="651"/>
    <property name="image" value="ground/green_3/ground/middle/1.png"/>
    <property name="type" value="passive"/>
  </sprite>
  <sprite>
    <property name="posx" value="3671"/>
    <property name="posy" value="-205"/>
    <property name="uid" value="652"/>
    <property name="image" value="ground/green_3/ground/middle/1.png"/>
    <property name="type" value="passive"/>
  </sprite>
  <sprite>
    <property name="posx" value="3735"/>
    <property name="posy" value="-141"/>
    <property name="uid" value="653"/>
    <property name="image" value="ground/green_3/ground/middle/right.png"/>
    <property name="type" value="passive"/>
  </sprite>
  <sprite>
    <property name="posx" value="3415"/>
    <property name="posy" value="-141"/>
    <property name="uid" value="654"/>
    <property name="image" value="ground/green_3/ground/middle/1.png"/>
    <property name="type" value="passive"/>
  </sprite>
  <sprite>
    <property name="posx" value="3479"/>
    <property name="posy" value="-141"/>
    <property name="uid" value="655"/>
    <property name="image" value="ground/green_3/ground/middle/1.png"/>
    <property name="type" value="passive"/>
  </sprite>
  <sprite>
    <property name="posx" value="3543"/>
    <property name="posy" value="-141"/>
    <property name="uid" value="656"/>
    <property name="image" value="ground/green_3/ground/middle/1.png"/>
    <property name="type" value="passive"/>
  </sprite>
  <sprite>
    <property name="posx" value="3607"/>
    <property name="posy" value="-141"/>
    <property name="uid" value="657"/>
    <property name="image" value="ground/green_3/ground/middle/1.png"/>
    <property name="type" value="passive"/>
  </sprite>
  <sprite>
    <property name="posx" value="3671"/>
    <property name="posy" value="-141"/>
    <property name="uid" value="658"/>
    <property name="image" value="ground/green_3/ground/middle/1.png"/>
    <property name="type" value="passive"/>
  </sprite>
  <sprite>
    <property name="posx" value="3735"/>
    <property name="posy" value="-77"/>
    <property name="uid" value="659"/>
    <property name="image" value="ground/green_3/ground/middle/right.png"/>
    <property name="type" value="passive"/>
  </sprite>
  <sprite>
    <property name="posx" value="3415"/>
    <property name="posy" value="-77"/>
    <property name="uid" value="660"/>
    <property name="image" value="ground/green_3/ground/middle/1.png"/>
    <property name="type" value="passive"/>
  </sprite>
  <sprite>
    <property name="posx" value="3479"/>
    <property name="posy" value="-77"/>
    <property name="uid" value="661"/>
    <property name="image" value="ground/green_3/ground/middle/1.png"/>
    <property name="type" value="passive"/>
  </sprite>
  <sprite>
    <property name="posx" value="3543"/>
    <property name="posy" value="-77"/>
    <property name="uid" value="662"/>
    <property name="image" value="ground/green_3/ground/middle/1.png"/>
    <property name="type" value="passive"/>
  </sprite>
  <sprite>
    <property name="posx" value="3607"/>
    <property name="posy" value="-77"/>
    <property name="uid" value="663"/>
    <property name="image" value="ground/green_3/ground/middle/1.png"/>
    <property name="type" value="passive"/>
  </sprite>
  <sprite>
    <property name="posx" value="3671"/>
    <property name="posy" value="-77"/>
    <property name="uid" value="664"/>
    <property name="image" value="ground/green_3/ground/middle/1.png"/>
    <property name="type" value="passive"/>
  </sprite>
  <sprite>
    <property name="posx" value="3095"/>
    <property name="posy" value="-269"/>
    <property name="uid" value="665"/>
    <property name="image" value="ground/green_3/ground/middle/1.png"/>
    <property name="type" value="passive"/>
  </sprite>
  <sprite>
    <property name="posx" value="3159"/>
    <property name="posy" value="-269"/>
    <property name="uid" value="666"/>
    <property name="image" value="ground/green_3/ground/middle/1.png"/>
    <property name="type" value="passive"/>
  </sprite>
  <sprite>
    <property name="posx" value="3223"/>
    <property name="posy" value="-269"/>
    <property name="uid" value="667"/>
    <property name="image" value="ground/green_3/ground/middle/1.png"/>
    <property name="type" value="passive"/>
  </sprite>
  <sprite>
    <property name="posx" value="3287"/>
    <property name="posy" value="-269"/>
    <property name="uid" value="668"/>
    <property name="image" value="ground/green_3/ground/middle/1.png"/>
    <property name="type" value="passive"/>
  </sprite>
  <sprite>
    <property name="posx" value="3351"/>
    <property name="posy" value="-269"/>
    <property name="uid" value="669"/>
    <property name="image" value="ground/green_3/ground/middle/1.png"/>
    <property name="type" value="passive"/>
  </sprite>
  <sprite>
    <property name="posx" value="3095"/>
    <property name="posy" value="-205"/>
    <property name="uid" value="670"/>
    <property name="image" value="ground/green_3/ground/middle/1.png"/>
    <property name="type" value="passive"/>
  </sprite>
  <sprite>
    <property name="posx" value="3159"/>
    <property name="posy" value="-205"/>
    <property name="uid" value="671"/>
    <property name="image" value="ground/green_3/ground/middle/1.png"/>
    <property name="type" value="passive"/>
  </sprite>
  <sprite>
    <property name="posx" value="3223"/>
    <property name="posy" value="-205"/>
    <property name="uid" value="672"/>
    <property name="image" value="ground/green_3/ground/middle/1.png"/>
    <property name="type" value="passive"/>
  </sprite>
  <sprite>
    <property name="posx" value="3287"/>
    <property name="posy" value="-205"/>
    <property name="uid" value="673"/>
    <property name="image" value="ground/green_3/ground/middle/1.png"/>
    <property name="type" value="passive"/>
  </sprite>
  <sprite>
    <property name="posx" value="3351"/>
    <property name="posy" value="-205"/>
    <property name="uid" value="674"/>
    <property name="image" value="ground/green_3/ground/middle/1.png"/>
    <property name="type" value="passive"/>
  </sprite>
  <sprite>
    <property name="posx" value="3095"/>
    <property name="posy" value="-141"/>
    <property name="uid" value="675"/>
    <property name="image" value="ground/green_3/ground/middle/1.png"/>
    <property name="type" value="passive"/>
  </sprite>
  <sprite>
    <property name="posx" value="3159"/>
    <property name="posy" value="-141"/>
    <property name="uid" value="676"/>
    <property name="image" value="ground/green_3/ground/middle/1.png"/>
    <property name="type" value="passive"/>
  </sprite>
  <sprite>
    <property name="posx" value="3223"/>
    <property name="posy" value="-141"/>
    <property name="uid" value="677"/>
    <property name="image" value="ground/green_3/ground/middle/1.png"/>
    <property name="type" value="passive"/>
  </sprite>
  <sprite>
    <property name="posx" value="3287"/>
    <property name="posy" value="-141"/>
    <property name="uid" value="678"/>
    <property name="image" value="ground/green_3/ground/middle/1.png"/>
    <property name="type" value="passive"/>
  </sprite>
  <sprite>
    <property name="posx" value="3351"/>
    <property name="posy" value="-141"/>
    <property name="uid" value="679"/>
    <property name="image" value="ground/green_3/ground/middle/1.png"/>
    <property name="type" value="passive"/>
  </sprite>
  <sprite>
    <property name="posx" value="3095"/>
    <property name="posy" value="-77"/>
    <property name="uid" value="680"/>
    <property name="image" value="ground/green_3/ground/middle/1.png"/>
    <property name="type" value="passive"/>
  </sprite>
  <sprite>
    <property name="posx" value="3159"/>
    <property name="posy" value="-77"/>
    <property name="uid" value="681"/>
    <property name="image" value="ground/green_3/ground/middle/1.png"/>
    <property name="type" value="passive"/>
  </sprite>
  <sprite>
    <property name="posx" value="3223"/>
    <property name="posy" value="-77"/>
    <property name="uid" value="682"/>
    <property name="image" value="ground/green_3/ground/middle/1.png"/>
    <property name="type" value="passive"/>
  </sprite>
  <sprite>
    <property name="posx" value="3287"/>
    <property name="posy" value="-77"/>
    <property name="uid" value="683"/>
    <property name="image" value="ground/green_3/ground/middle/1.png"/>
    <property name="type" value="passive"/>
  </sprite>
  <sprite>
    <property name="posx" value="3351"/>
    <property name="posy" value="-77"/>
    <property name="uid" value="684"/>
    <property name="image" value="ground/green_3/ground/middle/1.png"/>
    <property name="type" value="passive"/>
  </sprite>
  <sprite>
    <property name="posx" value="2903"/>
    <property name="posy" value="-269"/>
    <property name="uid" value="685"/>
    <property name="image" value="ground/green_3/ground/middle/1.png"/>
    <property name="type" value="passive"/>
  </sprite>
  <sprite>
    <property name="posx" value="2967"/>
    <property name="posy" value="-269"/>
    <property name="uid" value="686"/>
    <property name="image" value="ground/green_3/ground/middle/1.png"/>
    <property name="type" value="passive"/>
  </sprite>
  <sprite>
    <property name="posx" value="3031"/>
    <property name="posy" value="-269"/>
    <property name="uid" value="687"/>
    <property name="image" value="ground/green_3/ground/middle/1.png"/>
    <property name="type" value="passive"/>
  </sprite>
  <sprite>
    <property name="posx" value="2903"/>
    <property name="posy" value="-205"/>
    <property name="uid" value="688"/>
    <property name="image" value="ground/green_3/ground/middle/1.png"/>
    <property name="type" value="passive"/>
  </sprite>
  <sprite>
    <property name="posx" value="2967"/>
    <property name="posy" value="-205"/>
    <property name="uid" value="689"/>
    <property name="image" value="ground/green_3/ground/middle/1.png"/>
    <property name="type" value="passive"/>
  </sprite>
  <sprite>
    <property name="posx" value="3031"/>
    <property name="posy" value="-205"/>
    <property name="uid" value="690"/>
    <property name="image" value="ground/green_3/ground/middle/1.png"/>
    <property name="type" value="passive"/>
  </sprite>
  <sprite>
    <property name="posx" value="2903"/>
    <property name="posy" value="-141"/>
    <property name="uid" value="691"/>
    <property name="image" value="ground/green_3/ground/middle/1.png"/>
    <property name="type" value="passive"/>
  </sprite>
  <sprite>
    <property name="posx" value="2967"/>
    <property name="posy" value="-141"/>
    <property name="uid" value="692"/>
    <property name="image" value="ground/green_3/ground/middle/1.png"/>
    <property name="type" value="passive"/>
  </sprite>
  <sprite>
    <property name="posx" value="3031"/>
    <property name="posy" value="-141"/>
    <property name="uid" value="693"/>
    <property name="image" value="ground/green_3/ground/middle/1.png"/>
    <property name="type" value="passive"/>
  </sprite>
  <sprite>
    <property name="posx" value="2903"/>
    <property name="posy" value="-77"/>
    <property name="uid" value="694"/>
    <property name="image" value="ground/green_3/ground/middle/1.png"/>
    <property name="type" value="passive"/>
  </sprite>
  <sprite>
    <property name="posx" value="2967"/>
    <property name="posy" value="-77"/>
    <property name="uid" value="695"/>
    <property name="image" value="ground/green_3/ground/middle/1.png"/>
    <property name="type" value="passive"/>
  </sprite>
  <sprite>
    <property name="posx" value="3031"/>
    <property name="posy" value="-77"/>
    <property name="uid" value="696"/>
    <property name="image" value="ground/green_3/ground/middle/1.png"/>
    <property name="type" value="passive"/>
  </sprite>
  <sprite>
    <property name="posx" value="2839"/>
    <property name="posy" value="-141"/>
    <property name="uid" value="697"/>
    <property name="image" value="ground/green_3/ground/middle/1.png"/>
    <property name="type" value="passive"/>
  </sprite>
  <sprite>
    <property name="posx" value="2839"/>
    <property name="posy" value="-77"/>
    <property name="uid" value="698"/>
    <property name="image" value="ground/green_3/ground/middle/1.png"/>
    <property name="type" value="passive"/>
  </sprite>
  <sprite>
    <property name="posx" value="2712"/>
    <property name="posy" value="-141"/>
    <property name="uid" value="699"/>
    <property name="image" value="ground/green_3/ground/middle/1.png"/>
    <property name="type" value="passive"/>
  </sprite>
  <sprite>
    <property name="posx" value="2712"/>
    <property name="posy" value="-78"/>
    <property name="uid" value="700"/>
    <property name="image" value="ground/green_3/ground/middle/1.png"/>
    <property name="type" value="passive"/>
  </sprite>
  <sprite>
    <property name="posx" value="2776"/>
    <property name="posy" value="-141"/>
    <property name="uid" value="701"/>
    <property name="image" value="ground/green_3/ground/middle/1.png"/>
    <property name="type" value="passive"/>
  </sprite>
  <sprite>
    <property name="posx" value="2776"/>
    <property name="posy" value="-78"/>
    <property name="uid" value="702"/>
    <property name="image" value="ground/green_3/ground/middle/1.png"/>
    <property name="type" value="passive"/>
  </sprite>
  <enemy>
    <property name="posx" value="2297"/>
    <property name="posy" value="-170"/>
    <property name="uid" value="703"/>
    <property name="image" value="enemy/eato/brown/1.png"/>
    <property name="type" value="eato"/>
    <property name="image_dir" value="enemy/eato/brown/"/>
    <property name="direction" value="right_top"/>
  </enemy>
  <enemy>
    <property name="posx" value="3965"/>
    <property name="posy" value="-111"/>
    <property name="uid" value="704"/>
    <property name="image" value="enemy/furball/brown/walk_1.png"/>
    <property name="type" value="furball"/>
    <property name="color" value="brown"/>
    <property name="direction" value="right"/>
  </enemy>
  <enemy>
    <property name="posx" value="5165"/>
    <property name="posy" value="-233"/>
    <property name="uid" value="705"/>
    <property name="image" value="enemy/furball/brown/walk_1.png"/>
    <property name="type" value="furball"/>
    <property name="color" value="brown"/>
    <property name="direction" value="right"/>
  </enemy>
  <enemy>
    <property name="posx" value="10070"/>
    <property name="posy" value="-94"/>
    <property name="uid" value="706"/>
    <property name="image" value="enemy/furball/brown/walk_1.png"/>
    <property name="type" value="furball"/>
    <property name="color" value="brown"/>
    <property name="direction" value="right"/>
  </enemy>
  <enemy>
    <property name="posx" value="7958"/>
    <property name="posy" value="-282"/>
    <property name="uid" value="707"/>
    <property name="image" value="enemy/furball/brown/walk_1.png"/>
    <property name="type" value="furball"/>
    <property name="color" value="brown"/>
    <property name="direction" value="right"/>
  </enemy>
  <enemy>
    <property name="posx" value="5939"/>
    <property name="posy" value="-230"/>
    <property name="uid" value="708"/>
    <property name="image" value="enemy/furball/brown/walk_1.png"/>
    <property name="type" value="furball"/>
    <property name="color" value="brown"/>
    <property name="direction" value="right"/>
  </enemy>
  <enemy>
    <property name="posx" value="14887"/>
    <property name="posy" value="-175"/>
    <property name="uid" value="709"/>
    <property name="image" value="enemy/furball/brown/walk_1.png"/>
    <property name="type" value="furball"/>
    <property name="color" value="brown"/>
    <property name="direction" value="right"/>
  </enemy>
  <enemy>
    <property name="posx" value="12100"/>
    <property name="posy" value="-96"/>
    <property name="uid" value="710"/>
    <property name="image" value="enemy/furball/brown/walk_1.png"/>
    <property name="type" value="furball"/>
    <property name="color" value="brown"/>
    <property name="direction" value="right"/>
  </enemy>
  <enemy>
    <property name="posx" value="14608"/>
    <property name="posy" value="-182"/>
    <property name="uid" value="711"/>
    <property name="image" value="enemy/furball/brown/walk_1.png"/>
    <property name="type" value="furball"/>
    <property name="color" value="brown"/>
    <property name="direction" value="right"/>
  </enemy>
  <enemy>
    <property name="posx" value="13407"/>
    <property name="posy" value="-132"/>
    <property name="uid" value="712"/>
    <property name="image" value="enemy/turtle/red/walk_1.png"/>
    <property name="type" value="turtle"/>
    <property name="posx" value="13407"/>
    <property name="posy" value="-132"/>
    <property name="color" value="red"/>
    <property name="direction" value="right"/>
  </enemy>
  <enemy>
    <property name="posx" value="10899"/>
    <property name="posy" value="-97"/>
    <property name="uid" value="713"/>
    <property name="image" value="enemy/furball/brown/walk_1.png"/>
    <property name="type" value="furball"/>
    <property name="color" value="brown"/>
    <property name="direction" value="right"/>
  </enemy>
  <enemy>
    <property name="posx" value="7237"/>
    <property name="posy" value="-124"/>
    <property name="uid" value="714"/>
    <property name="image" value="enemy/turtle/red/walk_1.png"/>
    <property name="type" value="turtle"/>
    <property name="posx" value="7237"/>
    <property name="posy" value="-124"/>
    <property name="color" value="red"/>
    <property name="direction" value="right"/>
  </enemy>
  <enemy>
    <property name="posx" value="1746"/>
    <property name="posy" value="-145"/>
    <property name="uid" value="715"/>
    <property name="image" value="enemy/turtle/red/walk_1.png"/>
    <property name="type" value="turtle"/>
    <property name="posx" value="1746"/>
    <property name="posy" value="-145"/>
    <property name="color" value="red"/>
    <property name="direction" value="right"/>
  </enemy>
  <enemy>
    <property name="posx" value="3182"/>
    <property name="posy" value="-423"/>
    <property name="uid" value="716"/>
    <property name="image" value="enemy/turtle/green/walk_1.png"/>
    <property name="type" value="turtle"/>
    <property name="posx" value="3182"/>
    <property name="posy" value="-423"/>
    <property name="color" value="green"/>
    <property name="direction" value="right"/>
  </enemy>
  <enemy>
    <property name="posx" value="4027"/>
    <property name="posy" value="-111"/>
    <property name="uid" value="717"/>
    <property name="image" value="enemy/furball/brown/walk_1.png"/>
    <property name="type" value="furball"/>
    <property name="color" value="brown"/>
    <property name="direction" value="right"/>
  </enemy>
  <enemy>
    <property name="posx" value="2549"/>
    <property name="posy" value="-254"/>
    <property name="uid" value="718"/>
    <property name="image" value="enemy/furball/brown/walk_1.png"/>
    <property name="type" value="furball"/>
    <property name="color" value="brown"/>
    <property name="direction" value="right"/>
  </enemy>
  <enemy>
    <property name="posx" value="5102"/>
    <property name="posy" value="-234"/>
    <property name="uid" value="719"/>
    <property name="image" value="enemy/furball/brown/walk_1.png"/>
    <property name="type" value="furball"/>
    <property name="color" value="brown"/>
    <property name="direction" value="right"/>
  </enemy>
  <enemy>
    <property name="posx" value="5995"/>
    <property name="posy" value="-230"/>
    <property name="uid" value="720"/>
    <property name="image" value="enemy/furball/brown/walk_1.png"/>
    <property name="type" value="furball"/>
    <property name="color" value="brown"/>
    <property name="direction" value="right"/>
  </enemy>
  <enemy>
    <property name="posx" value="9776"/>
    <property name="posy" value="-94"/>
    <property name="uid" value="721"/>
    <property name="image" value="enemy/furball/brown/walk_1.png"/>
    <property name="type" value="furball"/>
    <property name="color" value="brown"/>
    <property name="direction" value="right"/>
  </enemy>
  <enemy>
    <property name="posx" value="10413"/>
    <property name="posy" value="-97"/>
    <property name="uid" value="722"/>
    <property name="image" value="enemy/furball/brown/walk_1.png"/>
    <property name="type" value="furball"/>
    <property name="color" value="brown"/>
    <property name="direction" value="right"/>
  </enemy>
  <enemy>
    <property name="posx" value="12148"/>
    <property name="posy" value="-95"/>
    <property name="uid" value="723"/>
    <property name="image" value="enemy/furball/brown/walk_1.png"/>
    <property name="type" value="furball"/>
    <property name="color" value="brown"/>
    <property name="direction" value="right"/>
  </enemy>
  <enemy>
    <property name="posx" value="12454"/>
    <property name="posy" value="-99"/>
    <property name="uid" value="724"/>
    <property name="image" value="enemy/furball/brown/walk_1.png"/>
    <property name="type" value="furball"/>
    <property name="color" value="brown"/>
    <property name="direction" value="right"/>
  </enemy>
  <enemy>
    <property name="posx" value="12403"/>
    <property name="posy" value="-98"/>
    <property name="uid" value="725"/>
    <property name="image" value="enemy/furball/brown/walk_1.png"/>
    <property name="type" value="furball"/>
    <property name="color" value="brown"/>
    <property name="direction" value="right"/>
  </enemy>
  <enemy>
    <property name="posx" value="11314"/>
    <property name="posy" value="-95"/>
    <property name="uid" value="726"/>
    <property name="image" value="enemy/furball/brown/walk_1.png"/>
    <property name="type" value="furball"/>
    <property name="color" value="brown"/>
    <property name="direction" value="right"/>
  </enemy>
  <enemy>
    <property name="posx" value="12768"/>
    <property name="posy" value="-94"/>
    <property name="uid" value="727"/>
    <property name="image" value="enemy/furball/brown/walk_1.png"/>
    <property name="type" value="furball"/>
    <property name="color" value="brown"/>
    <property name="direction" value="right"/>
  </enemy>
  <enemy>
    <property name="posx" value="16402"/>
    <property name="posy" value="-130"/>
    <property name="uid" value="728"/>
    <property name="image" value="enemy/turtle/red/walk_1.png"/>
    <property name="type" value="turtle"/>
    <property name="posx" value="16402"/>
    <property name="posy" value="-130"/>
    <property name="color" value="red"/>
    <property name="direction" value="right"/>
  </enemy>
  <enemy>
    <property name="posx" value="16692"/>
    <property name="posy" value="-125"/>
    <property name="uid" value="729"/>
    <property name="image" value="enemy/turtle/red/walk_1.png"/>
    <property name="type" value="turtle"/>
    <property name="posx" value="16692"/>
    <property name="posy" value="-125"/>
    <property name="color" value="red"/>
    <property name="direction" value="right"/>
  </enemy>
  <enemy>
    <property name="posx" value="10538"/>
    <property name="posy" value="-161"/>
    <property name="uid" value="730"/>
    <property name="image" value="enemy/flyon/orange/closed_1.png"/>
    <property name="type" value="flyon"/>
    <property name="direction" value="up"/>
    <property name="image_dir" value="enemy/flyon/orange/"/>
    <property name="max_distance" value="200"/>
    <property name="speed" value="5.800000"/>
  </enemy>
  <enemy>
    <property name="posx" value="17013"/>
    <property name="posy" value="-183"/>
    <property name="uid" value="731"/>
    <property name="image" value="enemy/flyon/orange/closed_1.png"/>
    <property name="type" value="flyon"/>
    <property name="direction" value="up"/>
    <property name="image_dir" value="enemy/flyon/orange/"/>
    <property name="max_distance" value="200"/>
    <property name="speed" value="5.800000"/>
  </enemy>
  <sprite>
    <property name="posx" value="5499"/>
    <property name="posy" value="-234"/>
    <property name="uid" value="732"/>
    <property name="image" value="pipes/blue/ver_1.png"/>
    <property name="type" value="massive"/>
  </sprite>
  <sprite>
    <property name="posx" value="5499"/>
    <property name="posy" value="-284"/>
    <property name="uid" value="733"/>
    <property name="image" value="pipes/blue/up_1.png"/>
    <property name="type" value="massive"/>
  </sprite>
  <enemy>
    <property name="posx" value="8912"/>
    <property name="posy" value="-190"/>
    <property name="uid" value="734"/>
    <property name="image" value="enemy/flyon/orange/closed_1.png"/>
    <property name="type" value="flyon"/>
    <property name="direction" value="up"/>
    <property name="image_dir" value="enemy/flyon/orange/"/>
    <property name="max_distance" value="200"/>
    <property name="speed" value="5.800000"/>
  </enemy>
  <enemy>
    <property name="posx" value="3049"/>
    <property name="posy" value="-99"/>
    <property name="uid" value="735"/>
    <property name="image" value="enemy/eato/brown/1.png"/>
    <property name="type" value="eato"/>
    <property name="image_dir" value="enemy/eato/brown/"/>
    <property name="direction" value="top_right"/>
  </enemy>
  <enemy>
    <property name="posx" value="3458"/>
    <property name="posy" value="-99"/>
    <property name="uid" value="736"/>
    <property name="image" value="enemy/eato/brown/1.png"/>
    <property name="type" value="eato"/>
    <property name="image_dir" value="enemy/eato/brown/"/>
    <property name="direction" value="top_right"/>
  </enemy>
  <enemy>
    <property name="posx" value="3251"/>
    <property name="posy" value="-99"/>
    <property name="uid" value="737"/>
    <property name="image" value="enemy/eato/brown/1.png"/>
    <property name="type" value="eato"/>
    <property name="image_dir" value="enemy/eato/brown/"/>
    <property name="direction" value="top_left"/>
  </enemy>
  <enemy>
    <property name="posx" value="9978"/>
    <property name="posy" value="-714"/>
    <property name="uid" value="738"/>
    <property name="image" value="enemy/gee/lava/1.png"/>
    <property name="type" value="gee"/>
    <property name="direction" value="horizontal"/>
    <property name="max_distance" value="400"/>
    <property name="always_fly" value="0"/>
    <property name="wait_time" value="2.000000"/>
    <property name="fly_distance" value="400"/>
    <property name="color" value="red"/>
  </enemy>
  <enemy>
    <property name="posx" value="11379"/>
    <property name="posy" value="-863"/>
    <property name="uid" value="739"/>
    <property name="image" value="enemy/gee/venom/1.png"/>
    <property name="type" value="gee"/>
    <property name="direction" value="horizontal"/>
    <property name="max_distance" value="400"/>
    <property name="always_fly" value="0"/>
    <property name="wait_time" value="2.000000"/>
    <property name="fly_distance" value="400"/>
    <property name="color" value="green"/>
  </enemy>
  <enemy>
    <property name="posx" value="16463"/>
    <property name="posy" value="-231"/>
    <property name="uid" value="740"/>
    <property name="image" value="enemy/gee/lava/1.png"/>
    <property name="type" value="gee"/>
    <property name="direction" value="horizontal"/>
    <property name="max_distance" value="400"/>
    <property name="always_fly" value="0"/>
    <property name="wait_time" value="2.000000"/>
    <property name="fly_distance" value="400"/>
    <property name="color" value="red"/>
  </enemy>
  <enemy>
    <property name="posx" value="17405"/>
    <property name="posy" value="-186"/>
    <property name="uid" value="741"/>
    <property name="image" value="enemy/gee/venom/1.png"/>
    <property name="type" value="gee"/>
    <property name="direction" value="horizontal"/>
    <property name="max_distance" value="200"/>
    <property name="always_fly" value="0"/>
    <property name="wait_time" value="2.000000"/>
    <property name="fly_distance" value="400"/>
    <property name="color" value="green"/>
  </enemy>
  <enemy>
    <property name="posx" value="14774"/>
    <property name="posy" value="-255"/>
    <property name="uid" value="742"/>
    <property name="image" value="enemy/static/blocks/spike_1/1_grey.png"/>
    <property name="type" value="static"/>
    <property name="rotation_speed" value="2.500000"/>
    <property name="path" value=""/>
    <property name="speed" value="0.000000"/>
    <property name="fire_resistant" value="0"/>
    <property name="ice_resistance" value="0.000000"/>
  </enemy>
  <enemystopper>
    <property name="posx" value="446"/>
    <property name="posy" value="-144"/>
    <property name="uid" value="743"/>
    <property name="image" value=""/>
    <property name="type" value="passive"/>
  </enemystopper>
  <levelexit>
    <property name="posx" value="17459"/>
    <property name="posy" value="-66"/>
    <property name="uid" value="744"/>
    <property name="image" value=""/>
    <property name="type" value="0"/>
    <property name="camera_motion" value="1"/>
  </levelexit>
  <item>
    <property name="posx" value="994"/>
    <property name="posy" value="-322"/>
    <property name="uid" value="745"/>
    <property name="image" value="game/items/goldpiece/yellow/1.png"/>
    <property name="type" value="goldpiece"/>
    <property name="color" value="yellow"/>
  </item>
  <item>
    <property name="posx" value="1060"/>
    <property name="posy" value="-322"/>
    <property name="uid" value="746"/>
    <property name="image" value="game/items/goldpiece/yellow/1.png"/>
    <property name="type" value="goldpiece"/>
    <property name="color" value="yellow"/>
  </item>
  <box>
    <property name="posx" value="2417"/>
    <property name="posy" value="-416"/>
    <property name="uid" value="747"/>
    <property name="image" value="game/box/yellow/bonus/1.png"/>
    <property name="type" value="bonus"/>
    <property name="animation" value="Bonus"/>
    <property name="item" value="24"/>
    <property name="invisible" value="0"/>
    <property name="useable_count" value="1"/>
    <property name="force_best_item" value="0"/>
  </box>
  <box>
    <property name="posx" value="2465"/>
    <property name="posy" value="-416"/>
    <property name="uid" value="748"/>
    <property name="image" value="game/box/yellow/default.png"/>
    <property name="type" value="bonus"/>
    <property name="animation" value="Default"/>
    <property name="item" value="8"/>
    <property name="invisible" value="0"/>
    <property name="useable_count" value="1"/>
    <property name="force_best_item" value="0"/>
    <property name="gold_color" value="yellow"/>
  </box>
  <box>
    <property name="posx" value="3324"/>
    <property name="posy" value="-260"/>
    <property name="uid" value="749"/>
    <property name="image" value="game/box/yellow/default.png"/>
    <property name="type" value="bonus"/>
    <property name="animation" value="Default"/>
    <property name="item" value="8"/>
    <property name="invisible" value="0"/>
    <property name="useable_count" value="1"/>
    <property name="force_best_item" value="0"/>
    <property name="gold_color" value="yellow"/>
  </box>
  <box>
    <property name="posx" value="3371"/>
    <property name="posy" value="-260"/>
    <property name="uid" value="750"/>
    <property name="image" value="game/box/yellow/default.png"/>
    <property name="type" value="bonus"/>
    <property name="animation" value="Default"/>
    <property name="item" value="8"/>
    <property name="invisible" value="0"/>
    <property name="useable_count" value="1"/>
    <property name="force_best_item" value="0"/>
    <property name="gold_color" value="yellow"/>
  </box>
  <enemystopper>
    <property name="posx" value="6105"/>
    <property name="posy" value="-200"/>
    <property name="uid" value="751"/>
    <property name="image" value=""/>
    <property name="type" value="passive"/>
  </enemystopper>
  <enemystopper>
    <property name="posx" value="10972"/>
    <property name="posy" value="-62"/>
    <property name="uid" value="752"/>
    <property name="image" value=""/>
    <property name="type" value="passive"/>
  </enemystopper>
  <enemystopper>
    <property name="posx" value="3797"/>
    <property name="posy" value="-347"/>
    <property name="uid" value="753"/>
    <property name="image" value=""/>
    <property name="type" value="passive"/>
  </enemystopper>
  <box>
    <property name="posx" value="3675"/>
    <property name="posy" value="-264"/>
    <property name="uid" value="754"/>
    <property name="image" value="game/box/yellow/default.png"/>
    <property name="type" value="spin"/>
    <property name="invisible" value="0"/>
    <property name="useable_count" value="-1"/>
  </box>
  <item>
    <property name="posx" value="15657"/>
    <property name="posy" value="-394"/>
    <property name="uid" value="755"/>
    <property name="image" value="game/items/goldpiece/yellow/1.png"/>
    <property name="type" value="goldpiece"/>
    <property name="color" value="yellow"/>
  </item>
  <item>
    <property name="posx" value="15635"/>
    <property name="posy" value="-430"/>
    <property name="uid" value="756"/>
    <property name="image" value="game/items/goldpiece/yellow/1.png"/>
    <property name="type" value="goldpiece"/>
    <property name="color" value="yellow"/>
  </item>
  <enemystopper>
    <property name="posx" value="15216"/>
    <property name="posy" value="-142"/>
    <property name="uid" value="757"/>
    <property name="image" value=""/>
    <property name="type" value="passive"/>
  </enemystopper>
  <enemystopper>
    <property name="posx" value="13811"/>
    <property name="posy" value="-184"/>
    <property name="uid" value="758"/>
    <property name="image" value=""/>
    <property name="type" value="passive"/>
  </enemystopper>
  <box>
    <property name="posx" value="9840"/>
    <property name="posy" value="-270"/>
    <property name="uid" value="759"/>
    <property name="image" value="game/box/yellow/default.png"/>
    <property name="type" value="bonus"/>
    <property name="animation" value="Default"/>
    <property name="item" value="8"/>
    <property name="invisible" value="0"/>
    <property name="useable_count" value="1"/>
    <property name="force_best_item" value="0"/>
    <property name="gold_color" value="yellow"/>
  </box>
  <box>
    <property name="posx" value="9740"/>
    <property name="posy" value="-270"/>
    <property name="uid" value="760"/>
    <property name="image" value="game/box/yellow/default.png"/>
    <property name="type" value="bonus"/>
    <property name="animation" value="Default"/>
    <property name="item" value="8"/>
    <property name="invisible" value="0"/>
    <property name="useable_count" value="1"/>
    <property name="force_best_item" value="0"/>
    <property name="gold_color" value="yellow"/>
  </box>
  <box>
    <property name="posx" value="9790"/>
    <property name="posy" value="-270"/>
    <property name="uid" value="761"/>
    <property name="image" value="game/box/yellow/default.png"/>
    <property name="type" value="bonus"/>
    <property name="animation" value="Default"/>
    <property name="item" value="8"/>
    <property name="invisible" value="0"/>
    <property name="useable_count" value="1"/>
    <property name="force_best_item" value="0"/>
    <property name="gold_color" value="yellow"/>
  </box>
  <enemystopper>
    <property name="posx" value="13676"/>
    <property name="posy" value="-62"/>
    <property name="uid" value="762"/>
    <property name="image" value=""/>
    <property name="type" value="passive"/>
  </enemystopper>
  <enemystopper>
    <property name="posx" value="2316"/>
    <property name="posy" value="-220"/>
    <property name="uid" value="763"/>
    <property name="image" value=""/>
    <property name="type" value="passive"/>
  </enemystopper>
  <item>
    <property name="posx" value="1129"/>
    <property name="posy" value="-322"/>
    <property name="uid" value="764"/>
    <property name="image" value="game/items/goldpiece/yellow/1.png"/>
    <property name="type" value="goldpiece"/>
    <property name="color" value="yellow"/>
  </item>
  <enemystopper>
    <property name="posx" value="2826"/>
    <property name="posy" value="-345"/>
    <property name="uid" value="765"/>
    <property name="image" value=""/>
    <property name="type" value="passive"/>
  </enemystopper>
  <enemystopper>
    <property name="posx" value="1529"/>
    <property name="posy" value="-79"/>
    <property name="uid" value="766"/>
    <property name="image" value=""/>
    <property name="type" value="passive"/>
  </enemystopper>
  <enemystopper>
    <property name="posx" value="7440"/>
    <property name="posy" value="-247"/>
    <property name="uid" value="767"/>
    <property name="image" value=""/>
    <property name="type" value="passive"/>
  </enemystopper>
  <item>
    <property name="posx" value="8340"/>
    <property name="posy" value="-115"/>
    <property name="uid" value="768"/>
    <property name="image" value="game/items/goldpiece/yellow/1.png"/>
    <property name="type" value="goldpiece"/>
    <property name="color" value="yellow"/>
  </item>
  <item>
    <property name="posx" value="8393"/>
    <property name="posy" value="-114"/>
    <property name="uid" value="769"/>
    <property name="image" value="game/items/goldpiece/yellow/1.png"/>
    <property name="type" value="goldpiece"/>
    <property name="color" value="yellow"/>
  </item>
  <item>
    <property name="posx" value="8444"/>
    <property name="posy" value="-115"/>
    <property name="uid" value="770"/>
    <property name="image" value="game/items/goldpiece/yellow/1.png"/>
    <property name="type" value="goldpiece"/>
    <property name="color" value="yellow"/>
  </item>
  <item>
    <property name="posx" value="8496"/>
    <property name="posy" value="-654"/>
    <property name="uid" value="771"/>
    <property name="image" value="game/items/goldpiece/yellow/1.png"/>
    <property name="type" value="goldpiece"/>
    <property name="color" value="yellow"/>
  </item>
  <item>
    <property name="posx" value="8546"/>
    <property name="posy" value="-654"/>
    <property name="uid" value="772"/>
    <property name="image" value="game/items/goldpiece/yellow/1.png"/>
    <property name="type" value="goldpiece"/>
    <property name="color" value="yellow"/>
  </item>
  <item>
    <property name="posx" value="8742"/>
    <property name="posy" value="-563"/>
    <property name="uid" value="773"/>
    <property name="image" value="game/items/goldpiece/yellow/1.png"/>
    <property name="type" value="goldpiece"/>
    <property name="color" value="yellow"/>
  </item>
  <item>
    <property name="posx" value="8789"/>
    <property name="posy" value="-563"/>
    <property name="uid" value="774"/>
    <property name="image" value="game/items/goldpiece/yellow/1.png"/>
    <property name="type" value="goldpiece"/>
    <property name="color" value="yellow"/>
  </item>
  <item>
    <property name="posx" value="9265"/>
    <property name="posy" value="-331"/>
    <property name="uid" value="775"/>
    <property name="image" value="game/items/goldpiece/yellow/1.png"/>
    <property name="type" value="goldpiece"/>
    <property name="color" value="yellow"/>
  </item>
  <item>
    <property name="posx" value="9316"/>
    <property name="posy" value="-331"/>
    <property name="uid" value="776"/>
    <property name="image" value="game/items/goldpiece/yellow/1.png"/>
    <property name="type" value="goldpiece"/>
    <property name="color" value="yellow"/>
  </item>
  <box>
    <property name="posx" value="9890"/>
    <property name="posy" value="-270"/>
    <property name="uid" value="777"/>
    <property name="image" value="game/box/yellow/default.png"/>
    <property name="type" value="spin"/>
    <property name="invisible" value="0"/>
    <property name="useable_count" value="-1"/>
  </box>
  <box>
    <property name="posx" value="9940"/>
    <property name="posy" value="-270"/>
    <property name="uid" value="778"/>
    <property name="image" value="game/box/yellow/default.png"/>
    <property name="type" value="spin"/>
    <property name="invisible" value="0"/>
    <property name="useable_count" value="-1"/>
  </box>
  <box>
    <property name="posx" value="9990"/>
    <property name="posy" value="-270"/>
    <property name="uid" value="779"/>
    <property name="image" value="game/box/yellow/default.png"/>
    <property name="type" value="bonus"/>
    <property name="animation" value="Default"/>
    <property name="item" value="8"/>
    <property name="invisible" value="0"/>
    <property name="useable_count" value="1"/>
    <property name="force_best_item" value="0"/>
    <property name="gold_color" value="yellow"/>
  </box>
  <box>
    <property name="posx" value="10040"/>
    <property name="posy" value="-270"/>
    <property name="uid" value="780"/>
    <property name="image" value="game/box/yellow/default.png"/>
    <property name="type" value="bonus"/>
    <property name="animation" value="Default"/>
    <property name="item" value="8"/>
    <property name="invisible" value="0"/>
    <property name="useable_count" value="1"/>
    <property name="force_best_item" value="0"/>
    <property name="gold_color" value="yellow"/>
  </box>
  <box>
    <property name="posx" value="10090"/>
    <property name="posy" value="-270"/>
    <property name="uid" value="781"/>
    <property name="image" value="game/box/yellow/default.png"/>
    <property name="type" value="bonus"/>
    <property name="animation" value="Default"/>
    <property name="item" value="8"/>
    <property name="invisible" value="0"/>
    <property name="useable_count" value="1"/>
    <property name="force_best_item" value="0"/>
    <property name="gold_color" value="yellow"/>
  </box>
  <box>
    <property name="posx" value="10140"/>
    <property name="posy" value="-270"/>
    <property name="uid" value="782"/>
    <property name="image" value="game/box/yellow/default.png"/>
    <property name="type" value="spin"/>
    <property name="invisible" value="0"/>
    <property name="useable_count" value="-1"/>
  </box>
  <box>
    <property name="posx" value="10190"/>
    <property name="posy" value="-270"/>
    <property name="uid" value="783"/>
    <property name="image" value="game/box/yellow/default.png"/>
    <property name="type" value="bonus"/>
    <property name="animation" value="Default"/>
    <property name="item" value="8"/>
    <property name="invisible" value="0"/>
    <property name="useable_count" value="1"/>
    <property name="force_best_item" value="0"/>
    <property name="gold_color" value="yellow"/>
  </box>
  <box>
    <property name="posx" value="10240"/>
    <property name="posy" value="-270"/>
    <property name="uid" value="784"/>
    <property name="image" value="game/box/yellow/default.png"/>
    <property name="type" value="spin"/>
    <property name="invisible" value="0"/>
    <property name="useable_count" value="-1"/>
  </box>
  <box>
    <property name="posx" value="10290"/>
    <property name="posy" value="-270"/>
    <property name="uid" value="785"/>
    <property name="image" value="game/box/yellow/default.png"/>
    <property name="type" value="spin"/>
    <property name="invisible" value="0"/>
    <property name="useable_count" value="-1"/>
  </box>
  <item>
    <property name="posx" value="16986"/>
    <property name="posy" value="-324"/>
    <property name="uid" value="786"/>
    <property name="image" value="game/items/goldpiece/yellow/1.png"/>
    <property name="type" value="goldpiece"/>
    <property name="color" value="yellow"/>
  </item>
  <item>
    <property name="posx" value="16902"/>
    <property name="posy" value="-300"/>
    <property name="uid" value="787"/>
    <property name="image" value="game/items/goldpiece/yellow/1.png"/>
    <property name="type" value="goldpiece"/>
    <property name="color" value="yellow"/>
  </item>
  <item>
    <property name="posx" value="17061"/>
    <property name="posy" value="-271"/>
    <property name="uid" value="788"/>
    <property name="image" value="game/items/goldpiece/yellow/1.png"/>
    <property name="type" value="goldpiece"/>
    <property name="color" value="yellow"/>
  </item>
  <item>
    <property name="posx" value="17096"/>
    <property name="posy" value="-231"/>
    <property name="uid" value="789"/>
    <property name="image" value="game/items/goldpiece/yellow/1.png"/>
    <property name="type" value="goldpiece"/>
    <property name="color" value="yellow"/>
  </item>
  <item>
    <property name="posx" value="17114"/>
    <property name="posy" value="-192"/>
    <property name="uid" value="790"/>
    <property name="image" value="game/items/goldpiece/yellow/1.png"/>
    <property name="type" value="goldpiece"/>
    <property name="color" value="yellow"/>
  </item>
  <enemystopper>
    <property name="posx" value="16168"/>
    <property name="posy" value="-62"/>
    <property name="uid" value="791"/>
    <property name="image" value=""/>
    <property name="type" value="passive"/>
  </enemystopper>
  <item>
    <property name="posx" value="11087"/>
    <property name="posy" value="-764"/>
    <property name="uid" value="792"/>
    <property name="image" value="game/items/goldpiece/yellow/1.png"/>
    <property name="type" value="goldpiece"/>
    <property name="color" value="yellow"/>
  </item>
  <item>
    <property name="posx" value="10764"/>
    <property name="posy" value="-420"/>
    <property name="uid" value="794"/>
    <property name="image" value="game/items/goldpiece/yellow/1.png"/>
    <property name="type" value="goldpiece"/>
    <property name="color" value="yellow"/>
  </item>
  <item>
    <property name="posx" value="11570"/>
    <property name="posy" value="-834"/>
    <property name="uid" value="795"/>
    <property name="image" value="game/items/goldpiece/yellow/1.png"/>
    <property name="type" value="goldpiece"/>
    <property name="color" value="yellow"/>
  </item>
  <item>
    <property name="posx" value="11613"/>
    <property name="posy" value="-791"/>
    <property name="uid" value="796"/>
    <property name="image" value="game/items/goldpiece/yellow/1.png"/>
    <property name="type" value="goldpiece"/>
    <property name="color" value="yellow"/>
  </item>
  <item>
    <property name="posx" value="11656"/>
    <property name="posy" value="-748"/>
    <property name="uid" value="797"/>
    <property name="image" value="game/items/goldpiece/yellow/1.png"/>
    <property name="type" value="goldpiece"/>
    <property name="color" value="yellow"/>
  </item>
  <box>
    <property name="posx" value="3262"/>
    <property name="posy" value="-579"/>
    <property name="uid" value="798"/>
    <property name="image" value="game/box/yellow/default.png"/>
    <property name="type" value="bonus"/>
    <property name="animation" value="Default"/>
    <property name="item" value="8"/>
    <property name="invisible" value="0"/>
    <property name="useable_count" value="1"/>
    <property name="force_best_item" value="0"/>
    <property name="gold_color" value="yellow"/>
  </box>
  <box>
    <property name="posx" value="3314"/>
    <property name="posy" value="-579"/>
    <property name="uid" value="799"/>
    <property name="image" value="game/box/yellow/default.png"/>
    <property name="type" value="bonus"/>
    <property name="animation" value="Default"/>
    <property name="item" value="8"/>
    <property name="invisible" value="0"/>
    <property name="useable_count" value="1"/>
    <property name="force_best_item" value="0"/>
    <property name="gold_color" value="yellow"/>
  </box>
  <box>
    <property name="posx" value="4232"/>
    <property name="posy" value="-313"/>
    <property name="uid" value="800"/>
    <property name="image" value="game/box/yellow/default.png"/>
    <property name="type" value="bonus"/>
    <property name="animation" value="Default"/>
    <property name="item" value="8"/>
    <property name="invisible" value="0"/>
    <property name="useable_count" value="1"/>
    <property name="force_best_item" value="0"/>
    <property name="gold_color" value="yellow"/>
  </box>
  <box>
    <property name="posx" value="4275"/>
    <property name="posy" value="-313"/>
    <property name="uid" value="801"/>
    <property name="image" value="game/box/yellow/default.png"/>
    <property name="type" value="bonus"/>
    <property name="animation" value="Default"/>
    <property name="item" value="8"/>
    <property name="invisible" value="0"/>
    <property name="useable_count" value="1"/>
    <property name="force_best_item" value="0"/>
    <property name="gold_color" value="yellow"/>
  </box>
  <box>
    <property name="posx" value="4318"/>
    <property name="posy" value="-313"/>
    <property name="uid" value="802"/>
    <property name="image" value="game/box/yellow/default.png"/>
    <property name="type" value="bonus"/>
    <property name="animation" value="Default"/>
    <property name="item" value="8"/>
    <property name="invisible" value="0"/>
    <property name="useable_count" value="1"/>
    <property name="force_best_item" value="0"/>
    <property name="gold_color" value="yellow"/>
  </box>
  <box>
    <property name="posx" value="8441"/>
    <property name="posy" value="-328"/>
    <property name="uid" value="803"/>
    <property name="image" value="game/box/yellow/bonus/1.png"/>
    <property name="type" value="bonus"/>
    <property name="animation" value="Bonus"/>
    <property name="item" value="24"/>
    <property name="invisible" value="0"/>
    <property name="useable_count" value="1"/>
    <property name="force_best_item" value="0"/>
  </box>
  <box>
    <property name="posx" value="9830"/>
    <property name="posy" value="-510"/>
    <property name="uid" value="804"/>
    <property name="image" value="game/box/yellow/default.png"/>
    <property name="type" value="bonus"/>
    <property name="animation" value="Default"/>
    <property name="item" value="8"/>
    <property name="invisible" value="0"/>
    <property name="useable_count" value="1"/>
    <property name="force_best_item" value="0"/>
    <property name="gold_color" value="yellow"/>
  </box>
  <box>
    <property name="posx" value="9880"/>
    <property name="posy" value="-510"/>
    <property name="uid" value="805"/>
    <property name="image" value="game/box/yellow/default.png"/>
    <property name="type" value="bonus"/>
    <property name="animation" value="Default"/>
    <property name="item" value="8"/>
    <property name="invisible" value="0"/>
    <property name="useable_count" value="1"/>
    <property name="force_best_item" value="0"/>
    <property name="gold_color" value="yellow"/>
  </box>
  <box>
    <property name="posx" value="9930"/>
    <property name="posy" value="-510"/>
    <property name="uid" value="806"/>
    <property name="image" value="game/box/yellow/default.png"/>
    <property name="type" value="bonus"/>
    <property name="animation" value="Default"/>
    <property name="item" value="8"/>
    <property name="invisible" value="0"/>
    <property name="useable_count" value="1"/>
    <property name="force_best_item" value="0"/>
    <property name="gold_color" value="yellow"/>
  </box>
  <box>
    <property name="posx" value="9980"/>
    <property name="posy" value="-510"/>
    <property name="uid" value="807"/>
    <property name="image" value="game/box/yellow/default.png"/>
    <property name="type" value="bonus"/>
    <property name="animation" value="Default"/>
    <property name="item" value="8"/>
    <property name="invisible" value="0"/>
    <property name="useable_count" value="1"/>
    <property name="force_best_item" value="0"/>
    <property name="gold_color" value="yellow"/>
  </box>
  <box>
    <property name="posx" value="10030"/>
    <property name="posy" value="-510"/>
    <property name="uid" value="808"/>
    <property name="image" value="game/box/yellow/default.png"/>
    <property name="type" value="bonus"/>
    <property name="animation" value="Default"/>
    <property name="item" value="8"/>
    <property name="invisible" value="0"/>
    <property name="useable_count" value="1"/>
    <property name="force_best_item" value="0"/>
    <property name="gold_color" value="yellow"/>
  </box>
  <box>
    <property name="posx" value="10080"/>
    <property name="posy" value="-510"/>
    <property name="uid" value="809"/>
    <property name="image" value="game/box/yellow/default.png"/>
    <property name="type" value="bonus"/>
    <property name="animation" value="Default"/>
    <property name="item" value="25"/>
    <property name="invisible" value="0"/>
    <property name="useable_count" value="1"/>
    <property name="force_best_item" value="0"/>
  </box>
  <box>
    <property name="posx" value="10130"/>
    <property name="posy" value="-510"/>
    <property name="uid" value="810"/>
    <property name="image" value="game/box/yellow/default.png"/>
    <property name="type" value="bonus"/>
    <property name="animation" value="Default"/>
    <property name="item" value="8"/>
    <property name="invisible" value="0"/>
    <property name="useable_count" value="1"/>
    <property name="force_best_item" value="0"/>
    <property name="gold_color" value="yellow"/>
  </box>
  <box>
    <property name="posx" value="9890"/>
    <property name="posy" value="-766"/>
    <property name="uid" value="811"/>
    <property name="image" value="game/box/yellow/default.png"/>
    <property name="type" value="spin"/>
    <property name="invisible" value="0"/>
    <property name="useable_count" value="-1"/>
  </box>
  <box>
    <property name="posx" value="9940"/>
    <property name="posy" value="-766"/>
    <property name="uid" value="812"/>
    <property name="image" value="game/box/yellow/default.png"/>
    <property name="type" value="spin"/>
    <property name="invisible" value="0"/>
    <property name="useable_count" value="-1"/>
  </box>
  <box>
    <property name="posx" value="9990"/>
    <property name="posy" value="-766"/>
    <property name="uid" value="813"/>
    <property name="image" value="game/box/yellow/default.png"/>
    <property name="type" value="spin"/>
    <property name="invisible" value="0"/>
    <property name="useable_count" value="-1"/>
  </box>
  <box>
    <property name="posx" value="10040"/>
    <property name="posy" value="-766"/>
    <property name="uid" value="814"/>
    <property name="image" value="game/box/yellow/default.png"/>
    <property name="type" value="spin"/>
    <property name="invisible" value="0"/>
    <property name="useable_count" value="-1"/>
  </box>
  <box>
    <property name="posx" value="9930"/>
    <property name="posy" value="-990"/>
    <property name="uid" value="815"/>
    <property name="image" value="game/box/yellow/default.png"/>
    <property name="type" value="bonus"/>
    <property name="animation" value="Default"/>
    <property name="item" value="8"/>
    <property name="invisible" value="0"/>
    <property name="useable_count" value="1"/>
    <property name="force_best_item" value="0"/>
    <property name="gold_color" value="yellow"/>
  </box>
  <box>
    <property name="posx" value="9980"/>
    <property name="posy" value="-990"/>
    <property name="uid" value="816"/>
    <property name="image" value="game/box/yellow/default.png"/>
    <property name="type" value="bonus"/>
    <property name="animation" value="Default"/>
    <property name="item" value="8"/>
    <property name="invisible" value="0"/>
    <property name="useable_count" value="1"/>
    <property name="force_best_item" value="0"/>
    <property name="gold_color" value="yellow"/>
  </box>
  <box>
    <property name="posx" value="10030"/>
    <property name="posy" value="-990"/>
    <property name="uid" value="817"/>
    <property name="image" value="game/box/yellow/default.png"/>
    <property name="type" value="bonus"/>
    <property name="animation" value="Default"/>
    <property name="item" value="8"/>
    <property name="invisible" value="0"/>
    <property name="useable_count" value="1"/>
    <property name="force_best_item" value="0"/>
    <property name="gold_color" value="yellow"/>
  </box>
  <box>
    <property name="posx" value="10090"/>
    <property name="posy" value="-766"/>
    <property name="uid" value="818"/>
    <property name="image" value="game/box/yellow/default.png"/>
    <property name="type" value="spin"/>
    <property name="invisible" value="0"/>
    <property name="useable_count" value="-1"/>
  </box>
  <sprite>
    <property name="posx" value="9711"/>
    <property name="posy" value="-664"/>
    <property name="uid" value="819"/>
    <property name="image" value="game/box/white1_1.png"/>
    <property name="type" value="halfmassive"/>
  </sprite>
  <sprite>
    <property name="posx" value="9624"/>
    <property name="posy" value="-406"/>
    <property name="uid" value="820"/>
    <property name="image" value="game/box/white1_1.png"/>
    <property name="type" value="halfmassive"/>
  </sprite>
  <sprite>
    <property name="posx" value="9794"/>
    <property name="posy" value="-892"/>
    <property name="uid" value="821"/>
    <property name="image" value="game/box/white1_1.png"/>
    <property name="type" value="halfmassive"/>
  </sprite>
  <sprite>
    <property name="posx" value="10134"/>
    <property name="posy" value="-892"/>
    <property name="uid" value="822"/>
    <property name="image" value="game/box/white1_1.png"/>
    <property name="type" value="halfmassive"/>
  </sprite>
  <sprite>
    <property name="posx" value="10230"/>
    <property name="posy" value="-664"/>
    <property name="uid" value="823"/>
    <property name="image" value="game/box/white1_1.png"/>
    <property name="type" value="halfmassive"/>
  </sprite>
  <sprite>
    <property name="posx" value="10360"/>
    <property name="posy" value="-406"/>
    <property name="uid" value="824"/>
    <property name="image" value="game/box/white1_1.png"/>
    <property name="type" value="halfmassive"/>
  </sprite>
  <box>
    <property name="posx" value="3722"/>
    <property name="posy" value="-264"/>
    <property name="uid" value="825"/>
    <property name="image" value="game/box/yellow/default.png"/>
    <property name="type" value="spin"/>
    <property name="invisible" value="0"/>
    <property name="useable_count" value="-1"/>
  </box>
  <item>
    <property name="posx" value="11606"/>
    <property name="posy" value="-209"/>
    <property name="uid" value="826"/>
    <property name="image" value="game/items/goldpiece/yellow/1.png"/>
    <property name="type" value="goldpiece"/>
    <property name="color" value="yellow"/>
  </item>
  <item>
    <property name="posx" value="11643"/>
    <property name="posy" value="-259"/>
    <property name="uid" value="827"/>
    <property name="image" value="game/items/goldpiece/yellow/1.png"/>
    <property name="type" value="goldpiece"/>
    <property name="color" value="yellow"/>
  </item>
  <enemystopper>
    <property name="posx" value="11234"/>
    <property name="posy" value="-63"/>
    <property name="uid" value="828"/>
    <property name="image" value=""/>
    <property name="type" value="passive"/>
  </enemystopper>
  <item>
    <property name="posx" value="11700"/>
    <property name="posy" value="-296"/>
    <property name="uid" value="829"/>
    <property name="image" value="game/items/goldpiece/yellow/1.png"/>
    <property name="type" value="goldpiece"/>
    <property name="color" value="yellow"/>
  </item>
  <sprite>
    <property name="posx" value="9232"/>
    <property name="posy" value="-114"/>
    <property name="uid" value="830"/>
    <property name="image" value="ground/jungle_2/rope_1_hor.png"/>
    <property name="type" value="massive"/>
  </sprite>
  <item>
    <property name="posx" value="10024"/>
    <property name="posy" value="-1077"/>
    <property name="uid" value="831"/>
    <property name="image" value="game/items/goldpiece/yellow/1.png"/>
    <property name="type" value="goldpiece"/>
    <property name="color" value="yellow"/>
  </item>
  <item>
    <property name="posx" value="9937"/>
    <property name="posy" value="-1077"/>
    <property name="uid" value="832"/>
    <property name="image" value="game/items/goldpiece/yellow/1.png"/>
    <property name="type" value="goldpiece"/>
    <property name="color" value="yellow"/>
  </item>
  <item>
    <property name="posx" value="16823"/>
    <property name="posy" value="-256"/>
    <property name="uid" value="833"/>
    <property name="image" value="game/items/goldpiece/yellow/1.png"/>
    <property name="type" value="goldpiece"/>
    <property name="color" value="yellow"/>
  </item>
  <item>
    <property name="posx" value="15612"/>
    <property name="posy" value="-394"/>
    <property name="uid" value="834"/>
    <property name="image" value="game/items/goldpiece/yellow/1.png"/>
    <property name="type" value="goldpiece"/>
    <property name="color" value="yellow"/>
  </item>
  <enemystopper>
    <property name="posx" value="4686"/>
    <property name="posy" value="-198"/>
    <property name="uid" value="835"/>
    <property name="image" value=""/>
    <property name="type" value="passive"/>
  </enemystopper>
  <item>
    <property name="posx" value="8990"/>
    <property name="posy" value="-381"/>
    <property name="uid" value="836"/>
    <property name="image" value="game/items/goldpiece/yellow/1.png"/>
    <property name="type" value="goldpiece"/>
    <property name="color" value="yellow"/>
  </item>
  <item>
    <property name="posx" value="9035"/>
    <property name="posy" value="-381"/>
    <property name="uid" value="837"/>
    <property name="image" value="game/items/goldpiece/yellow/1.png"/>
    <property name="type" value="goldpiece"/>
    <property name="color" value="yellow"/>
  </item>
  <item>
    <property name="posx" value="9980"/>
    <property name="posy" value="-1129"/>
    <property name="uid" value="838"/>
    <property name="image" value="game/items/goldpiece/yellow/1.png"/>
    <property name="type" value="goldpiece"/>
    <property name="color" value="yellow"/>
  </item>
  <item>
    <property name="posx" value="9937"/>
    <property name="posy" value="-1126"/>
    <property name="uid" value="839"/>
    <property name="image" value="game/items/goldpiece/yellow/1.png"/>
    <property name="type" value="goldpiece"/>
    <property name="color" value="yellow"/>
  </item>
  <item>
    <property name="posx" value="10024"/>
    <property name="posy" value="-1126"/>
    <property name="uid" value="840"/>
    <property name="image" value="game/items/goldpiece/yellow/1.png"/>
    <property name="type" value="goldpiece"/>
    <property name="color" value="yellow"/>
  </item>
  <item>
    <property name="posx" value="9980"/>
    <property name="posy" value="-1178"/>
    <property name="uid" value="841"/>
    <property name="image" value="game/items/goldpiece/yellow/1.png"/>
    <property name="type" value="goldpiece"/>
    <property name="color" value="yellow"/>
  </item>
  <item>
    <property name="posx" value="11001"/>
    <property name="posy" value="-570"/>
    <property name="uid" value="842"/>
    <property name="image" value="game/items/goldpiece/yellow/1.png"/>
    <property name="type" value="goldpiece"/>
    <property name="color" value="yellow"/>
  </item>
  <item>
    <property name="posx" value="8919"/>
    <property name="posy" value="-268"/>
    <property name="uid" value="843"/>
    <property name="image" value="game/items/goldpiece/red/1.png"/>
    <property name="type" value="goldpiece"/>
    <property name="color" value="red"/>
  </item>
  <item>
    <property name="posx" value="11701"/>
    <property name="posy" value="-700"/>
    <property name="uid" value="844"/>
    <property name="image" value="game/items/goldpiece/yellow/1.png"/>
    <property name="type" value="goldpiece"/>
    <property name="color" value="yellow"/>
  </item>
  <item>
    <property name="posx" value="16861"/>
    <property name="posy" value="-279"/>
    <property name="uid" value="845"/>
    <property name="image" value="game/items/goldpiece/yellow/1.png"/>
    <property name="type" value="goldpiece"/>
    <property name="color" value="yellow"/>
  </item>
  <item>
    <property name="posx" value="16762"/>
    <property name="posy" value="-192"/>
    <property name="uid" value="846"/>
    <property name="image" value="game/items/goldpiece/yellow/1.png"/>
    <property name="type" value="goldpiece"/>
    <property name="color" value="yellow"/>
  </item>
  <item>
    <property name="posx" value="16944"/>
    <property name="posy" value="-317"/>
    <property name="uid" value="847"/>
    <property name="image" value="game/items/goldpiece/yellow/1.png"/>
    <property name="type" value="goldpiece"/>
    <property name="color" value="yellow"/>
  </item>
  <item>
    <property name="posx" value="16790"/>
    <property name="posy" value="-225"/>
    <property name="uid" value="848"/>
    <property name="image" value="game/items/goldpiece/yellow/1.png"/>
    <property name="type" value="goldpiece"/>
    <property name="color" value="yellow"/>
  </item>
  <item>
    <property name="posx" value="17028"/>
    <property name="posy" value="-303"/>
    <property name="uid" value="849"/>
    <property name="image" value="game/items/goldpiece/yellow/1.png"/>
    <property name="type" value="goldpiece"/>
    <property name="color" value="yellow"/>
  </item>
  <box>
    <property name="posx" value="18201"/>
    <property name="posy" value="-384"/>
    <property name="uid" value="850"/>
    <property name="image" value="game/box/yellow/default.png"/>
    <property name="type" value="bonus"/>
    <property name="animation" value="Default"/>
    <property name="item" value="8"/>
    <property name="invisible" value="0"/>
    <property name="useable_count" value="1"/>
    <property name="force_best_item" value="0"/>
    <property name="gold_color" value="red"/>
  </box>
  <levelexit>
    <property name="posx" value="16003"/>
    <property name="posy" value="-184"/>
    <property name="uid" value="851"/>
    <property name="image" value=""/>
    <property name="type" value="1"/>
    <property name="camera_motion" value="2"/>
    <property name="level_name" value="lvl_4_sub_1"/>
    <property name="direction" value="down"/>
  </levelexit>
  <sprite>
    <property name="posx" value="11737"/>
    <property name="posy" value="-172"/>
    <property name="uid" value="852"/>
    <property name="image" value="ground/green_3/ground/top/left.png"/>
    <property name="type" value="halfmassive"/>
  </sprite>
  <sprite>
    <property name="posx" value="11801"/>
    <property name="posy" value="-172"/>
    <property name="uid" value="853"/>
    <property name="image" value="ground/green_3/ground/top/right.png"/>
    <property name="type" value="halfmassive"/>
  </sprite>
  <sprite>
    <property name="posx" value="9707"/>
    <property name="posy" value="-84"/>
    <property name="uid" value="854"/>
    <property name="image" value="ground/green_3/ground/top/right.png"/>
    <property name="type" value="halfmassive"/>
  </sprite>
  <sprite>
    <property name="posx" value="8171"/>
    <property name="posy" value="-485"/>
    <property name="uid" value="855"/>
    <property name="image" value="blocks/wood/1.png"/>
    <property name="type" value="halfmassive"/>
  </sprite>
  <sprite>
    <property name="posx" value="8171"/>
    <property name="posy" value="-621"/>
    <property name="uid" value="856"/>
    <property name="image" value="blocks/wood/1.png"/>
    <property name="type" value="halfmassive"/>
  </sprite>
  <sprite>
    <property name="posx" value="8335"/>
    <property name="posy" value="-253"/>
    <property name="uid" value="857"/>
    <property name="image" value="blocks/wood/1.png"/>
    <property name="type" value="halfmassive"/>
  </sprite>
  <sprite>
    <property name="posx" value="8335"/>
    <property name="posy" value="-423"/>
    <property name="uid" value="858"/>
    <property name="image" value="blocks/wood/1.png"/>
    <property name="type" value="halfmassive"/>
  </sprite>
  <sprite>
    <property name="posx" value="8335"/>
    <property name="posy" value="-577"/>
    <property name="uid" value="859"/>
    <property name="image" value="blocks/wood/1.png"/>
    <property name="type" value="halfmassive"/>
  </sprite>
  <sprite>
    <property name="posx" value="7451"/>
    <property name="posy" value="-232"/>
    <property name="uid" value="860"/>
    <property name="image" value="ground/green_3/ground/top/left.png"/>
    <property name="type" value="halfmassive"/>
  </sprite>
  <sprite>
    <property name="posx" value="7515"/>
    <property name="posy" value="-232"/>
    <property name="uid" value="861"/>
    <property name="image" value="ground/green_3/ground/top/1.png"/>
    <property name="type" value="halfmassive"/>
  </sprite>
  <sprite>
    <property name="posx" value="7579"/>
    <property name="posy" value="-232"/>
    <property name="uid" value="862"/>
    <property name="image" value="ground/green_3/ground/top/1.png"/>
    <property name="type" value="halfmassive"/>
  </sprite>
  <sprite>
    <property name="posx" value="7643"/>
    <property name="posy" value="-232"/>
    <property name="uid" value="863"/>
    <property name="image" value="ground/green_3/ground/top/1.png"/>
    <property name="type" value="halfmassive"/>
  </sprite>
  <sprite>
    <property name="posx" value="7707"/>
    <property name="posy" value="-232"/>
    <property name="uid" value="864"/>
    <property name="image" value="ground/green_3/ground/top/1.png"/>
    <property name="type" value="halfmassive"/>
  </sprite>
  <sprite>
    <property name="posx" value="7771"/>
    <property name="posy" value="-232"/>
    <property name="uid" value="865"/>
    <property name="image" value="ground/green_3/ground/top/1.png"/>
    <property name="type" value="halfmassive"/>
  </sprite>
  <sprite>
    <property name="posx" value="7835"/>
    <property name="posy" value="-232"/>
    <property name="uid" value="866"/>
    <property name="image" value="ground/green_3/ground/top/1.png"/>
    <property name="type" value="halfmassive"/>
  </sprite>
  <sprite>
    <property name="posx" value="7899"/>
    <property name="posy" value="-232"/>
    <property name="uid" value="867"/>
    <property name="image" value="ground/green_3/ground/top/1.png"/>
    <property name="type" value="halfmassive"/>
  </sprite>
  <sprite>
    <property name="posx" value="7963"/>
    <property name="posy" value="-232"/>
    <property name="uid" value="868"/>
    <property name="image" value="ground/green_3/ground/top/1.png"/>
    <property name="type" value="halfmassive"/>
  </sprite>
  <sprite>
    <property name="posx" value="8027"/>
    <property name="posy" value="-232"/>
    <property name="uid" value="869"/>
    <property name="image" value="ground/green_3/ground/top/1.png"/>
    <property name="type" value="halfmassive"/>
  </sprite>
  <sprite>
    <property name="posx" value="8091"/>
    <property name="posy" value="-232"/>
    <property name="uid" value="870"/>
    <property name="image" value="ground/green_3/ground/top/1.png"/>
    <property name="type" value="halfmassive"/>
  </sprite>
  <sprite>
    <property name="posx" value="8155"/>
    <property name="posy" value="-232"/>
    <property name="uid" value="871"/>
    <property name="image" value="ground/green_3/ground/top/1.png"/>
    <property name="type" value="halfmassive"/>
  </sprite>
  <sprite>
    <property name="posx" value="2328"/>
    <property name="posy" value="-205"/>
    <property name="uid" value="872"/>
    <property name="image" value="ground/green_3/ground/top/left.png"/>
    <property name="type" value="halfmassive"/>
  </sprite>
  <sprite>
    <property name="posx" value="2392"/>
    <property name="posy" value="-205"/>
    <property name="uid" value="873"/>
    <property name="image" value="ground/green_3/ground/top/1.png"/>
    <property name="type" value="halfmassive"/>
  </sprite>
  <sprite>
    <property name="posx" value="2456"/>
    <property name="posy" value="-205"/>
    <property name="uid" value="874"/>
    <property name="image" value="ground/green_3/ground/top/1.png"/>
    <property name="type" value="halfmassive"/>
  </sprite>
  <sprite>
    <property name="posx" value="2520"/>
    <property name="posy" value="-205"/>
    <property name="uid" value="875"/>
    <property name="image" value="ground/green_3/ground/top/1.png"/>
    <property name="type" value="halfmassive"/>
  </sprite>
  <sprite>
    <property name="posx" value="2584"/>
    <property name="posy" value="-205"/>
    <property name="uid" value="876"/>
    <property name="image" value="ground/green_3/ground/top/1.png"/>
    <property name="type" value="halfmassive"/>
  </sprite>
  <sprite>
    <property name="posx" value="2648"/>
    <property name="posy" value="-205"/>
    <property name="uid" value="877"/>
    <property name="image" value="ground/green_3/ground/top/1.png"/>
    <property name="type" value="halfmassive"/>
  </sprite>
  <sprite>
    <property name="posx" value="2839"/>
    <property name="posy" value="-333"/>
    <property name="uid" value="878"/>
    <property name="image" value="ground/green_3/ground/top/left.png"/>
    <property name="type" value="halfmassive"/>
  </sprite>
  <sprite>
    <property name="posx" value="2903"/>
    <property name="posy" value="-333"/>
    <property name="uid" value="879"/>
    <property name="image" value="ground/green_3/ground/top/1.png"/>
    <property name="type" value="halfmassive"/>
  </sprite>
  <sprite>
    <property name="posx" value="2967"/>
    <property name="posy" value="-333"/>
    <property name="uid" value="880"/>
    <property name="image" value="ground/green_3/ground/top/1.png"/>
    <property name="type" value="halfmassive"/>
  </sprite>
  <sprite>
    <property name="posx" value="3031"/>
    <property name="posy" value="-333"/>
    <property name="uid" value="881"/>
    <property name="image" value="ground/green_3/ground/top/1.png"/>
    <property name="type" value="halfmassive"/>
  </sprite>
  <sprite>
    <property name="posx" value="3095"/>
    <property name="posy" value="-333"/>
    <property name="uid" value="882"/>
    <property name="image" value="ground/green_3/ground/top/1.png"/>
    <property name="type" value="halfmassive"/>
  </sprite>
  <sprite>
    <property name="posx" value="3159"/>
    <property name="posy" value="-333"/>
    <property name="uid" value="883"/>
    <property name="image" value="ground/green_3/ground/top/1.png"/>
    <property name="type" value="halfmassive"/>
  </sprite>
  <sprite>
    <property name="posx" value="3735"/>
    <property name="posy" value="-333"/>
    <property name="uid" value="884"/>
    <property name="image" value="ground/green_3/ground/top/right.png"/>
    <property name="type" value="halfmassive"/>
  </sprite>
  <sprite>
    <property name="posx" value="3223"/>
    <property name="posy" value="-333"/>
    <property name="uid" value="885"/>
    <property name="image" value="ground/green_3/ground/top/1.png"/>
    <property name="type" value="halfmassive"/>
  </sprite>
  <sprite>
    <property name="posx" value="3287"/>
    <property name="posy" value="-333"/>
    <property name="uid" value="886"/>
    <property name="image" value="ground/green_3/ground/top/1.png"/>
    <property name="type" value="halfmassive"/>
  </sprite>
  <sprite>
    <property name="posx" value="3351"/>
    <property name="posy" value="-333"/>
    <property name="uid" value="887"/>
    <property name="image" value="ground/green_3/ground/top/1.png"/>
    <property name="type" value="halfmassive"/>
  </sprite>
  <sprite>
    <property name="posx" value="3415"/>
    <property name="posy" value="-333"/>
    <property name="uid" value="888"/>
    <property name="image" value="ground/green_3/ground/top/1.png"/>
    <property name="type" value="halfmassive"/>
  </sprite>
  <sprite>
    <property name="posx" value="3479"/>
    <property name="posy" value="-333"/>
    <property name="uid" value="889"/>
    <property name="image" value="ground/green_3/ground/top/1.png"/>
    <property name="type" value="halfmassive"/>
  </sprite>
  <sprite>
    <property name="posx" value="3543"/>
    <property name="posy" value="-333"/>
    <property name="uid" value="890"/>
    <property name="image" value="ground/green_3/ground/top/1.png"/>
    <property name="type" value="halfmassive"/>
  </sprite>
  <sprite>
    <property name="posx" value="3607"/>
    <property name="posy" value="-333"/>
    <property name="uid" value="891"/>
    <property name="image" value="ground/green_3/ground/top/1.png"/>
    <property name="type" value="halfmassive"/>
  </sprite>
  <sprite>
    <property name="posx" value="3671"/>
    <property name="posy" value="-333"/>
    <property name="uid" value="892"/>
    <property name="image" value="ground/green_3/ground/top/1.png"/>
    <property name="type" value="halfmassive"/>
  </sprite>
  <sprite>
    <property name="posx" value="2839"/>
    <property name="posy" value="-205"/>
    <property name="uid" value="893"/>
    <property name="image" value="ground/green_3/ground/middle/left_top.png"/>
    <property name="type" value="halfmassive"/>
  </sprite>
  <sprite>
    <property name="posx" value="2712"/>
    <property name="posy" value="-205"/>
    <property name="uid" value="894"/>
    <property name="image" value="ground/green_3/ground/top/1.png"/>
    <property name="type" value="halfmassive"/>
  </sprite>
  <sprite>
    <property name="posx" value="2776"/>
    <property name="posy" value="-205"/>
    <property name="uid" value="895"/>
    <property name="image" value="ground/green_3/ground/top/1.png"/>
    <property name="type" value="halfmassive"/>
  </sprite>
  <enemy>
    <property name="posx" value="2810"/>
    <property name="posy" value="-122"/>
    <property name="uid" value="896"/>
    <property name="image" value="enemy/spika/orange.png"/>
    <property name="type" value="spika"/>
    <property name="color" value="orange"/>
  </enemy>
  <enemy>
    <property name="posx" value="8156"/>
    <property name="posy" value="-104"/>
    <property name="uid" value="897"/>
    <property name="image" value="enemy/spika/orange.png"/>
    <property name="type" value="spika"/>
    <property name="color" value="orange"/>
  </enemy>
  <enemy>
    <property name="posx" value="9967"/>
    <property name="posy" value="-330"/>
    <property name="uid" value="898"/>
    <property name="image" value="enemy/spika/orange.png"/>
    <property name="type" value="spika"/>
    <property name="color" value="orange"/>
  </enemy>
  <enemy>
    <property name="posx" value="18000"/>
    <property name="posy" value="-300"/>
    <property name="uid" value="899"/>
    <property name="image" value="enemy/spika/orange.png"/>
    <property name="type" value="spika"/>
    <property name="color" value="orange"/>
  </enemy>
  <sprite>
    <property name="posx" value="1234"/>
    <property name="posy" value="-254"/>
    <property name="uid" value="900"/>
    <property name="image" value="signs/default_1/1_ending_big.png"/>
    <property name="type" value="passive"/>
  </sprite>
  <sprite>
    <property name="posx" value="5355"/>
    <property name="posy" value="-224"/>
    <property name="uid" value="1176"/>
    <property name="image" value="ground/green_1/kplant.png"/>
    <property name="type" value="climbable"/>
  </sprite>
  <sprite>
    <property name="posx" value="5355"/>
    <property name="posy" value="-266"/>
    <property name="uid" value="901"/>
    <property name="image" value="ground/green_1/kplant.png"/>
    <property name="type" value="climbable"/>
  </sprite>
  <sprite>
    <property name="posx" value="5355"/>
    <property name="posy" value="-308"/>
    <property name="uid" value="902"/>
    <property name="image" value="ground/green_1/kplant.png"/>
    <property name="type" value="climbable"/>
  </sprite>
  <sprite>
    <property name="posx" value="5355"/>
    <property name="posy" value="-350"/>
    <property name="uid" value="903"/>
    <property name="image" value="ground/green_1/kplant.png"/>
    <property name="type" value="climbable"/>
  </sprite>
  <sprite>
    <property name="posx" value="5355"/>
    <property name="posy" value="-392"/>
    <property name="uid" value="904"/>
    <property name="image" value="ground/green_1/kplant.png"/>
    <property name="type" value="climbable"/>
  </sprite>
  <sprite>
    <property name="posx" value="5355"/>
    <property name="posy" value="-434"/>
    <property name="uid" value="905"/>
    <property name="image" value="ground/green_1/kplant.png"/>
    <property name="type" value="climbable"/>
  </sprite>
  <sprite>
    <property name="posx" value="5355"/>
    <property name="posy" value="-476"/>
    <property name="uid" value="906"/>
    <property name="image" value="ground/green_1/kplant.png"/>
    <property name="type" value="climbable"/>
  </sprite>
  <sprite>
    <property name="posx" value="5355"/>
    <property name="posy" value="-518"/>
    <property name="uid" value="907"/>
    <property name="image" value="ground/green_1/kplant_head.png"/>
    <property name="type" value="passive"/>
  </sprite>
  <sprite>
    <property name="posx" value="5399"/>
    <property name="posy" value="-284"/>
    <property name="uid" value="910"/>
    <property name="image" value="pipes/blue/ver_1.png"/>
    <property name="type" value="massive"/>
  </sprite>
  <sprite>
    <property name="posx" value="5399"/>
    <property name="posy" value="-334"/>
    <property name="uid" value="911"/>
    <property name="image" value="pipes/blue/ver_1.png"/>
    <property name="type" value="massive"/>
  </sprite>
  <sprite>
    <property name="posx" value="5399"/>
    <property name="posy" value="-384"/>
    <property name="uid" value="912"/>
    <property name="image" value="pipes/blue/ver_1.png"/>
    <property name="type" value="massive"/>
  </sprite>
  <sprite>
    <property name="posx" value="5399"/>
    <property name="posy" value="-434"/>
    <property name="uid" value="913"/>
    <property name="image" value="pipes/blue/ver_1.png"/>
    <property name="type" value="massive"/>
  </sprite>
  <sprite>
    <property name="posx" value="7467"/>
    <property name="posy" value="-208"/>
    <property name="uid" value="914"/>
    <property name="image" value="blocks/screw/1.png"/>
    <property name="type" value="front_passive"/>
  </sprite>
  <enemy>
    <property name="posx" value="6275"/>
    <property name="posy" value="-129"/>
    <property name="uid" value="917"/>
    <property name="image" value="enemy/turtle/green/walk_1.png"/>
    <property name="type" value="turtle"/>
    <property name="posx" value="6275"/>
    <property name="posy" value="-129"/>
    <property name="color" value="green"/>
    <property name="direction" value="right"/>
  </enemy>
  <enemy>
    <property name="posx" value="5427"/>
    <property name="posy" value="-467"/>
    <property name="uid" value="918"/>
    <property name="image" value="enemy/flyon/orange/closed_1.png"/>
    <property name="type" value="flyon"/>
    <property name="direction" value="up"/>
    <property name="image_dir" value="enemy/flyon/orange/"/>
    <property name="max_distance" value="200"/>
    <property name="speed" value="5.800000"/>
  </enemy>
  <sprite>
    <property name="posx" value="7467"/>
    <property name="posy" value="-153"/>
    <property name="uid" value="919"/>
    <property name="image" value="blocks/screw/1.png"/>
    <property name="type" value="front_passive"/>
  </sprite>
  <sprite>
    <property name="posx" value="7467"/>
    <property name="posy" value="-98"/>
    <property name="uid" value="920"/>
    <property name="image" value="blocks/screw/1.png"/>
    <property name="type" value="front_passive"/>
  </sprite>
  <box>
    <property name="posx" value="6836"/>
    <property name="posy" value="-312"/>
    <property name="uid" value="921"/>
    <property name="image" value="game/box/yellow/default.png"/>
    <property name="type" value="bonus"/>
    <property name="animation" value="Default"/>
    <property name="item" value="8"/>
    <property name="invisible" value="0"/>
    <property name="useable_count" value="1"/>
    <property name="force_best_item" value="0"/>
    <property name="gold_color" value="yellow"/>
  </box>
  <box>
    <property name="posx" value="6879"/>
    <property name="posy" value="-312"/>
    <property name="uid" value="922"/>
    <property name="image" value="game/box/yellow/bonus/1.png"/>
    <property name="type" value="bonus"/>
    <property name="animation" value="Bonus"/>
    <property name="item" value="49"/>
    <property name="invisible" value="0"/>
    <property name="useable_count" value="1"/>
    <property name="force_best_item" value="0"/>
  </box>
  <box>
    <property name="posx" value="6922"/>
    <property name="posy" value="-312"/>
    <property name="uid" value="923"/>
    <property name="image" value="game/box/yellow/default.png"/>
    <property name="type" value="bonus"/>
    <property name="animation" value="Default"/>
    <property name="item" value="8"/>
    <property name="invisible" value="0"/>
    <property name="useable_count" value="1"/>
    <property name="force_best_item" value="0"/>
    <property name="gold_color" value="yellow"/>
  </box>
  <box>
    <property name="posx" value="8026"/>
    <property name="posy" value="-218"/>
    <property name="uid" value="924"/>
    <property name="image" value="game/box/yellow/bonus/1.png"/>
    <property name="type" value="bonus"/>
    <property name="animation" value="Bonus"/>
    <property name="item" value="39"/>
    <property name="invisible" value="0"/>
    <property name="useable_count" value="1"/>
    <property name="force_best_item" value="0"/>
  </box>
  <box>
    <property name="posx" value="9689"/>
    <property name="posy" value="-270"/>
    <property name="uid" value="925"/>
    <property name="image" value="game/box/yellow/default.png"/>
    <property name="type" value="bonus"/>
    <property name="animation" value="Default"/>
    <property name="item" value="8"/>
    <property name="invisible" value="0"/>
    <property name="useable_count" value="1"/>
    <property name="force_best_item" value="0"/>
    <property name="gold_color" value="yellow"/>
  </box>
  <sprite>
    <property name="posx" value="16029"/>
    <property name="posy" value="-111"/>
    <property name="uid" value="926"/>
    <property name="image" value="pipes/green/small/up.png"/>
    <property name="type" value="massive"/>
  </sprite>
  <sprite>
    <property name="posx" value="16081"/>
    <property name="posy" value="-146"/>
    <property name="uid" value="927"/>
    <property name="image" value="pipes/green/small/right.png"/>
    <property name="type" value="massive"/>
  </sprite>
  <sprite>
    <property name="posx" value="16060"/>
    <property name="posy" value="-146"/>
    <property name="uid" value="928"/>
    <property name="image" value="pipes/green/small/hor.png"/>
    <property name="type" value="massive"/>
  </sprite>
  <sprite>
    <property name="posx" value="16039"/>
    <property name="posy" value="-146"/>
    <property name="uid" value="929"/>
    <property name="image" value="pipes/green/small/hor.png"/>
    <property name="type" value="massive"/>
  </sprite>
  <sprite>
    <property name="posx" value="15955"/>
    <property name="posy" value="-146"/>
    <property name="uid" value="930"/>
    <property name="image" value="pipes/green/small/hor.png"/>
    <property name="type" value="massive"/>
  </sprite>
  <sprite>
    <property name="posx" value="15934"/>
    <property name="posy" value="-146"/>
    <property name="uid" value="931"/>
    <property name="image" value="pipes/green/small/hor.png"/>
    <property name="type" value="massive"/>
  </sprite>
  <sprite>
    <property name="posx" value="16029"/>
    <property name="posy" value="-90"/>
    <property name="uid" value="932"/>
    <property name="image" value="pipes/green/small/ver.png"/>
    <property name="type" value="massive"/>
  </sprite>
  <sprite>
    <property name="posx" value="16029"/>
    <property name="posy" value="-69"/>
    <property name="uid" value="933"/>
    <property name="image" value="pipes/green/small/ver.png"/>
    <property name="type" value="massive"/>
  </sprite>
  <sprite>
    <property name="posx" value="16029"/>
    <property name="posy" value="-48"/>
    <property name="uid" value="934"/>
    <property name="image" value="pipes/green/small/ver.png"/>
    <property name="type" value="massive"/>
  </sprite>
  <sprite>
    <property name="posx" value="16029"/>
    <property name="posy" value="-27"/>
    <property name="uid" value="935"/>
    <property name="image" value="pipes/green/small/ver.png"/>
    <property name="type" value="massive"/>
  </sprite>
  <sprite>
    <property name="posx" value="16029"/>
    <property name="posy" value="-6"/>
    <property name="uid" value="936"/>
    <property name="image" value="pipes/green/small/ver.png"/>
    <property name="type" value="massive"/>
  </sprite>
  <sprite>
    <property name="posx" value="15939"/>
    <property name="posy" value="-111"/>
    <property name="uid" value="937"/>
    <property name="image" value="pipes/green/small/up.png"/>
    <property name="type" value="massive"/>
  </sprite>
  <sprite>
    <property name="posx" value="15939"/>
    <property name="posy" value="-90"/>
    <property name="uid" value="938"/>
    <property name="image" value="pipes/green/small/ver.png"/>
    <property name="type" value="massive"/>
  </sprite>
  <sprite>
    <property name="posx" value="15939"/>
    <property name="posy" value="-69"/>
    <property name="uid" value="939"/>
    <property name="image" value="pipes/green/small/ver.png"/>
    <property name="type" value="massive"/>
  </sprite>
  <sprite>
    <property name="posx" value="15939"/>
    <property name="posy" value="-48"/>
    <property name="uid" value="940"/>
    <property name="image" value="pipes/green/small/ver.png"/>
    <property name="type" value="massive"/>
  </sprite>
  <sprite>
    <property name="posx" value="15939"/>
    <property name="posy" value="-27"/>
    <property name="uid" value="941"/>
    <property name="image" value="pipes/green/small/ver.png"/>
    <property name="type" value="massive"/>
  </sprite>
  <sprite>
    <property name="posx" value="15939"/>
    <property name="posy" value="-6"/>
    <property name="uid" value="942"/>
    <property name="image" value="pipes/green/small/ver.png"/>
    <property name="type" value="massive"/>
  </sprite>
  <sprite>
    <property name="posx" value="15913"/>
    <property name="posy" value="-146"/>
    <property name="uid" value="943"/>
    <property name="image" value="pipes/green/small/left.png"/>
    <property name="type" value="massive"/>
  </sprite>
  <sprite>
    <property name="posx" value="7244"/>
    <property name="posy" value="-88"/>
    <property name="uid" value="944"/>
    <property name="image" value="ground/green_1/hedges/medium_1.png"/>
    <property name="type" value="passive"/>
  </sprite>
  <sprite>
    <property name="posx" value="815"/>
    <property name="posy" value="-267"/>
    <property name="uid" value="945"/>
    <property name="image" value="ground/green_1/hedges/small_2.png"/>
    <property name="type" value="passive"/>
  </sprite>
  <sprite>
    <property name="posx" value="2384"/>
    <property name="posy" value="-246"/>
    <property name="uid" value="946"/>
    <property name="image" value="ground/green_1/hedges/small_1.png"/>
    <property name="type" value="passive"/>
  </sprite>
  <sprite>
    <property name="posx" value="3585"/>
    <property name="posy" value="-77"/>
    <property name="uid" value="947"/>
    <property name="image" value="ground/green_1/hedges/small_2.png"/>
    <property name="type" value="passive"/>
  </sprite>
  <sprite>
    <property name="posx" value="5697"/>
    <property name="posy" value="-226"/>
    <property name="uid" value="948"/>
    <property name="image" value="ground/green_1/hedges/medium_1.png"/>
    <property name="type" value="passive"/>
  </sprite>
  <sprite>
    <property name="posx" value="7979"/>
    <property name="posy" value="-92"/>
    <property name="uid" value="949"/>
    <property name="image" value="ground/green_1/hedges/medium_1.png"/>
    <property name="type" value="front_passive"/>
  </sprite>
  <sprite>
    <property name="posx" value="7804"/>
    <property name="posy" value="-90"/>
    <property name="uid" value="950"/>
    <property name="image" value="ground/green_1/hedges/small_1.png"/>
    <property name="type" value="passive"/>
  </sprite>
  <sprite>
    <property name="posx" value="10773"/>
    <property name="posy" value="-89"/>
    <property name="uid" value="951"/>
    <property name="image" value="ground/green_1/hedges/medium_2.png"/>
    <property name="type" value="passive"/>
  </sprite>
  <sprite>
    <property name="posx" value="9251"/>
    <property name="posy" value="-290"/>
    <property name="uid" value="952"/>
    <property name="image" value="ground/green_1/hedges/small_2.png"/>
    <property name="type" value="passive"/>
  </sprite>
  <sprite>
    <property name="posx" value="16252"/>
    <property name="posy" value="-91"/>
    <property name="uid" value="953"/>
    <property name="image" value="ground/green_1/hedges/medium_1.png"/>
    <property name="type" value="passive"/>
  </sprite>
  <sprite>
    <property name="posx" value="17203"/>
    <property name="posy" value="-87"/>
    <property name="uid" value="954"/>
    <property name="image" value="ground/green_1/hedges/medium_2.png"/>
    <property name="type" value="passive"/>
  </sprite>
  <sprite>
    <property name="posx" value="18213"/>
    <property name="posy" value="-89"/>
    <property name="uid" value="955"/>
    <property name="image" value="ground/green_1/hedges/small_1.png"/>
    <property name="type" value="front_passive"/>
  </sprite>
  <sprite>
    <property name="posx" value="1281"/>
    <property name="posy" value="-62"/>
    <property name="uid" value="956"/>
    <property name="image" value="ground/green_3/ground/middle/1.png"/>
    <property name="type" value="passive"/>
  </sprite>
  <sprite>
    <property name="posx" value="1281"/>
    <property name="posy" value="-126"/>
    <property name="uid" value="957"/>
    <property name="image" value="ground/green_3/ground/middle/right_top.png"/>
    <property name="type" value="passive"/>
  </sprite>
  <sprite>
    <property name="posx" value="1409"/>
    <property name="posy" value="-126"/>
    <property name="uid" value="958"/>
    <property name="image" value="ground/green_3/ground/top/right.png"/>
    <property name="type" value="massive"/>
  </sprite>
  <sprite>
    <property name="posx" value="1345"/>
    <property name="posy" value="-62"/>
    <property name="uid" value="959"/>
    <property name="image" value="ground/green_3/ground/middle/1.png"/>
    <property name="type" value="passive"/>
  </sprite>
  <sprite>
    <property name="posx" value="1409"/>
    <property name="posy" value="-62"/>
    <property name="uid" value="960"/>
    <property name="image" value="ground/green_3/ground/middle/right.png"/>
    <property name="type" value="massive"/>
  </sprite>
  <sprite>
    <property name="posx" value="1345"/>
    <property name="posy" value="-126"/>
    <property name="uid" value="961"/>
    <property name="image" value="ground/green_3/ground/top/1.png"/>
    <property name="type" value="massive"/>
  </sprite>
  <enemy>
    <property name="posx" value="882"/>
    <property name="posy" value="-308"/>
    <property name="uid" value="962"/>
    <property name="image" value="enemy/furball/brown/walk_1.png"/>
    <property name="type" value="furball"/>
    <property name="color" value="brown"/>
    <property name="direction" value="left"/>
  </enemy>
  <enemystopper>
    <property name="posx" value="795"/>
    <property name="posy" value="-271"/>
    <property name="uid" value="963"/>
    <property name="image" value=""/>
    <property name="type" value="passive"/>
  </enemystopper>
  <enemystopper>
    <property name="posx" value="1192"/>
    <property name="posy" value="-270"/>
    <property name="uid" value="964"/>
    <property name="image" value=""/>
    <property name="type" value="passive"/>
  </enemystopper>
  <sprite>
    <property name="posx" value="8886"/>
    <property name="posy" value="-199"/>
    <property name="uid" value="965"/>
    <property name="image" value="pipes/yellow/up_1.png"/>
    <property name="type" value="massive"/>
  </sprite>
  <particle_emitter>
    <property name="posx" value="15917"/>
    <property name="posy" value="-134"/>
    <property name="uid" value="966"/>
    <property name="image" value="animation/particles/light.png"/>
    <property name="type" value="passive"/>
    <property name="particle_image" value="animation/particles/light.png"/>
    <property name="pos_z" value="0.070000"/>
    <property name="pos_z_rand" value="0.000000"/>
    <property name="emitter_based_on_camera_pos" value="0"/>
    <property name="particle_based_on_emitter_pos" value="0.000000"/>
    <property name="sizex" value="10"/>
    <property name="sizey" value="20"/>
    <property name="emitter_time_to_live" value="-1.000000"/>
    <property name="emitter_interval" value="0.050000"/>
    <property name="quota" value="1"/>
    <property name="time_to_live" value="0.500000"/>
    <property name="time_to_live_rand" value="0.200000"/>
    <property name="vel" value="4.000000"/>
    <property name="vel_rand" value="0.200000"/>
    <property name="rot_x" value="0.000000"/>
    <property name="rot_y" value="0.000000"/>
    <property name="rot_z" value="0.000000"/>
    <property name="start_rot_z_uses_direction" value="0"/>
    <property name="const_rot_x" value="0.000000"/>
    <property name="const_rot_x_rand" value="0.000000"/>
    <property name="const_rot_y" value="0.000000"/>
    <property name="const_rot_y_rand" value="0.000000"/>
    <property name="const_rot_z" value="0.000000"/>
    <property name="const_rot_z_rand" value="0.000000"/>
    <property name="angle_start" value="175.000000"/>
    <property name="angle_range" value="10.000000"/>
    <property name="size_scale" value="0.300000"/>
    <property name="size_scale_rand" value="0.100000"/>
    <property name="gravity_x" value="0.000000"/>
    <property name="gravity_x_rand" value="0.000000"/>
    <property name="gravity_y" value="0.000000"/>
    <property name="gravity_y_rand" value="0.000000"/>
    <property name="clip_x" value="0"/>
    <property name="clip_y" value="0"/>
    <property name="clip_w" value="0"/>
    <property name="clip_h" value="0"/>
    <property name="clip_mode" value="0"/>
  </particle_emitter>
  <sprite>
    <property name="posx" value="9937"/>
    <property name="posy" value="-90"/>
    <property name="uid" value="967"/>
    <property name="image" value="ground/green_1/hedges/medium_2.png"/>
    <property name="type" value="passive"/>
  </sprite>
  <sprite>
    <property name="posx" value="6229"/>
    <property name="posy" value="-91"/>
    <property name="uid" value="968"/>
    <property name="image" value="ground/green_1/hedges/medium_1.png"/>
    <property name="type" value="passive"/>
  </sprite>
  <sprite>
    <property name="posx" value="11"/>
    <property name="posy" value="-383"/>
    <property name="uid" value="969"/>
    <property name="image" value="ground/jungle_1/big_plant_1.png"/>
    <property name="type" value="passive"/>
  </sprite>
  <sprite>
    <property name="posx" value="273"/>
    <property name="posy" value="-158"/>
    <property name="uid" value="970"/>
    <property name="image" value="ground/jungle_1/grass/1.png"/>
    <property name="type" value="passive"/>
  </sprite>
  <sprite>
    <property name="posx" value="707"/>
    <property name="posy" value="-223"/>
    <property name="uid" value="971"/>
    <property name="image" value="ground/jungle_1/grass/3.png"/>
    <property name="type" value="passive"/>
  </sprite>
  <sprite>
    <property name="posx" value="1599"/>
    <property name="posy" value="-191"/>
    <property name="uid" value="972"/>
    <property name="image" value="ground/jungle_1/big_plant_2.png"/>
    <property name="type" value="passive"/>
  </sprite>
  <sprite>
    <property name="posx" value="2083"/>
    <property name="posy" value="-95"/>
    <property name="uid" value="973"/>
    <property name="image" value="ground/jungle_1/grass/2.png"/>
    <property name="type" value="passive"/>
  </sprite>
  <sprite>
    <property name="posx" value="2725"/>
    <property name="posy" value="-237"/>
    <property name="uid" value="974"/>
    <property name="image" value="ground/jungle_1/grass/1.png"/>
    <property name="type" value="passive"/>
  </sprite>
  <sprite>
    <property name="posx" value="1346"/>
    <property name="posy" value="-190"/>
    <property name="uid" value="975"/>
    <property name="image" value="ground/jungle_1/grass/4.png"/>
    <property name="type" value="passive"/>
  </sprite>
  <sprite>
    <property name="posx" value="3762"/>
    <property name="posy" value="-319"/>
    <property name="uid" value="976"/>
    <property name="image" value="ground/jungle_1/big_plant_1.png"/>
    <property name="type" value="passive"/>
  </sprite>
  <sprite>
    <property name="posx" value="4726"/>
    <property name="posy" value="-312"/>
    <property name="uid" value="977"/>
    <property name="image" value="ground/jungle_1/big_plant_2.png"/>
    <property name="type" value="passive"/>
  </sprite>
  <sprite>
    <property name="posx" value="4460"/>
    <property name="posy" value="-94"/>
    <property name="uid" value="978"/>
    <property name="image" value="ground/jungle_1/grass/1.png"/>
    <property name="type" value="passive"/>
  </sprite>
  <sprite>
    <property name="posx" value="5257"/>
    <property name="posy" value="-216"/>
    <property name="uid" value="979"/>
    <property name="image" value="ground/jungle_1/grass/3.png"/>
    <property name="type" value="passive"/>
  </sprite>
  <sprite>
    <property name="posx" value="7526"/>
    <property name="posy" value="-303"/>
    <property name="uid" value="980"/>
    <property name="image" value="ground/jungle_1/big_plant_1.png"/>
    <property name="type" value="front_passive"/>
  </sprite>
  <sprite>
    <property name="posx" value="8510"/>
    <property name="posy" value="-633"/>
    <property name="uid" value="981"/>
    <property name="image" value="ground/jungle_1/grass/1.png"/>
    <property name="type" value="passive"/>
  </sprite>
  <sprite>
    <property name="posx" value="8605"/>
    <property name="posy" value="-127"/>
    <property name="uid" value="982"/>
    <property name="image" value="ground/jungle_1/big_plant_2.png"/>
    <property name="type" value="passive"/>
  </sprite>
  <sprite>
    <property name="posx" value="9659"/>
    <property name="posy" value="-175"/>
    <property name="uid" value="983"/>
    <property name="image" value="ground/jungle_1/big_plant_2.png"/>
    <property name="type" value="front_passive"/>
  </sprite>
  <sprite>
    <property name="posx" value="10692"/>
    <property name="posy" value="-79"/>
    <property name="uid" value="984"/>
    <property name="image" value="ground/jungle_1/grass/1.png"/>
    <property name="type" value="passive"/>
  </sprite>
  <sprite>
    <property name="posx" value="12049"/>
    <property name="posy" value="-79"/>
    <property name="uid" value="985"/>
    <property name="image" value="ground/jungle_1/grass/2.png"/>
    <property name="type" value="passive"/>
  </sprite>
  <sprite>
    <property name="posx" value="12547"/>
    <property name="posy" value="-303"/>
    <property name="uid" value="986"/>
    <property name="image" value="ground/jungle_1/big_plant_1.png"/>
    <property name="type" value="passive"/>
  </sprite>
  <sprite>
    <property name="posx" value="13154"/>
    <property name="posy" value="-79"/>
    <property name="uid" value="987"/>
    <property name="image" value="ground/jungle_1/grass/1.png"/>
    <property name="type" value="passive"/>
  </sprite>
  <sprite>
    <property name="posx" value="13214"/>
    <property name="posy" value="-79"/>
    <property name="uid" value="988"/>
    <property name="image" value="ground/jungle_1/grass/2.png"/>
    <property name="type" value="passive"/>
  </sprite>
  <sprite>
    <property name="posx" value="13563"/>
    <property name="posy" value="-79"/>
    <property name="uid" value="989"/>
    <property name="image" value="ground/jungle_1/grass/3.png"/>
    <property name="type" value="passive"/>
  </sprite>
  <sprite>
    <property name="posx" value="14399"/>
    <property name="posy" value="-159"/>
    <property name="uid" value="990"/>
    <property name="image" value="ground/jungle_1/grass/1.png"/>
    <property name="type" value="passive"/>
  </sprite>
  <sprite>
    <property name="posx" value="15515"/>
    <property name="posy" value="-255"/>
    <property name="uid" value="991"/>
    <property name="image" value="ground/jungle_1/big_plant_1.png"/>
    <property name="type" value="passive"/>
  </sprite>
  <sprite>
    <property name="posx" value="16113"/>
    <property name="posy" value="-128"/>
    <property name="uid" value="992"/>
    <property name="image" value="ground/jungle_1/big_plant_2.png"/>
    <property name="type" value="passive"/>
  </sprite>
  <sprite>
    <property name="posx" value="17616"/>
    <property name="posy" value="-174"/>
    <property name="uid" value="993"/>
    <property name="image" value="ground/jungle_1/big_plant_2.png"/>
    <property name="type" value="passive"/>
  </sprite>
  <sprite>
    <property name="posx" value="15835"/>
    <property name="posy" value="-606"/>
    <property name="uid" value="994"/>
    <property name="image" value="clouds/default_1/2_big.png"/>
    <property name="type" value="passive"/>
  </sprite>
  <sprite>
    <property name="posx" value="14483"/>
    <property name="posy" value="-682"/>
    <property name="uid" value="995"/>
    <property name="image" value="clouds/default_1/2_big.png"/>
    <property name="type" value="passive"/>
  </sprite>
  <sprite>
    <property name="posx" value="13683"/>
    <property name="posy" value="-623"/>
    <property name="uid" value="996"/>
    <property name="image" value="clouds/default_1/2_big.png"/>
    <property name="type" value="passive"/>
  </sprite>
  <sprite>
    <property name="posx" value="13126"/>
    <property name="posy" value="-541"/>
    <property name="uid" value="997"/>
    <property name="image" value="clouds/default_1/2_big.png"/>
    <property name="type" value="passive"/>
  </sprite>
  <sprite>
    <property name="posx" value="12573"/>
    <property name="posy" value="-730"/>
    <property name="uid" value="998"/>
    <property name="image" value="clouds/default_1/2_big.png"/>
    <property name="type" value="passive"/>
  </sprite>
  <sprite>
    <property name="posx" value="12188"/>
    <property name="posy" value="-775"/>
    <property name="uid" value="999"/>
    <property name="image" value="clouds/default_1/2_big.png"/>
    <property name="type" value="passive"/>
  </sprite>
  <sprite>
    <property name="posx" value="11302"/>
    <property name="posy" value="-1178"/>
    <property name="uid" value="1000"/>
    <property name="image" value="clouds/default_1/2_big.png"/>
    <property name="type" value="passive"/>
  </sprite>
  <sprite>
    <property name="posx" value="18060"/>
    <property name="posy" value="-719"/>
    <property name="uid" value="1001"/>
    <property name="image" value="clouds/default_1/2_big.png"/>
    <property name="type" value="passive"/>
  </sprite>
  <sprite>
    <property name="posx" value="10691"/>
    <property name="posy" value="-776"/>
    <property name="uid" value="1002"/>
    <property name="image" value="clouds/default_1/2_big.png"/>
    <property name="type" value="passive"/>
  </sprite>
  <sprite>
    <property name="posx" value="18174"/>
    <property name="posy" value="-196"/>
    <property name="uid" value="1003"/>
    <property name="image" value="pipes/yellow/up_1.png"/>
    <property name="type" value="massive"/>
  </sprite>
  <sprite>
    <property name="posx" value="10490"/>
    <property name="posy" value="-961"/>
    <property name="uid" value="1004"/>
    <property name="image" value="clouds/default_1/2_big.png"/>
    <property name="type" value="passive"/>
  </sprite>
  <sprite>
    <property name="posx" value="10387"/>
    <property name="posy" value="-1324"/>
    <property name="uid" value="1005"/>
    <property name="image" value="clouds/default_1/2_big.png"/>
    <property name="type" value="passive"/>
  </sprite>
  <sprite>
    <property name="posx" value="9576"/>
    <property name="posy" value="-1458"/>
    <property name="uid" value="1006"/>
    <property name="image" value="clouds/default_1/2_big.png"/>
    <property name="type" value="passive"/>
  </sprite>
  <sprite>
    <property name="posx" value="10109"/>
    <property name="posy" value="-1487"/>
    <property name="uid" value="1007"/>
    <property name="image" value="clouds/default_1/2_big.png"/>
    <property name="type" value="passive"/>
  </sprite>
  <sprite>
    <property name="posx" value="18174"/>
    <property name="posy" value="-96"/>
    <property name="uid" value="1008"/>
    <property name="image" value="pipes/yellow/ver_1.png"/>
    <property name="type" value="massive"/>
  </sprite>
  <sprite>
    <property name="posx" value="9219"/>
    <property name="posy" value="-890"/>
    <property name="uid" value="1009"/>
    <property name="image" value="clouds/default_1/2_big.png"/>
    <property name="type" value="passive"/>
  </sprite>
  <sprite>
    <property name="posx" value="18174"/>
    <property name="posy" value="-146"/>
    <property name="uid" value="1010"/>
    <property name="image" value="pipes/yellow/ver_1.png"/>
    <property name="type" value="massive"/>
  </sprite>
  <enemy>
    <property name="posx" value="14329"/>
    <property name="posy" value="-212"/>
    <property name="uid" value="1011"/>
    <property name="image" value="enemy/static/blocks/spike_1/2_grey.png"/>
    <property name="type" value="static"/>
    <property name="rotation_speed" value="0.000000"/>
    <property name="path" value=""/>
    <property name="speed" value="0.000000"/>
    <property name="fire_resistant" value="0"/>
    <property name="ice_resistance" value="0.000000"/>
  </enemy>
  <sprite>
    <property name="posx" value="8044"/>
    <property name="posy" value="-1004"/>
    <property name="uid" value="1012"/>
    <property name="image" value="clouds/default_1/2_big.png"/>
    <property name="type" value="passive"/>
  </sprite>
  <sprite>
    <property name="posx" value="7559"/>
    <property name="posy" value="-841"/>
    <property name="uid" value="1013"/>
    <property name="image" value="clouds/default_1/2_big.png"/>
    <property name="type" value="passive"/>
  </sprite>
  <item>
    <property name="posx" value="15612"/>
    <property name="posy" value="-356"/>
    <property name="uid" value="1014"/>
    <property name="image" value="game/items/goldpiece/yellow/1.png"/>
    <property name="type" value="goldpiece"/>
    <property name="color" value="yellow"/>
  </item>
  <item>
    <property name="posx" value="15657"/>
    <property name="posy" value="-356"/>
    <property name="uid" value="1015"/>
    <property name="image" value="game/items/goldpiece/yellow/1.png"/>
    <property name="type" value="goldpiece"/>
    <property name="color" value="yellow"/>
  </item>
  <enemystopper>
    <property name="posx" value="2871"/>
    <property name="posy" value="-220"/>
    <property name="uid" value="1016"/>
    <property name="image" value=""/>
    <property name="type" value="passive"/>
  </enemystopper>
  <particle_emitter>
    <property name="posx" value="16088"/>
    <property name="posy" value="-134"/>
    <property name="uid" value="1017"/>
    <property name="image" value="animation/particles/light.png"/>
    <property name="type" value="passive"/>
    <property name="particle_image" value="animation/particles/light.png"/>
    <property name="pos_z" value="0.070000"/>
    <property name="pos_z_rand" value="0.000000"/>
    <property name="emitter_based_on_camera_pos" value="0"/>
    <property name="particle_based_on_emitter_pos" value="0.000000"/>
    <property name="sizex" value="10"/>
    <property name="sizey" value="20"/>
    <property name="emitter_time_to_live" value="-1.000000"/>
    <property name="emitter_interval" value="0.050000"/>
    <property name="quota" value="1"/>
    <property name="time_to_live" value="0.500000"/>
    <property name="time_to_live_rand" value="0.200000"/>
    <property name="vel" value="4.000000"/>
    <property name="vel_rand" value="0.200000"/>
    <property name="rot_x" value="0.000000"/>
    <property name="rot_y" value="0.000000"/>
    <property name="rot_z" value="0.000000"/>
    <property name="start_rot_z_uses_direction" value="0"/>
    <property name="const_rot_x" value="0.000000"/>
    <property name="const_rot_x_rand" value="0.000000"/>
    <property name="const_rot_y" value="0.000000"/>
    <property name="const_rot_y_rand" value="0.000000"/>
    <property name="const_rot_z" value="0.000000"/>
    <property name="const_rot_z_rand" value="0.000000"/>
    <property name="angle_start" value="355.000000"/>
    <property name="angle_range" value="10.000000"/>
    <property name="size_scale" value="0.300000"/>
    <property name="size_scale_rand" value="0.100000"/>
    <property name="gravity_x" value="0.000000"/>
    <property name="gravity_x_rand" value="0.000000"/>
    <property name="gravity_y" value="0.000000"/>
    <property name="gravity_y_rand" value="0.000000"/>
    <property name="clip_x" value="0"/>
    <property name="clip_y" value="0"/>
    <property name="clip_w" value="0"/>
    <property name="clip_h" value="0"/>
    <property name="clip_mode" value="0"/>
  </particle_emitter>
  <sprite>
    <property name="posx" value="5648"/>
    <property name="posy" value="-859"/>
    <property name="uid" value="1018"/>
    <property name="image" value="clouds/default_1/2_big.png"/>
    <property name="type" value="passive"/>
  </sprite>
  <sprite>
    <property name="posx" value="5043"/>
    <property name="posy" value="-748"/>
    <property name="uid" value="1019"/>
    <property name="image" value="clouds/default_1/2_big.png"/>
    <property name="type" value="passive"/>
  </sprite>
  <sprite>
    <property name="posx" value="4320"/>
    <property name="posy" value="-675"/>
    <property name="uid" value="1020"/>
    <property name="image" value="clouds/default_1/2_big.png"/>
    <property name="type" value="passive"/>
  </sprite>
  <sprite>
    <property name="posx" value="3836"/>
    <property name="posy" value="-808"/>
    <property name="uid" value="1021"/>
    <property name="image" value="clouds/default_1/2_big.png"/>
    <property name="type" value="passive"/>
  </sprite>
  <sprite>
    <property name="posx" value="2719"/>
    <property name="posy" value="-828"/>
    <property name="uid" value="1022"/>
    <property name="image" value="clouds/default_1/2_big.png"/>
    <property name="type" value="passive"/>
  </sprite>
  <sprite>
    <property name="posx" value="2336"/>
    <property name="posy" value="-716"/>
    <property name="uid" value="1023"/>
    <property name="image" value="clouds/default_1/2_big.png"/>
    <property name="type" value="passive"/>
  </sprite>
  <sprite>
    <property name="posx" value="1670"/>
    <property name="posy" value="-649"/>
    <property name="uid" value="1024"/>
    <property name="image" value="clouds/default_1/2_big.png"/>
    <property name="type" value="passive"/>
  </sprite>
  <sprite>
    <property name="posx" value="1048"/>
    <property name="posy" value="-712"/>
    <property name="uid" value="1025"/>
    <property name="image" value="clouds/default_1/2_big.png"/>
    <property name="type" value="passive"/>
  </sprite>
  <enemy>
    <property name="posx" value="2297"/>
    <property name="posy" value="-107"/>
    <property name="uid" value="1026"/>
    <property name="image" value="enemy/eato/brown/1.png"/>
    <property name="type" value="eato"/>
    <property name="image_dir" value="enemy/eato/brown/"/>
    <property name="direction" value="right_top"/>
  </enemy>
  <sprite>
    <property name="posx" value="384"/>
    <property name="posy" value="-63"/>
    <property name="uid" value="1027"/>
    <property name="image" value="ground/green_3/ground/middle/right.png"/>
    <property name="type" value="massive"/>
  </sprite>
  <sprite>
    <property name="posx" value="320"/>
    <property name="posy" value="-63"/>
    <property name="uid" value="1028"/>
    <property name="image" value="ground/green_3/ground/middle/1.png"/>
    <property name="type" value="passive"/>
  </sprite>
  <sprite>
    <property name="posx" value="256"/>
    <property name="posy" value="-63"/>
    <property name="uid" value="1029"/>
    <property name="image" value="ground/green_3/ground/middle/1.png"/>
    <property name="type" value="passive"/>
  </sprite>
  <sprite>
    <property name="posx" value="192"/>
    <property name="posy" value="-63"/>
    <property name="uid" value="1030"/>
    <property name="image" value="ground/green_3/ground/middle/1.png"/>
    <property name="type" value="passive"/>
  </sprite>
  <sprite>
    <property name="posx" value="128"/>
    <property name="posy" value="-63"/>
    <property name="uid" value="1031"/>
    <property name="image" value="ground/green_3/ground/middle/1.png"/>
    <property name="type" value="passive"/>
  </sprite>
  <sprite>
    <property name="posx" value="64"/>
    <property name="posy" value="-63"/>
    <property name="uid" value="1032"/>
    <property name="image" value="ground/green_3/ground/middle/1.png"/>
    <property name="type" value="passive"/>
  </sprite>
  <sprite>
    <property name="posx" value="0"/>
    <property name="posy" value="-63"/>
    <property name="uid" value="1033"/>
    <property name="image" value="ground/green_3/ground/middle/1.png"/>
    <property name="type" value="passive"/>
  </sprite>
  <sprite>
    <property name="posx" value="1"/>
    <property name="posy" value="-159"/>
    <property name="uid" value="1034"/>
    <property name="image" value="ground/jungle_1/grass/2.png"/>
    <property name="type" value="passive"/>
  </sprite>
  <sprite>
    <property name="posx" value="16859"/>
    <property name="posy" value="-459"/>
    <property name="uid" value="1035"/>
    <property name="image" value="clouds/default_1/2_small.png"/>
    <property name="type" value="passive"/>
  </sprite>
  <sprite>
    <property name="posx" value="16216"/>
    <property name="posy" value="-355"/>
    <property name="uid" value="1036"/>
    <property name="image" value="clouds/default_1/2_small.png"/>
    <property name="type" value="passive"/>
  </sprite>
  <sprite>
    <property name="posx" value="16000"/>
    <property name="posy" value="-468"/>
    <property name="uid" value="1037"/>
    <property name="image" value="clouds/default_1/2_small.png"/>
    <property name="type" value="passive"/>
  </sprite>
  <sprite>
    <property name="posx" value="16107"/>
    <property name="posy" value="-615"/>
    <property name="uid" value="1038"/>
    <property name="image" value="clouds/default_1/2_small.png"/>
    <property name="type" value="passive"/>
  </sprite>
  <sprite>
    <property name="posx" value="16407"/>
    <property name="posy" value="-570"/>
    <property name="uid" value="1039"/>
    <property name="image" value="clouds/default_1/2_small.png"/>
    <property name="type" value="passive"/>
  </sprite>
  <sprite>
    <property name="posx" value="15756"/>
    <property name="posy" value="-399"/>
    <property name="uid" value="1040"/>
    <property name="image" value="clouds/default_1/2_small.png"/>
    <property name="type" value="passive"/>
  </sprite>
  <sprite>
    <property name="posx" value="15376"/>
    <property name="posy" value="-394"/>
    <property name="uid" value="1041"/>
    <property name="image" value="clouds/default_1/2_small.png"/>
    <property name="type" value="passive"/>
  </sprite>
  <sprite>
    <property name="posx" value="15548"/>
    <property name="posy" value="-532"/>
    <property name="uid" value="1042"/>
    <property name="image" value="clouds/default_1/2_small.png"/>
    <property name="type" value="passive"/>
  </sprite>
  <sprite>
    <property name="posx" value="15663"/>
    <property name="posy" value="-587"/>
    <property name="uid" value="1043"/>
    <property name="image" value="clouds/default_1/2_small.png"/>
    <property name="type" value="passive"/>
  </sprite>
  <sprite>
    <property name="posx" value="15200"/>
    <property name="posy" value="-505"/>
    <property name="uid" value="1044"/>
    <property name="image" value="clouds/default_1/2_small.png"/>
    <property name="type" value="passive"/>
  </sprite>
  <sprite>
    <property name="posx" value="15130"/>
    <property name="posy" value="-385"/>
    <property name="uid" value="1045"/>
    <property name="image" value="clouds/default_1/2_small.png"/>
    <property name="type" value="passive"/>
  </sprite>
  <sprite>
    <property name="posx" value="15152"/>
    <property name="posy" value="-756"/>
    <property name="uid" value="1046"/>
    <property name="image" value="clouds/default_1/2_small.png"/>
    <property name="type" value="passive"/>
  </sprite>
  <sprite>
    <property name="posx" value="14872"/>
    <property name="posy" value="-709"/>
    <property name="uid" value="1047"/>
    <property name="image" value="clouds/default_1/2_small.png"/>
    <property name="type" value="passive"/>
  </sprite>
  <sprite>
    <property name="posx" value="14754"/>
    <property name="posy" value="-618"/>
    <property name="uid" value="1048"/>
    <property name="image" value="clouds/default_1/2_small.png"/>
    <property name="type" value="passive"/>
  </sprite>
  <sprite>
    <property name="posx" value="15025"/>
    <property name="posy" value="-587"/>
    <property name="uid" value="1049"/>
    <property name="image" value="clouds/default_1/2_small.png"/>
    <property name="type" value="passive"/>
  </sprite>
  <sprite>
    <property name="posx" value="15421"/>
    <property name="posy" value="-682"/>
    <property name="uid" value="1050"/>
    <property name="image" value="clouds/default_1/2_small.png"/>
    <property name="type" value="passive"/>
  </sprite>
  <sprite>
    <property name="posx" value="14480"/>
    <property name="posy" value="-554"/>
    <property name="uid" value="1051"/>
    <property name="image" value="clouds/default_1/2_small.png"/>
    <property name="type" value="passive"/>
  </sprite>
  <sprite>
    <property name="posx" value="14340"/>
    <property name="posy" value="-468"/>
    <property name="uid" value="1052"/>
    <property name="image" value="clouds/default_1/2_small.png"/>
    <property name="type" value="passive"/>
  </sprite>
  <sprite>
    <property name="posx" value="14004"/>
    <property name="posy" value="-694"/>
    <property name="uid" value="1053"/>
    <property name="image" value="clouds/default_1/2_small.png"/>
    <property name="type" value="passive"/>
  </sprite>
  <sprite>
    <property name="posx" value="13968"/>
    <property name="posy" value="-568"/>
    <property name="uid" value="1054"/>
    <property name="image" value="clouds/default_1/2_small.png"/>
    <property name="type" value="passive"/>
  </sprite>
  <sprite>
    <property name="posx" value="13854"/>
    <property name="posy" value="-539"/>
    <property name="uid" value="1055"/>
    <property name="image" value="clouds/default_1/2_small.png"/>
    <property name="type" value="passive"/>
  </sprite>
  <sprite>
    <property name="posx" value="14176"/>
    <property name="posy" value="-573"/>
    <property name="uid" value="1056"/>
    <property name="image" value="clouds/default_1/2_small.png"/>
    <property name="type" value="passive"/>
  </sprite>
  <sprite>
    <property name="posx" value="13662"/>
    <property name="posy" value="-523"/>
    <property name="uid" value="1057"/>
    <property name="image" value="clouds/default_1/2_small.png"/>
    <property name="type" value="passive"/>
  </sprite>
  <sprite>
    <property name="posx" value="13599"/>
    <property name="posy" value="-257"/>
    <property name="uid" value="1058"/>
    <property name="image" value="clouds/default_1/2_small.png"/>
    <property name="type" value="passive"/>
  </sprite>
  <sprite>
    <property name="posx" value="13245"/>
    <property name="posy" value="-285"/>
    <property name="uid" value="1059"/>
    <property name="image" value="clouds/default_1/2_small.png"/>
    <property name="type" value="passive"/>
  </sprite>
  <sprite>
    <property name="posx" value="13124"/>
    <property name="posy" value="-370"/>
    <property name="uid" value="1060"/>
    <property name="image" value="clouds/default_1/2_small.png"/>
    <property name="type" value="passive"/>
  </sprite>
  <sprite>
    <property name="posx" value="13398"/>
    <property name="posy" value="-564"/>
    <property name="uid" value="1061"/>
    <property name="image" value="clouds/default_1/2_small.png"/>
    <property name="type" value="passive"/>
  </sprite>
  <sprite>
    <property name="posx" value="12857"/>
    <property name="posy" value="-437"/>
    <property name="uid" value="1062"/>
    <property name="image" value="clouds/default_1/2_small.png"/>
    <property name="type" value="passive"/>
  </sprite>
  <sprite>
    <property name="posx" value="12626"/>
    <property name="posy" value="-541"/>
    <property name="uid" value="1063"/>
    <property name="image" value="clouds/default_1/2_small.png"/>
    <property name="type" value="passive"/>
  </sprite>
  <sprite>
    <property name="posx" value="12447"/>
    <property name="posy" value="-392"/>
    <property name="uid" value="1064"/>
    <property name="image" value="clouds/default_1/2_small.png"/>
    <property name="type" value="passive"/>
  </sprite>
  <sprite>
    <property name="posx" value="12140"/>
    <property name="posy" value="-513"/>
    <property name="uid" value="1065"/>
    <property name="image" value="clouds/default_1/2_small.png"/>
    <property name="type" value="passive"/>
  </sprite>
  <sprite>
    <property name="posx" value="12493"/>
    <property name="posy" value="-636"/>
    <property name="uid" value="1066"/>
    <property name="image" value="clouds/default_1/2_small.png"/>
    <property name="type" value="passive"/>
  </sprite>
  <sprite>
    <property name="posx" value="11871"/>
    <property name="posy" value="-838"/>
    <property name="uid" value="1067"/>
    <property name="image" value="clouds/default_1/2_small.png"/>
    <property name="type" value="passive"/>
  </sprite>
  <sprite>
    <property name="posx" value="12017"/>
    <property name="posy" value="-767"/>
    <property name="uid" value="1068"/>
    <property name="image" value="clouds/default_1/2_small.png"/>
    <property name="type" value="passive"/>
  </sprite>
  <sprite>
    <property name="posx" value="11692"/>
    <property name="posy" value="-926"/>
    <property name="uid" value="1069"/>
    <property name="image" value="clouds/default_1/2_small.png"/>
    <property name="type" value="passive"/>
  </sprite>
  <sprite>
    <property name="posx" value="11545"/>
    <property name="posy" value="-928"/>
    <property name="uid" value="1070"/>
    <property name="image" value="clouds/default_1/2_small.png"/>
    <property name="type" value="passive"/>
  </sprite>
  <sprite>
    <property name="posx" value="11372"/>
    <property name="posy" value="-1008"/>
    <property name="uid" value="1071"/>
    <property name="image" value="clouds/default_1/2_small.png"/>
    <property name="type" value="passive"/>
  </sprite>
  <sprite>
    <property name="posx" value="11020"/>
    <property name="posy" value="-986"/>
    <property name="uid" value="1072"/>
    <property name="image" value="clouds/default_1/2_small.png"/>
    <property name="type" value="passive"/>
  </sprite>
  <sprite>
    <property name="posx" value="10950"/>
    <property name="posy" value="-893"/>
    <property name="uid" value="1073"/>
    <property name="image" value="clouds/default_1/2_small.png"/>
    <property name="type" value="passive"/>
  </sprite>
  <sprite>
    <property name="posx" value="11253"/>
    <property name="posy" value="-579"/>
    <property name="uid" value="1074"/>
    <property name="image" value="clouds/default_1/2_small.png"/>
    <property name="type" value="passive"/>
  </sprite>
  <sprite>
    <property name="posx" value="11093"/>
    <property name="posy" value="-548"/>
    <property name="uid" value="1075"/>
    <property name="image" value="clouds/default_1/2_small.png"/>
    <property name="type" value="passive"/>
  </sprite>
  <sprite>
    <property name="posx" value="10875"/>
    <property name="posy" value="-633"/>
    <property name="uid" value="1076"/>
    <property name="image" value="clouds/default_1/2_small.png"/>
    <property name="type" value="passive"/>
  </sprite>
  <sprite>
    <property name="posx" value="10582"/>
    <property name="posy" value="-702"/>
    <property name="uid" value="1077"/>
    <property name="image" value="clouds/default_1/2_small.png"/>
    <property name="type" value="passive"/>
  </sprite>
  <sprite>
    <property name="posx" value="10444"/>
    <property name="posy" value="-732"/>
    <property name="uid" value="1078"/>
    <property name="image" value="clouds/default_1/2_small.png"/>
    <property name="type" value="passive"/>
  </sprite>
  <sprite>
    <property name="posx" value="10595"/>
    <property name="posy" value="-600"/>
    <property name="uid" value="1079"/>
    <property name="image" value="clouds/default_1/2_small.png"/>
    <property name="type" value="passive"/>
  </sprite>
  <sprite>
    <property name="posx" value="10285"/>
    <property name="posy" value="-1102"/>
    <property name="uid" value="1080"/>
    <property name="image" value="clouds/default_1/2_small.png"/>
    <property name="type" value="passive"/>
  </sprite>
  <sprite>
    <property name="posx" value="10447"/>
    <property name="posy" value="-1040"/>
    <property name="uid" value="1081"/>
    <property name="image" value="clouds/default_1/2_small.png"/>
    <property name="type" value="passive"/>
  </sprite>
  <sprite>
    <property name="posx" value="9757"/>
    <property name="posy" value="-1064"/>
    <property name="uid" value="1082"/>
    <property name="image" value="clouds/default_1/2_small.png"/>
    <property name="type" value="passive"/>
  </sprite>
  <sprite>
    <property name="posx" value="10407"/>
    <property name="posy" value="-1202"/>
    <property name="uid" value="1083"/>
    <property name="image" value="clouds/default_1/2_small.png"/>
    <property name="type" value="passive"/>
  </sprite>
  <sprite>
    <property name="posx" value="10202"/>
    <property name="posy" value="-1364"/>
    <property name="uid" value="1084"/>
    <property name="image" value="clouds/default_1/2_small.png"/>
    <property name="type" value="passive"/>
  </sprite>
  <sprite>
    <property name="posx" value="9929"/>
    <property name="posy" value="-1331"/>
    <property name="uid" value="1085"/>
    <property name="image" value="clouds/default_1/2_small.png"/>
    <property name="type" value="passive"/>
  </sprite>
  <sprite>
    <property name="posx" value="9794"/>
    <property name="posy" value="-1258"/>
    <property name="uid" value="1086"/>
    <property name="image" value="clouds/default_1/2_small.png"/>
    <property name="type" value="passive"/>
  </sprite>
  <sprite>
    <property name="posx" value="9657"/>
    <property name="posy" value="-1234"/>
    <property name="uid" value="1087"/>
    <property name="image" value="clouds/default_1/2_small.png"/>
    <property name="type" value="passive"/>
  </sprite>
  <sprite>
    <property name="posx" value="9562"/>
    <property name="posy" value="-901"/>
    <property name="uid" value="1088"/>
    <property name="image" value="clouds/default_1/2_small.png"/>
    <property name="type" value="passive"/>
  </sprite>
  <sprite>
    <property name="posx" value="9319"/>
    <property name="posy" value="-763"/>
    <property name="uid" value="1089"/>
    <property name="image" value="clouds/default_1/2_small.png"/>
    <property name="type" value="passive"/>
  </sprite>
  <sprite>
    <property name="posx" value="9490"/>
    <property name="posy" value="-674"/>
    <property name="uid" value="1090"/>
    <property name="image" value="clouds/default_1/2_small.png"/>
    <property name="type" value="passive"/>
  </sprite>
  <sprite>
    <property name="posx" value="9167"/>
    <property name="posy" value="-722"/>
    <property name="uid" value="1091"/>
    <property name="image" value="clouds/default_1/2_small.png"/>
    <property name="type" value="passive"/>
  </sprite>
  <sprite>
    <property name="posx" value="9477"/>
    <property name="posy" value="-795"/>
    <property name="uid" value="1092"/>
    <property name="image" value="clouds/default_1/2_small.png"/>
    <property name="type" value="passive"/>
  </sprite>
  <sprite>
    <property name="posx" value="9579"/>
    <property name="posy" value="-982"/>
    <property name="uid" value="1093"/>
    <property name="image" value="clouds/default_1/2_small.png"/>
    <property name="type" value="passive"/>
  </sprite>
  <sprite>
    <property name="posx" value="8639"/>
    <property name="posy" value="-908"/>
    <property name="uid" value="1094"/>
    <property name="image" value="clouds/default_1/2_small.png"/>
    <property name="type" value="passive"/>
  </sprite>
  <sprite>
    <property name="posx" value="8517"/>
    <property name="posy" value="-1054"/>
    <property name="uid" value="1095"/>
    <property name="image" value="clouds/default_1/2_small.png"/>
    <property name="type" value="passive"/>
  </sprite>
  <sprite>
    <property name="posx" value="8562"/>
    <property name="posy" value="-956"/>
    <property name="uid" value="1096"/>
    <property name="image" value="clouds/default_1/2_small.png"/>
    <property name="type" value="passive"/>
  </sprite>
  <sprite>
    <property name="posx" value="8900"/>
    <property name="posy" value="-850"/>
    <property name="uid" value="1097"/>
    <property name="image" value="clouds/default_1/2_small.png"/>
    <property name="type" value="passive"/>
  </sprite>
  <sprite>
    <property name="posx" value="9074"/>
    <property name="posy" value="-823"/>
    <property name="uid" value="1098"/>
    <property name="image" value="clouds/default_1/2_small.png"/>
    <property name="type" value="passive"/>
  </sprite>
  <sprite>
    <property name="posx" value="8412"/>
    <property name="posy" value="-850"/>
    <property name="uid" value="1099"/>
    <property name="image" value="clouds/default_1/2_small.png"/>
    <property name="type" value="passive"/>
  </sprite>
  <sprite>
    <property name="posx" value="8360"/>
    <property name="posy" value="-938"/>
    <property name="uid" value="1100"/>
    <property name="image" value="clouds/default_1/2_small.png"/>
    <property name="type" value="passive"/>
  </sprite>
  <sprite>
    <property name="posx" value="8131"/>
    <property name="posy" value="-796"/>
    <property name="uid" value="1101"/>
    <property name="image" value="clouds/default_1/2_small.png"/>
    <property name="type" value="passive"/>
  </sprite>
  <sprite>
    <property name="posx" value="7780"/>
    <property name="posy" value="-764"/>
    <property name="uid" value="1102"/>
    <property name="image" value="clouds/default_1/2_small.png"/>
    <property name="type" value="passive"/>
  </sprite>
  <sprite>
    <property name="posx" value="7696"/>
    <property name="posy" value="-648"/>
    <property name="uid" value="1103"/>
    <property name="image" value="clouds/default_1/2_small.png"/>
    <property name="type" value="passive"/>
  </sprite>
  <sprite>
    <property name="posx" value="7839"/>
    <property name="posy" value="-594"/>
    <property name="uid" value="1104"/>
    <property name="image" value="clouds/default_1/2_small.png"/>
    <property name="type" value="passive"/>
  </sprite>
  <sprite>
    <property name="posx" value="7958"/>
    <property name="posy" value="-771"/>
    <property name="uid" value="1105"/>
    <property name="image" value="clouds/default_1/2_small.png"/>
    <property name="type" value="passive"/>
  </sprite>
  <sprite>
    <property name="posx" value="7311"/>
    <property name="posy" value="-785"/>
    <property name="uid" value="1106"/>
    <property name="image" value="clouds/default_1/2_small.png"/>
    <property name="type" value="passive"/>
  </sprite>
  <sprite>
    <property name="posx" value="8866"/>
    <property name="posy" value="-956"/>
    <property name="uid" value="1107"/>
    <property name="image" value="clouds/default_1/2_small.png"/>
    <property name="type" value="passive"/>
  </sprite>
  <sprite>
    <property name="posx" value="7123"/>
    <property name="posy" value="-599"/>
    <property name="uid" value="1108"/>
    <property name="image" value="clouds/default_1/2_small.png"/>
    <property name="type" value="passive"/>
  </sprite>
  <sprite>
    <property name="posx" value="6936"/>
    <property name="posy" value="-518"/>
    <property name="uid" value="1109"/>
    <property name="image" value="clouds/default_1/2_small.png"/>
    <property name="type" value="passive"/>
  </sprite>
  <sprite>
    <property name="posx" value="7351"/>
    <property name="posy" value="-610"/>
    <property name="uid" value="1110"/>
    <property name="image" value="clouds/default_1/2_small.png"/>
    <property name="type" value="passive"/>
  </sprite>
  <sprite>
    <property name="posx" value="6663"/>
    <property name="posy" value="-467"/>
    <property name="uid" value="1111"/>
    <property name="image" value="clouds/default_1/2_small.png"/>
    <property name="type" value="passive"/>
  </sprite>
  <sprite>
    <property name="posx" value="6456"/>
    <property name="posy" value="-554"/>
    <property name="uid" value="1112"/>
    <property name="image" value="clouds/default_1/2_small.png"/>
    <property name="type" value="passive"/>
  </sprite>
  <sprite>
    <property name="posx" value="6275"/>
    <property name="posy" value="-573"/>
    <property name="uid" value="1113"/>
    <property name="image" value="clouds/default_1/2_small.png"/>
    <property name="type" value="passive"/>
  </sprite>
  <sprite>
    <property name="posx" value="6152"/>
    <property name="posy" value="-602"/>
    <property name="uid" value="1114"/>
    <property name="image" value="clouds/default_1/2_small.png"/>
    <property name="type" value="passive"/>
  </sprite>
  <sprite>
    <property name="posx" value="6781"/>
    <property name="posy" value="-587"/>
    <property name="uid" value="1115"/>
    <property name="image" value="clouds/default_1/2_small.png"/>
    <property name="type" value="passive"/>
  </sprite>
  <sprite>
    <property name="posx" value="5914"/>
    <property name="posy" value="-685"/>
    <property name="uid" value="1116"/>
    <property name="image" value="clouds/default_1/2_small.png"/>
    <property name="type" value="passive"/>
  </sprite>
  <sprite>
    <property name="posx" value="5462"/>
    <property name="posy" value="-738"/>
    <property name="uid" value="1117"/>
    <property name="image" value="clouds/default_1/2_small.png"/>
    <property name="type" value="passive"/>
  </sprite>
  <sprite>
    <property name="posx" value="5561"/>
    <property name="posy" value="-781"/>
    <property name="uid" value="1118"/>
    <property name="image" value="clouds/default_1/2_small.png"/>
    <property name="type" value="passive"/>
  </sprite>
  <sprite>
    <property name="posx" value="4992"/>
    <property name="posy" value="-661"/>
    <property name="uid" value="1119"/>
    <property name="image" value="clouds/default_1/2_small.png"/>
    <property name="type" value="passive"/>
  </sprite>
  <sprite>
    <property name="posx" value="4914"/>
    <property name="posy" value="-691"/>
    <property name="uid" value="1120"/>
    <property name="image" value="clouds/default_1/2_small.png"/>
    <property name="type" value="passive"/>
  </sprite>
  <sprite>
    <property name="posx" value="4874"/>
    <property name="posy" value="-596"/>
    <property name="uid" value="1121"/>
    <property name="image" value="clouds/default_1/2_small.png"/>
    <property name="type" value="passive"/>
  </sprite>
  <sprite>
    <property name="posx" value="4590"/>
    <property name="posy" value="-702"/>
    <property name="uid" value="1122"/>
    <property name="image" value="clouds/default_1/2_small.png"/>
    <property name="type" value="passive"/>
  </sprite>
  <sprite>
    <property name="posx" value="4189"/>
    <property name="posy" value="-615"/>
    <property name="uid" value="1123"/>
    <property name="image" value="clouds/default_1/2_small.png"/>
    <property name="type" value="passive"/>
  </sprite>
  <sprite>
    <property name="posx" value="3920"/>
    <property name="posy" value="-662"/>
    <property name="uid" value="1124"/>
    <property name="image" value="clouds/default_1/2_small.png"/>
    <property name="type" value="passive"/>
  </sprite>
  <sprite>
    <property name="posx" value="3637"/>
    <property name="posy" value="-847"/>
    <property name="uid" value="1125"/>
    <property name="image" value="clouds/default_1/2_small.png"/>
    <property name="type" value="passive"/>
  </sprite>
  <sprite>
    <property name="posx" value="3195"/>
    <property name="posy" value="-723"/>
    <property name="uid" value="1126"/>
    <property name="image" value="clouds/default_1/2_small.png"/>
    <property name="type" value="passive"/>
  </sprite>
  <sprite>
    <property name="posx" value="2895"/>
    <property name="posy" value="-720"/>
    <property name="uid" value="1127"/>
    <property name="image" value="clouds/default_1/2_small.png"/>
    <property name="type" value="passive"/>
  </sprite>
  <sprite>
    <property name="posx" value="2540"/>
    <property name="posy" value="-521"/>
    <property name="uid" value="1128"/>
    <property name="image" value="clouds/default_1/2_small.png"/>
    <property name="type" value="passive"/>
  </sprite>
  <sprite>
    <property name="posx" value="2240"/>
    <property name="posy" value="-580"/>
    <property name="uid" value="1129"/>
    <property name="image" value="clouds/default_1/2_small.png"/>
    <property name="type" value="passive"/>
  </sprite>
  <sprite>
    <property name="posx" value="2184"/>
    <property name="posy" value="-732"/>
    <property name="uid" value="1130"/>
    <property name="image" value="clouds/default_1/2_small.png"/>
    <property name="type" value="passive"/>
  </sprite>
  <sprite>
    <property name="posx" value="2000"/>
    <property name="posy" value="-593"/>
    <property name="uid" value="1131"/>
    <property name="image" value="clouds/default_1/2_small.png"/>
    <property name="type" value="passive"/>
  </sprite>
  <sprite>
    <property name="posx" value="1756"/>
    <property name="posy" value="-567"/>
    <property name="uid" value="1132"/>
    <property name="image" value="clouds/default_1/2_small.png"/>
    <property name="type" value="passive"/>
  </sprite>
  <sprite>
    <property name="posx" value="1422"/>
    <property name="posy" value="-555"/>
    <property name="uid" value="1133"/>
    <property name="image" value="clouds/default_1/2_small.png"/>
    <property name="type" value="passive"/>
  </sprite>
  <sprite>
    <property name="posx" value="1369"/>
    <property name="posy" value="-651"/>
    <property name="uid" value="1134"/>
    <property name="image" value="clouds/default_1/2_small.png"/>
    <property name="type" value="passive"/>
  </sprite>
  <sprite>
    <property name="posx" value="858"/>
    <property name="posy" value="-684"/>
    <property name="uid" value="1135"/>
    <property name="image" value="clouds/default_1/2_small.png"/>
    <property name="type" value="passive"/>
  </sprite>
  <sprite>
    <property name="posx" value="619"/>
    <property name="posy" value="-564"/>
    <property name="uid" value="1136"/>
    <property name="image" value="clouds/default_1/2_small.png"/>
    <property name="type" value="passive"/>
  </sprite>
  <sprite>
    <property name="posx" value="253"/>
    <property name="posy" value="-625"/>
    <property name="uid" value="1137"/>
    <property name="image" value="clouds/default_1/2_small.png"/>
    <property name="type" value="passive"/>
  </sprite>
  <sprite>
    <property name="posx" value="43"/>
    <property name="posy" value="-593"/>
    <property name="uid" value="1138"/>
    <property name="image" value="clouds/default_1/2_small.png"/>
    <property name="type" value="passive"/>
  </sprite>
  <sprite>
    <property name="posx" value="14287"/>
    <property name="posy" value="-170"/>
    <property name="uid" value="1139"/>
    <property name="image" value="blocks/stone/1.png"/>
    <property name="type" value="massive"/>
  </sprite>
  <sprite>
    <property name="posx" value="14330"/>
    <property name="posy" value="-170"/>
    <property name="uid" value="1140"/>
    <property name="image" value="blocks/stone/1.png"/>
    <property name="type" value="massive"/>
  </sprite>
  <sprite>
    <property name="posx" value="14287"/>
    <property name="posy" value="-213"/>
    <property name="uid" value="1141"/>
    <property name="image" value="blocks/stone/1.png"/>
    <property name="type" value="massive"/>
  </sprite>
  <sprite>
    <property name="posx" value="14287"/>
    <property name="posy" value="-256"/>
    <property name="uid" value="1142"/>
    <property name="image" value="blocks/stone/1.png"/>
    <property name="type" value="massive"/>
  </sprite>
  <sprite>
    <property name="posx" value="14244"/>
    <property name="posy" value="-170"/>
    <property name="uid" value="1143"/>
    <property name="image" value="blocks/stone/1.png"/>
    <property name="type" value="massive"/>
  </sprite>
  <sprite>
    <property name="posx" value="14201"/>
    <property name="posy" value="-170"/>
    <property name="uid" value="1144"/>
    <property name="image" value="blocks/stone/1.png"/>
    <property name="type" value="massive"/>
  </sprite>
  <sprite>
    <property name="posx" value="14244"/>
    <property name="posy" value="-213"/>
    <property name="uid" value="1145"/>
    <property name="image" value="blocks/stone/1.png"/>
    <property name="type" value="massive"/>
  </sprite>
  <sprite>
    <property name="posx" value="15007"/>
    <property name="posy" value="-170"/>
    <property name="uid" value="1146"/>
    <property name="image" value="blocks/stone/1.png"/>
    <property name="type" value="massive"/>
  </sprite>
  <sprite>
    <property name="posx" value="15050"/>
    <property name="posy" value="-170"/>
    <property name="uid" value="1147"/>
    <property name="image" value="blocks/stone/1.png"/>
    <property name="type" value="massive"/>
  </sprite>
  <sprite>
    <property name="posx" value="15093"/>
    <property name="posy" value="-170"/>
    <property name="uid" value="1148"/>
    <property name="image" value="blocks/stone/1.png"/>
    <property name="type" value="massive"/>
  </sprite>
  <sprite>
    <property name="posx" value="14775"/>
    <property name="posy" value="-170"/>
    <property name="uid" value="1149"/>
    <property name="image" value="blocks/stone/1.png"/>
    <property name="type" value="massive"/>
  </sprite>
  <sprite>
    <property name="posx" value="14775"/>
    <property name="posy" value="-213"/>
    <property name="uid" value="1150"/>
    <property name="image" value="blocks/stone/1.png"/>
    <property name="type" value="massive"/>
  </sprite>
  <sprite>
    <property name="posx" value="14503"/>
    <property name="posy" value="-171"/>
    <property name="uid" value="1151"/>
    <property name="image" value="blocks/stone/1.png"/>
    <property name="type" value="massive"/>
  </sprite>
  <sprite>
    <property name="posx" value="14546"/>
    <property name="posy" value="-171"/>
    <property name="uid" value="1152"/>
    <property name="image" value="blocks/stone/1.png"/>
    <property name="type" value="massive"/>
  </sprite>
  <sprite>
    <property name="posx" value="15136"/>
    <property name="posy" value="-170"/>
    <property name="uid" value="1153"/>
    <property name="image" value="blocks/stone/1.png"/>
    <property name="type" value="massive"/>
  </sprite>
  <sprite>
    <property name="posx" value="15136"/>
    <property name="posy" value="-213"/>
    <property name="uid" value="1154"/>
    <property name="image" value="blocks/stone/1.png"/>
    <property name="type" value="massive"/>
  </sprite>
  <sprite>
    <property name="posx" value="13914"/>
    <property name="posy" value="-170"/>
    <property name="uid" value="1155"/>
    <property name="image" value="blocks/stone/1.png"/>
    <property name="type" value="massive"/>
  </sprite>
  <sprite>
    <property name="posx" value="13871"/>
    <property name="posy" value="-170"/>
    <property name="uid" value="1156"/>
    <property name="image" value="blocks/stone/1.png"/>
    <property name="type" value="massive"/>
  </sprite>
  <sprite>
    <property name="posx" value="13828"/>
    <property name="posy" value="-170"/>
    <property name="uid" value="1157"/>
    <property name="image" value="blocks/stone/1.png"/>
    <property name="type" value="massive"/>
  </sprite>
  <sprite>
    <property name="posx" value="11283"/>
    <property name="posy" value="-79"/>
    <property name="uid" value="1158"/>
    <property name="image" value="ground/jungle_1/grass/3.png"/>
    <property name="type" value="passive"/>
  </sprite>
  <sprite>
    <property name="posx" value="10253"/>
    <property name="posy" value="-79"/>
    <property name="uid" value="1159"/>
    <property name="image" value="ground/jungle_1/grass/1.png"/>
    <property name="type" value="passive"/>
  </sprite>
  <sprite>
    <property name="posx" value="9225"/>
    <property name="posy" value="-145"/>
    <property name="uid" value="1160"/>
    <property name="image" value="ground/jungle_1/grass/3.png"/>
    <property name="type" value="passive"/>
  </sprite>
  <sprite>
    <property name="posx" value="1050"/>
    <property name="posy" value="-255"/>
    <property name="uid" value="1161"/>
    <property name="image" value="game/box/brown1_1.png"/>
    <property name="type" value="massive"/>
  </sprite>
  <sprite>
    <property name="posx" value="1100"/>
    <property name="posy" value="-255"/>
    <property name="uid" value="1162"/>
    <property name="image" value="game/box/brown1_1.png"/>
    <property name="type" value="massive"/>
  </sprite>
  <sprite>
    <property name="posx" value="1150"/>
    <property name="posy" value="-255"/>
    <property name="uid" value="1163"/>
    <property name="image" value="game/box/brown1_1.png"/>
    <property name="type" value="massive"/>
  </sprite>
  <sprite>
    <property name="posx" value="9246"/>
    <property name="posy" value="-148"/>
    <property name="uid" value="1164"/>
    <property name="image" value="ground/green_3/ground/middle/left.png"/>
    <property name="type" value="massive"/>
  </sprite>
  <sprite>
    <property name="posx" value="9310"/>
    <property name="posy" value="-85"/>
    <property name="uid" value="1165"/>
    <property name="image" value="ground/green_3/ground/middle/right.png"/>
    <property name="type" value="massive"/>
  </sprite>
  <sprite>
    <property name="posx" value="9643"/>
    <property name="posy" value="-84"/>
    <property name="uid" value="1166"/>
    <property name="image" value="ground/green_3/ground/top/left.png"/>
    <property name="type" value="halfmassive"/>
  </sprite>
  <enemy>
    <property name="posx" value="398"/>
    <property name="posy" value="-164"/>
    <property name="uid" value="1167"/>
    <property name="image" value="enemy/eato/brown/1.png"/>
    <property name="type" value="eato"/>
    <property name="image_dir" value="enemy/eato/brown/"/>
    <property name="direction" value="top_left"/>
  </enemy>
  <enemy>
    <property name="posx" value="13867"/>
    <property name="posy" value="-223"/>
    <property name="uid" value="1168"/>
    <property name="image" value="enemy/furball/brown/walk_1.png"/>
    <property name="type" value="furball"/>
    <property name="color" value="brown"/>
    <property name="direction" value="right"/>
  </enemy>
  <sprite>
    <property name="posx" value="5467"/>
    <property name="posy" value="-216"/>
    <property name="uid" value="1169"/>
    <property name="image" value="ground/jungle_1/grass/1.png"/>
    <property name="type" value="front_passive"/>
  </sprite>
  <enemystopper>
    <property name="posx" value="13957"/>
    <property name="posy" value="-187"/>
    <property name="uid" value="1170"/>
    <property name="image" value=""/>
    <property name="type" value="passive"/>
  </enemystopper>
  <level_entry>
    <property name="posx" value="15996"/>
    <property name="posy" value="-184"/>
    <property name="uid" value="1171"/>
    <property name="image" value=""/>
    <property name="type" value="1"/>
    <property name="direction" value="up"/>
    <property name="name" value="sub_1_back"/>
  </level_entry>
  <sprite>
    <property name="posx" value="15956"/>
    <property name="posy" value="-183"/>
    <property name="uid" value="1172"/>
    <property name="image" value="pipes/grey/up_1.png"/>
    <property name="type" value="massive"/>
  </sprite>
  <sprite>
    <property name="posx" value="15956"/>
    <property name="posy" value="-133"/>
    <property name="uid" value="1173"/>
    <property name="image" value="pipes/grey/ver_1.png"/>
    <property name="type" value="massive"/>
  </sprite>
  <sprite>
    <property name="posx" value="15956"/>
    <property name="posy" value="-83"/>
    <property name="uid" value="1174"/>
    <property name="image" value="pipes/grey/ver_1.png"/>
    <property name="type" value="massive"/>
  </sprite>
  <sprite>
    <property name="posx" value="15956"/>
    <property name="posy" value="-33"/>
    <property name="uid" value="1175"/>
    <property name="image" value="pipes/grey/ver_1.png"/>
    <property name="type" value="massive"/>
  </sprite>
  <script></script>
</level>
>>>>>>> 3539f07d
<|MERGE_RESOLUTION|>--- conflicted
+++ resolved
@@ -1,7374 +1,3 @@
-<<<<<<< HEAD
-<?xml version="1.0" encoding="UTF-8"?>
-<level>
-	<information>
-		<Property name="game_version" value="2" />
-		<Property name="engine_version" value="36" />
-		<Property name="save_time" value="1269455059" />
-	</information>
-	<settings>
-		<Property name="lvl_author" value="TSC_Team" />
-		<Property name="lvl_version" value="1.2" />
-		<Property name="lvl_music" value="land/cave_2.ogg" />
-		<Property name="cam_limit_x" value="0" />
-		<Property name="cam_limit_y" value="0" />
-		<Property name="cam_limit_w" value="18614" />
-		<Property name="cam_limit_h" value="-4600" />
-		<Property name="cam_fixed_hor_vel" value="0" />
-	</settings>
-	<background>
-		<Property name="type" value="103" />
-		<Property name="bg_color_1_red" value="120" />
-		<Property name="bg_color_1_green" value="80" />
-		<Property name="bg_color_1_blue" value="20" />
-		<Property name="bg_color_2_red" value="60" />
-		<Property name="bg_color_2_green" value="20" />
-		<Property name="bg_color_2_blue" value="0" />
-	</background>
-	<background>
-		<Property name="type" value="1" />
-		<Property name="posx" value="80" />
-		<Property name="posy" value="-200" />
-		<Property name="posz" value="0.00011" />
-		<Property name="image" value="game/background/moon_big_1.png" />
-		<Property name="speedx" value="0.05" />
-		<Property name="speedy" value="0.05" />
-		<Property name="const_velx" value="0" />
-		<Property name="const_vely" value="0" />
-	</background>
-	<player>
-		<Property name="posx" value="42" />
-		<Property name="posy" value="-197" />
-		<Property name="direction" value="right" />
-	</player>
-	<sprite>
-		<Property name="posx" value="9624" />
-		<Property name="posy" value="-63" />
-		<Property name="image" value="ground/jungle_2/rope_1_hor.png" />
-		<Property name="type" value="massive" />
-	</sprite>
-	<sprite>
-		<Property name="posx" value="15337" />
-		<Property name="posy" value="-93" />
-		<Property name="image" value="game/box/brown1_1.png" />
-		<Property name="type" value="massive" />
-	</sprite>
-	<sprite>
-		<Property name="posx" value="15759" />
-		<Property name="posy" value="-231" />
-		<Property name="image" value="game/box/brown1_1.png" />
-		<Property name="type" value="massive" />
-	</sprite>
-	<sprite>
-		<Property name="posx" value="15385" />
-		<Property name="posy" value="-93" />
-		<Property name="image" value="game/box/brown1_1.png" />
-		<Property name="type" value="massive" />
-	</sprite>
-	<sprite>
-		<Property name="posx" value="15492" />
-		<Property name="posy" value="-267" />
-		<Property name="image" value="game/box/brown1_1.png" />
-		<Property name="type" value="massive" />
-	</sprite>
-	<sprite>
-		<Property name="posx" value="15539" />
-		<Property name="posy" value="-267" />
-		<Property name="image" value="game/box/brown1_1.png" />
-		<Property name="type" value="massive" />
-	</sprite>
-	<sprite>
-		<Property name="posx" value="950" />
-		<Property name="posy" value="-255" />
-		<Property name="image" value="game/box/brown1_1.png" />
-		<Property name="type" value="massive" />
-	</sprite>
-	<sprite>
-		<Property name="posx" value="1000" />
-		<Property name="posy" value="-255" />
-		<Property name="image" value="game/box/brown1_1.png" />
-		<Property name="type" value="massive" />
-	</sprite>
-	<sprite>
-		<Property name="posx" value="15710" />
-		<Property name="posy" value="-231" />
-		<Property name="image" value="game/box/brown1_1.png" />
-		<Property name="type" value="massive" />
-	</sprite>
-	<sprite>
-		<Property name="posx" value="11045" />
-		<Property name="posy" value="-164" />
-		<Property name="image" value="game/box/brown1_1.png" />
-		<Property name="type" value="massive" />
-	</sprite>
-	<sprite>
-		<Property name="posx" value="11179" />
-		<Property name="posy" value="-318" />
-		<Property name="image" value="game/box/brown1_1.png" />
-		<Property name="type" value="massive" />
-	</sprite>
-	<sprite>
-		<Property name="posx" value="10998" />
-		<Property name="posy" value="-519" />
-		<Property name="image" value="game/box/brown1_1.png" />
-		<Property name="type" value="massive" />
-	</sprite>
-	<sprite>
-		<Property name="posx" value="11083" />
-		<Property name="posy" value="-711" />
-		<Property name="image" value="game/box/brown1_1.png" />
-		<Property name="type" value="massive" />
-	</sprite>
-	<sprite>
-		<Property name="posx" value="11237" />
-		<Property name="posy" value="-784" />
-		<Property name="image" value="game/box/brown1_1.png" />
-		<Property name="type" value="massive" />
-	</sprite>
-	<sprite>
-		<Property name="posx" value="11285" />
-		<Property name="posy" value="-784" />
-		<Property name="image" value="game/box/brown1_1.png" />
-		<Property name="type" value="massive" />
-	</sprite>
-	<sprite>
-		<Property name="posx" value="11332" />
-		<Property name="posy" value="-784" />
-		<Property name="image" value="game/box/brown1_1.png" />
-		<Property name="type" value="massive" />
-	</sprite>
-	<sprite>
-		<Property name="posx" value="11380" />
-		<Property name="posy" value="-784" />
-		<Property name="image" value="game/box/brown1_1.png" />
-		<Property name="type" value="massive" />
-	</sprite>
-	<sprite>
-		<Property name="posx" value="11427" />
-		<Property name="posy" value="-784" />
-		<Property name="image" value="game/box/brown1_1.png" />
-		<Property name="type" value="massive" />
-	</sprite>
-	<sprite>
-		<Property name="posx" value="11473" />
-		<Property name="posy" value="-784" />
-		<Property name="image" value="game/box/brown1_1.png" />
-		<Property name="type" value="massive" />
-	</sprite>
-	<sprite>
-		<Property name="posx" value="11520" />
-		<Property name="posy" value="-784" />
-		<Property name="image" value="game/box/brown1_1.png" />
-		<Property name="type" value="massive" />
-	</sprite>
-	<sprite>
-		<Property name="posx" value="11567" />
-		<Property name="posy" value="-784" />
-		<Property name="image" value="game/box/brown1_1.png" />
-		<Property name="type" value="massive" />
-	</sprite>
-	<sprite>
-		<Property name="posx" value="11609" />
-		<Property name="posy" value="-740" />
-		<Property name="image" value="game/box/brown1_1.png" />
-		<Property name="type" value="massive" />
-	</sprite>
-	<sprite>
-		<Property name="posx" value="11651" />
-		<Property name="posy" value="-696" />
-		<Property name="image" value="game/box/brown1_1.png" />
-		<Property name="type" value="massive" />
-	</sprite>
-	<sprite>
-		<Property name="posx" value="11694" />
-		<Property name="posy" value="-651" />
-		<Property name="image" value="game/box/brown1_1.png" />
-		<Property name="type" value="massive" />
-	</sprite>
-	<sprite>
-		<Property name="posx" value="11740" />
-		<Property name="posy" value="-651" />
-		<Property name="image" value="game/box/brown1_1.png" />
-		<Property name="type" value="massive" />
-	</sprite>
-	<sprite>
-		<Property name="posx" value="11787" />
-		<Property name="posy" value="-651" />
-		<Property name="image" value="game/box/brown1_1.png" />
-		<Property name="type" value="massive" />
-	</sprite>
-	<sprite>
-		<Property name="posx" value="11833" />
-		<Property name="posy" value="-651" />
-		<Property name="image" value="game/box/brown1_1.png" />
-		<Property name="type" value="massive" />
-	</sprite>
-	<sprite>
-		<Property name="posx" value="11887" />
-		<Property name="posy" value="-503" />
-		<Property name="image" value="game/box/brown1_1.png" />
-		<Property name="type" value="massive" />
-	</sprite>
-	<sprite>
-		<Property name="posx" value="11931" />
-		<Property name="posy" value="-503" />
-		<Property name="image" value="game/box/brown1_1.png" />
-		<Property name="type" value="massive" />
-	</sprite>
-	<sprite>
-		<Property name="posx" value="11975" />
-		<Property name="posy" value="-503" />
-		<Property name="image" value="game/box/brown1_1.png" />
-		<Property name="type" value="massive" />
-	</sprite>
-	<sprite>
-		<Property name="posx" value="12019" />
-		<Property name="posy" value="-503" />
-		<Property name="image" value="game/box/brown1_1.png" />
-		<Property name="type" value="massive" />
-	</sprite>
-	<sprite>
-		<Property name="posx" value="12069" />
-		<Property name="posy" value="-369" />
-		<Property name="image" value="game/box/brown1_1.png" />
-		<Property name="type" value="massive" />
-	</sprite>
-	<sprite>
-		<Property name="posx" value="12114" />
-		<Property name="posy" value="-369" />
-		<Property name="image" value="game/box/brown1_1.png" />
-		<Property name="type" value="massive" />
-	</sprite>
-	<sprite>
-		<Property name="posx" value="12160" />
-		<Property name="posy" value="-369" />
-		<Property name="image" value="game/box/brown1_1.png" />
-		<Property name="type" value="massive" />
-	</sprite>
-	<sprite>
-		<Property name="posx" value="8335" />
-		<Property name="posy" value="-43" />
-		<Property name="image" value="game/box/brown1_1.png" />
-		<Property name="type" value="massive" />
-	</sprite>
-	<sprite>
-		<Property name="posx" value="8387" />
-		<Property name="posy" value="-43" />
-		<Property name="image" value="game/box/brown1_1.png" />
-		<Property name="type" value="massive" />
-	</sprite>
-	<sprite>
-		<Property name="posx" value="8441" />
-		<Property name="posy" value="-43" />
-		<Property name="image" value="game/box/brown1_1.png" />
-		<Property name="type" value="massive" />
-	</sprite>
-	<sprite>
-		<Property name="posx" value="9088" />
-		<Property name="posy" value="-114" />
-		<Property name="image" value="ground/jungle_2/rope_1_hor.png" />
-		<Property name="type" value="massive" />
-	</sprite>
-	<sprite>
-		<Property name="posx" value="9112" />
-		<Property name="posy" value="-114" />
-		<Property name="image" value="ground/jungle_2/rope_1_hor.png" />
-		<Property name="type" value="massive" />
-	</sprite>
-	<sprite>
-		<Property name="posx" value="9136" />
-		<Property name="posy" value="-114" />
-		<Property name="image" value="ground/jungle_2/rope_1_hor.png" />
-		<Property name="type" value="massive" />
-	</sprite>
-	<sprite>
-		<Property name="posx" value="9160" />
-		<Property name="posy" value="-114" />
-		<Property name="image" value="ground/jungle_2/rope_1_hor.png" />
-		<Property name="type" value="massive" />
-	</sprite>
-	<sprite>
-		<Property name="posx" value="9184" />
-		<Property name="posy" value="-114" />
-		<Property name="image" value="ground/jungle_2/rope_1_hor.png" />
-		<Property name="type" value="massive" />
-	</sprite>
-	<sprite>
-		<Property name="posx" value="9208" />
-		<Property name="posy" value="-114" />
-		<Property name="image" value="ground/jungle_2/rope_1_hor.png" />
-		<Property name="type" value="massive" />
-	</sprite>
-	<sprite>
-		<Property name="posx" value="9600" />
-		<Property name="posy" value="-63" />
-		<Property name="image" value="ground/jungle_2/rope_1_hor.png" />
-		<Property name="type" value="massive" />
-	</sprite>
-	<sprite>
-		<Property name="posx" value="9576" />
-		<Property name="posy" value="-63" />
-		<Property name="image" value="ground/jungle_2/rope_1_hor.png" />
-		<Property name="type" value="massive" />
-	</sprite>
-	<sprite>
-		<Property name="posx" value="9552" />
-		<Property name="posy" value="-63" />
-		<Property name="image" value="ground/jungle_2/rope_1_hor.png" />
-		<Property name="type" value="massive" />
-	</sprite>
-	<sprite>
-		<Property name="posx" value="9528" />
-		<Property name="posy" value="-63" />
-		<Property name="image" value="ground/jungle_2/rope_1_hor.png" />
-		<Property name="type" value="massive" />
-	</sprite>
-	<sprite>
-		<Property name="posx" value="9504" />
-		<Property name="posy" value="-63" />
-		<Property name="image" value="ground/jungle_2/rope_1_hor.png" />
-		<Property name="type" value="massive" />
-	</sprite>
-	<sprite>
-		<Property name="posx" value="9480" />
-		<Property name="posy" value="-63" />
-		<Property name="image" value="ground/jungle_2/rope_1_hor.png" />
-		<Property name="type" value="massive" />
-	</sprite>
-	<sprite>
-		<Property name="posx" value="9456" />
-		<Property name="posy" value="-63" />
-		<Property name="image" value="ground/jungle_2/rope_1_hor.png" />
-		<Property name="type" value="massive" />
-	</sprite>
-	<sprite>
-		<Property name="posx" value="9432" />
-		<Property name="posy" value="-63" />
-		<Property name="image" value="ground/jungle_2/rope_1_hor.png" />
-		<Property name="type" value="massive" />
-	</sprite>
-	<sprite>
-		<Property name="posx" value="9408" />
-		<Property name="posy" value="-63" />
-		<Property name="image" value="ground/jungle_2/rope_1_hor.png" />
-		<Property name="type" value="massive" />
-	</sprite>
-	<sprite>
-		<Property name="posx" value="9384" />
-		<Property name="posy" value="-63" />
-		<Property name="image" value="ground/jungle_2/rope_1_hor.png" />
-		<Property name="type" value="massive" />
-	</sprite>
-	<sprite>
-		<Property name="posx" value="12995" />
-		<Property name="posy" value="-88" />
-		<Property name="image" value="blocks/stone/1.png" />
-		<Property name="type" value="massive" />
-	</sprite>
-	<sprite>
-		<Property name="posx" value="9360" />
-		<Property name="posy" value="-63" />
-		<Property name="image" value="ground/jungle_2/rope_1_hor.png" />
-		<Property name="type" value="massive" />
-	</sprite>
-	<sprite>
-		<Property name="posx" value="4656" />
-		<Property name="posy" value="-160" />
-		<Property name="image" value="pipes/green/hor.png" />
-		<Property name="type" value="massive" />
-	</sprite>
-	<sprite>
-		<Property name="posx" value="4606" />
-		<Property name="posy" value="-160" />
-		<Property name="image" value="pipes/green/left.png" />
-		<Property name="type" value="massive" />
-	</sprite>
-	<sprite>
-		<Property name="posx" value="4898" />
-		<Property name="posy" value="-234" />
-		<Property name="image" value="pipes/green/ver.png" />
-		<Property name="type" value="massive" />
-	</sprite>
-	<sprite>
-		<Property name="posx" value="4898" />
-		<Property name="posy" value="-284" />
-		<Property name="image" value="pipes/green/ver.png" />
-		<Property name="type" value="massive" />
-	</sprite>
-	<sprite>
-		<Property name="posx" value="4898" />
-		<Property name="posy" value="-334" />
-		<Property name="image" value="pipes/green/up.png" />
-		<Property name="type" value="massive" />
-	</sprite>
-	<sprite>
-		<Property name="posx" value="6908" />
-		<Property name="posy" value="-97" />
-		<Property name="image" value="pipes/green/up.png" />
-		<Property name="type" value="massive" />
-	</sprite>
-	<sprite>
-		<Property name="posx" value="6104" />
-		<Property name="posy" value="-143" />
-		<Property name="image" value="pipes/green/hor.png" />
-		<Property name="type" value="massive" />
-	</sprite>
-	<sprite>
-		<Property name="posx" value="6154" />
-		<Property name="posy" value="-143" />
-		<Property name="image" value="pipes/green/right.png" />
-		<Property name="type" value="massive" />
-	</sprite>
-	<sprite>
-		<Property name="posx" value="10509" />
-		<Property name="posy" value="-97" />
-		<Property name="image" value="pipes/green/ver.png" />
-		<Property name="type" value="massive" />
-	</sprite>
-	<sprite>
-		<Property name="posx" value="10509" />
-		<Property name="posy" value="-147" />
-		<Property name="image" value="pipes/green/ver.png" />
-		<Property name="type" value="massive" />
-	</sprite>
-	<sprite>
-		<Property name="posx" value="10509" />
-		<Property name="posy" value="-197" />
-		<Property name="image" value="pipes/green/up.png" />
-		<Property name="type" value="massive" />
-	</sprite>
-	<sprite>
-		<Property name="posx" value="12889" />
-		<Property name="posy" value="-97" />
-		<Property name="image" value="pipes/green/ver.png" />
-		<Property name="type" value="massive" />
-	</sprite>
-	<sprite>
-		<Property name="posx" value="12889" />
-		<Property name="posy" value="-147" />
-		<Property name="image" value="pipes/green/ver.png" />
-		<Property name="type" value="massive" />
-	</sprite>
-	<sprite>
-		<Property name="posx" value="12889" />
-		<Property name="posy" value="-197" />
-		<Property name="image" value="pipes/green/up.png" />
-		<Property name="type" value="massive" />
-	</sprite>
-	<sprite>
-		<Property name="posx" value="17096" />
-		<Property name="posy" value="-85" />
-		<Property name="image" value="pipes/green/ver.png" />
-		<Property name="type" value="massive" />
-	</sprite>
-	<sprite>
-		<Property name="posx" value="17096" />
-		<Property name="posy" value="-135" />
-		<Property name="image" value="pipes/green/up.png" />
-		<Property name="type" value="massive" />
-	</sprite>
-	<sprite>
-		<Property name="posx" value="16984" />
-		<Property name="posy" value="-96" />
-		<Property name="image" value="pipes/green/ver.png" />
-		<Property name="type" value="massive" />
-	</sprite>
-	<sprite>
-		<Property name="posx" value="16984" />
-		<Property name="posy" value="-146" />
-		<Property name="image" value="pipes/green/ver.png" />
-		<Property name="type" value="massive" />
-	</sprite>
-	<sprite>
-		<Property name="posx" value="16984" />
-		<Property name="posy" value="-196" />
-		<Property name="image" value="pipes/green/up.png" />
-		<Property name="type" value="massive" />
-	</sprite>
-	<sprite>
-		<Property name="posx" value="8128" />
-		<Property name="posy" value="-275" />
-		<Property name="image" value="blocks/stone/1.png" />
-		<Property name="type" value="massive" />
-	</sprite>
-	<sprite>
-		<Property name="posx" value="8171" />
-		<Property name="posy" value="-275" />
-		<Property name="image" value="blocks/stone/1.png" />
-		<Property name="type" value="massive" />
-	</sprite>
-	<sprite>
-		<Property name="posx" value="8171" />
-		<Property name="posy" value="-318" />
-		<Property name="image" value="blocks/stone/1.png" />
-		<Property name="type" value="massive" />
-	</sprite>
-	<sprite>
-		<Property name="posx" value="8171" />
-		<Property name="posy" value="-361" />
-		<Property name="image" value="blocks/stone/1.png" />
-		<Property name="type" value="massive" />
-	</sprite>
-	<sprite>
-		<Property name="posx" value="8128" />
-		<Property name="posy" value="-318" />
-		<Property name="image" value="blocks/stone/1.png" />
-		<Property name="type" value="massive" />
-	</sprite>
-	<sprite>
-		<Property name="posx" value="8085" />
-		<Property name="posy" value="-275" />
-		<Property name="image" value="blocks/stone/1.png" />
-		<Property name="type" value="massive" />
-	</sprite>
-	<sprite>
-		<Property name="posx" value="17980" />
-		<Property name="posy" value="-246" />
-		<Property name="image" value="pipes/yellow/up.png" />
-		<Property name="type" value="massive" />
-	</sprite>
-	<sprite>
-		<Property name="posx" value="17980" />
-		<Property name="posy" value="-96" />
-		<Property name="image" value="pipes/yellow/ver.png" />
-		<Property name="type" value="massive" />
-	</sprite>
-	<sprite>
-		<Property name="posx" value="17980" />
-		<Property name="posy" value="-146" />
-		<Property name="image" value="pipes/yellow/ver.png" />
-		<Property name="type" value="massive" />
-	</sprite>
-	<sprite>
-		<Property name="posx" value="17980" />
-		<Property name="posy" value="-196" />
-		<Property name="image" value="pipes/yellow/ver.png" />
-		<Property name="type" value="massive" />
-	</sprite>
-	<sprite>
-		<Property name="posx" value="18074" />
-		<Property name="posy" value="-196" />
-		<Property name="image" value="pipes/yellow/up.png" />
-		<Property name="type" value="massive" />
-	</sprite>
-	<sprite>
-		<Property name="posx" value="18074" />
-		<Property name="posy" value="-96" />
-		<Property name="image" value="pipes/yellow/ver.png" />
-		<Property name="type" value="massive" />
-	</sprite>
-	<sprite>
-		<Property name="posx" value="18074" />
-		<Property name="posy" value="-146" />
-		<Property name="image" value="pipes/yellow/ver.png" />
-		<Property name="type" value="massive" />
-	</sprite>
-	<sprite>
-		<Property name="posx" value="8886" />
-		<Property name="posy" value="-149" />
-		<Property name="image" value="pipes/yellow/ver.png" />
-		<Property name="type" value="massive" />
-	</sprite>
-	<sprite>
-		<Property name="posx" value="8886" />
-		<Property name="posy" value="-99" />
-		<Property name="image" value="pipes/yellow/ver.png" />
-		<Property name="type" value="massive" />
-	</sprite>
-	<sprite>
-		<Property name="posx" value="8886" />
-		<Property name="posy" value="-49" />
-		<Property name="image" value="pipes/yellow/ver.png" />
-		<Property name="type" value="massive" />
-	</sprite>
-	<sprite>
-		<Property name="posx" value="18358" />
-		<Property name="posy" value="-1012" />
-		<Property name="image" value="ground/green_3/ground/middle/left.png" />
-		<Property name="type" value="massive" />
-	</sprite>
-	<sprite>
-		<Property name="posx" value="18422" />
-		<Property name="posy" value="-1012" />
-		<Property name="image" value="ground/green_3/ground/middle/1.png" />
-		<Property name="type" value="passive" />
-	</sprite>
-	<sprite>
-		<Property name="posx" value="18486" />
-		<Property name="posy" value="-1012" />
-		<Property name="image" value="ground/green_3/ground/middle/1.png" />
-		<Property name="type" value="passive" />
-	</sprite>
-	<sprite>
-		<Property name="posx" value="18550" />
-		<Property name="posy" value="-1012" />
-		<Property name="image" value="ground/green_3/ground/middle/1.png" />
-		<Property name="type" value="passive" />
-	</sprite>
-	<sprite>
-		<Property name="posx" value="18358" />
-		<Property name="posy" value="-1076" />
-		<Property name="image" value="ground/green_3/ground/middle/left.png" />
-		<Property name="type" value="massive" />
-	</sprite>
-	<sprite>
-		<Property name="posx" value="18422" />
-		<Property name="posy" value="-1076" />
-		<Property name="image" value="ground/green_3/ground/middle/1.png" />
-		<Property name="type" value="passive" />
-	</sprite>
-	<sprite>
-		<Property name="posx" value="18486" />
-		<Property name="posy" value="-1076" />
-		<Property name="image" value="ground/green_3/ground/middle/1.png" />
-		<Property name="type" value="passive" />
-	</sprite>
-	<sprite>
-		<Property name="posx" value="18550" />
-		<Property name="posy" value="-1076" />
-		<Property name="image" value="ground/green_3/ground/middle/1.png" />
-		<Property name="type" value="passive" />
-	</sprite>
-	<sprite>
-		<Property name="posx" value="18358" />
-		<Property name="posy" value="-1140" />
-		<Property name="image" value="ground/green_3/ground/middle/left.png" />
-		<Property name="type" value="massive" />
-	</sprite>
-	<sprite>
-		<Property name="posx" value="18422" />
-		<Property name="posy" value="-1140" />
-		<Property name="image" value="ground/green_3/ground/middle/1.png" />
-		<Property name="type" value="passive" />
-	</sprite>
-	<sprite>
-		<Property name="posx" value="18486" />
-		<Property name="posy" value="-1140" />
-		<Property name="image" value="ground/green_3/ground/middle/1.png" />
-		<Property name="type" value="passive" />
-	</sprite>
-	<sprite>
-		<Property name="posx" value="18550" />
-		<Property name="posy" value="-1140" />
-		<Property name="image" value="ground/green_3/ground/middle/1.png" />
-		<Property name="type" value="passive" />
-	</sprite>
-	<sprite>
-		<Property name="posx" value="18358" />
-		<Property name="posy" value="-948" />
-		<Property name="image" value="ground/green_3/ground/middle/left.png" />
-		<Property name="type" value="massive" />
-	</sprite>
-	<sprite>
-		<Property name="posx" value="18358" />
-		<Property name="posy" value="-884" />
-		<Property name="image" value="ground/green_3/ground/middle/left.png" />
-		<Property name="type" value="massive" />
-	</sprite>
-	<sprite>
-		<Property name="posx" value="18358" />
-		<Property name="posy" value="-820" />
-		<Property name="image" value="ground/green_3/ground/middle/left.png" />
-		<Property name="type" value="massive" />
-	</sprite>
-	<sprite>
-		<Property name="posx" value="18358" />
-		<Property name="posy" value="-756" />
-		<Property name="image" value="ground/green_3/ground/middle/left.png" />
-		<Property name="type" value="massive" />
-	</sprite>
-	<sprite>
-		<Property name="posx" value="18358" />
-		<Property name="posy" value="-692" />
-		<Property name="image" value="ground/green_3/ground/middle/left.png" />
-		<Property name="type" value="massive" />
-	</sprite>
-	<sprite>
-		<Property name="posx" value="18358" />
-		<Property name="posy" value="-628" />
-		<Property name="image" value="ground/green_3/ground/middle/left.png" />
-		<Property name="type" value="massive" />
-	</sprite>
-	<sprite>
-		<Property name="posx" value="18358" />
-		<Property name="posy" value="-564" />
-		<Property name="image" value="ground/green_3/ground/middle/left.png" />
-		<Property name="type" value="massive" />
-	</sprite>
-	<sprite>
-		<Property name="posx" value="18358" />
-		<Property name="posy" value="-500" />
-		<Property name="image" value="ground/green_3/ground/middle/left.png" />
-		<Property name="type" value="massive" />
-	</sprite>
-	<sprite>
-		<Property name="posx" value="18358" />
-		<Property name="posy" value="-436" />
-		<Property name="image" value="ground/green_3/ground/middle/left.png" />
-		<Property name="type" value="massive" />
-	</sprite>
-	<sprite>
-		<Property name="posx" value="18358" />
-		<Property name="posy" value="-372" />
-		<Property name="image" value="ground/green_3/ground/middle/left.png" />
-		<Property name="type" value="massive" />
-	</sprite>
-	<sprite>
-		<Property name="posx" value="18358" />
-		<Property name="posy" value="-308" />
-		<Property name="image" value="ground/green_3/ground/middle/left.png" />
-		<Property name="type" value="massive" />
-	</sprite>
-	<sprite>
-		<Property name="posx" value="18358" />
-		<Property name="posy" value="-244" />
-		<Property name="image" value="ground/green_3/ground/middle/left.png" />
-		<Property name="type" value="massive" />
-	</sprite>
-	<sprite>
-		<Property name="posx" value="18358" />
-		<Property name="posy" value="-180" />
-		<Property name="image" value="ground/green_3/ground/middle/left.png" />
-		<Property name="type" value="massive" />
-	</sprite>
-	<sprite>
-		<Property name="posx" value="18358" />
-		<Property name="posy" value="-116" />
-		<Property name="image" value="ground/green_3/ground/middle/left.png" />
-		<Property name="type" value="massive" />
-	</sprite>
-	<sprite>
-		<Property name="posx" value="18358" />
-		<Property name="posy" value="-1204" />
-		<Property name="image" value="ground/green_3/ground/middle/left.png" />
-		<Property name="type" value="massive" />
-	</sprite>
-	<sprite>
-		<Property name="posx" value="18422" />
-		<Property name="posy" value="-1204" />
-		<Property name="image" value="ground/green_3/ground/middle/1.png" />
-		<Property name="type" value="passive" />
-	</sprite>
-	<sprite>
-		<Property name="posx" value="18486" />
-		<Property name="posy" value="-1204" />
-		<Property name="image" value="ground/green_3/ground/middle/1.png" />
-		<Property name="type" value="passive" />
-	</sprite>
-	<sprite>
-		<Property name="posx" value="18550" />
-		<Property name="posy" value="-1204" />
-		<Property name="image" value="ground/green_3/ground/middle/1.png" />
-		<Property name="type" value="passive" />
-	</sprite>
-	<sprite>
-		<Property name="posx" value="18358" />
-		<Property name="posy" value="-1268" />
-		<Property name="image" value="ground/green_3/ground/middle/left.png" />
-		<Property name="type" value="massive" />
-	</sprite>
-	<sprite>
-		<Property name="posx" value="18422" />
-		<Property name="posy" value="-1268" />
-		<Property name="image" value="ground/green_3/ground/middle/1.png" />
-		<Property name="type" value="passive" />
-	</sprite>
-	<sprite>
-		<Property name="posx" value="18486" />
-		<Property name="posy" value="-1268" />
-		<Property name="image" value="ground/green_3/ground/middle/1.png" />
-		<Property name="type" value="passive" />
-	</sprite>
-	<sprite>
-		<Property name="posx" value="18550" />
-		<Property name="posy" value="-1268" />
-		<Property name="image" value="ground/green_3/ground/middle/1.png" />
-		<Property name="type" value="passive" />
-	</sprite>
-	<sprite>
-		<Property name="posx" value="18358" />
-		<Property name="posy" value="-1332" />
-		<Property name="image" value="ground/green_3/ground/middle/left.png" />
-		<Property name="type" value="massive" />
-	</sprite>
-	<sprite>
-		<Property name="posx" value="18422" />
-		<Property name="posy" value="-1332" />
-		<Property name="image" value="ground/green_3/ground/middle/1.png" />
-		<Property name="type" value="passive" />
-	</sprite>
-	<sprite>
-		<Property name="posx" value="18486" />
-		<Property name="posy" value="-1332" />
-		<Property name="image" value="ground/green_3/ground/middle/1.png" />
-		<Property name="type" value="passive" />
-	</sprite>
-	<sprite>
-		<Property name="posx" value="18550" />
-		<Property name="posy" value="-1332" />
-		<Property name="image" value="ground/green_3/ground/middle/1.png" />
-		<Property name="type" value="passive" />
-	</sprite>
-	<sprite>
-		<Property name="posx" value="18358" />
-		<Property name="posy" value="-1396" />
-		<Property name="image" value="ground/green_3/ground/middle/left.png" />
-		<Property name="type" value="massive" />
-	</sprite>
-	<sprite>
-		<Property name="posx" value="18422" />
-		<Property name="posy" value="-1396" />
-		<Property name="image" value="ground/green_3/ground/middle/1.png" />
-		<Property name="type" value="passive" />
-	</sprite>
-	<sprite>
-		<Property name="posx" value="18486" />
-		<Property name="posy" value="-1396" />
-		<Property name="image" value="ground/green_3/ground/middle/1.png" />
-		<Property name="type" value="passive" />
-	</sprite>
-	<sprite>
-		<Property name="posx" value="16244" />
-		<Property name="posy" value="-46" />
-		<Property name="image" value="ground/green_3/ground/top/1.png" />
-		<Property name="type" value="massive" />
-	</sprite>
-	<sprite>
-		<Property name="posx" value="16308" />
-		<Property name="posy" value="-46" />
-		<Property name="image" value="ground/green_3/ground/top/1.png" />
-		<Property name="type" value="massive" />
-	</sprite>
-	<sprite>
-		<Property name="posx" value="16372" />
-		<Property name="posy" value="-46" />
-		<Property name="image" value="ground/green_3/ground/top/1.png" />
-		<Property name="type" value="massive" />
-	</sprite>
-	<sprite>
-		<Property name="posx" value="16436" />
-		<Property name="posy" value="-46" />
-		<Property name="image" value="ground/green_3/ground/top/1.png" />
-		<Property name="type" value="massive" />
-	</sprite>
-	<sprite>
-		<Property name="posx" value="16500" />
-		<Property name="posy" value="-46" />
-		<Property name="image" value="ground/green_3/ground/top/1.png" />
-		<Property name="type" value="massive" />
-	</sprite>
-	<sprite>
-		<Property name="posx" value="16564" />
-		<Property name="posy" value="-46" />
-		<Property name="image" value="ground/green_3/ground/top/1.png" />
-		<Property name="type" value="massive" />
-	</sprite>
-	<sprite>
-		<Property name="posx" value="16628" />
-		<Property name="posy" value="-46" />
-		<Property name="image" value="ground/green_3/ground/top/1.png" />
-		<Property name="type" value="massive" />
-	</sprite>
-	<sprite>
-		<Property name="posx" value="16692" />
-		<Property name="posy" value="-46" />
-		<Property name="image" value="ground/green_3/ground/top/1.png" />
-		<Property name="type" value="massive" />
-	</sprite>
-	<sprite>
-		<Property name="posx" value="16756" />
-		<Property name="posy" value="-46" />
-		<Property name="image" value="ground/green_3/ground/top/1.png" />
-		<Property name="type" value="massive" />
-	</sprite>
-	<sprite>
-		<Property name="posx" value="16820" />
-		<Property name="posy" value="-46" />
-		<Property name="image" value="ground/green_3/ground/top/1.png" />
-		<Property name="type" value="massive" />
-	</sprite>
-	<sprite>
-		<Property name="posx" value="16180" />
-		<Property name="posy" value="-46" />
-		<Property name="image" value="ground/green_3/ground/top/left.png" />
-		<Property name="type" value="massive" />
-	</sprite>
-	<sprite>
-		<Property name="posx" value="16884" />
-		<Property name="posy" value="-46" />
-		<Property name="image" value="ground/green_3/ground/top/1.png" />
-		<Property name="type" value="massive" />
-	</sprite>
-	<sprite>
-		<Property name="posx" value="16948" />
-		<Property name="posy" value="-46" />
-		<Property name="image" value="ground/green_3/ground/top/1.png" />
-		<Property name="type" value="massive" />
-	</sprite>
-	<sprite>
-		<Property name="posx" value="17012" />
-		<Property name="posy" value="-46" />
-		<Property name="image" value="ground/green_3/ground/top/1.png" />
-		<Property name="type" value="massive" />
-	</sprite>
-	<sprite>
-		<Property name="posx" value="17076" />
-		<Property name="posy" value="-46" />
-		<Property name="image" value="ground/green_3/ground/top/1.png" />
-		<Property name="type" value="massive" />
-	</sprite>
-	<sprite>
-		<Property name="posx" value="17140" />
-		<Property name="posy" value="-46" />
-		<Property name="image" value="ground/green_3/ground/top/1.png" />
-		<Property name="type" value="massive" />
-	</sprite>
-	<sprite>
-		<Property name="posx" value="17204" />
-		<Property name="posy" value="-46" />
-		<Property name="image" value="ground/green_3/ground/top/1.png" />
-		<Property name="type" value="massive" />
-	</sprite>
-	<sprite>
-		<Property name="posx" value="17268" />
-		<Property name="posy" value="-46" />
-		<Property name="image" value="ground/green_3/ground/top/1.png" />
-		<Property name="type" value="massive" />
-	</sprite>
-	<sprite>
-		<Property name="posx" value="17332" />
-		<Property name="posy" value="-46" />
-		<Property name="image" value="ground/green_3/ground/top/1.png" />
-		<Property name="type" value="massive" />
-	</sprite>
-	<sprite>
-		<Property name="posx" value="17396" />
-		<Property name="posy" value="-46" />
-		<Property name="image" value="ground/green_3/ground/top/1.png" />
-		<Property name="type" value="massive" />
-	</sprite>
-	<sprite>
-		<Property name="posx" value="17460" />
-		<Property name="posy" value="-46" />
-		<Property name="image" value="ground/green_3/ground/top/1.png" />
-		<Property name="type" value="massive" />
-	</sprite>
-	<sprite>
-		<Property name="posx" value="17524" />
-		<Property name="posy" value="-46" />
-		<Property name="image" value="ground/green_3/ground/top/1.png" />
-		<Property name="type" value="massive" />
-	</sprite>
-	<sprite>
-		<Property name="posx" value="17588" />
-		<Property name="posy" value="-46" />
-		<Property name="image" value="ground/green_3/ground/top/1.png" />
-		<Property name="type" value="massive" />
-	</sprite>
-	<sprite>
-		<Property name="posx" value="17652" />
-		<Property name="posy" value="-46" />
-		<Property name="image" value="ground/green_3/ground/top/1.png" />
-		<Property name="type" value="massive" />
-	</sprite>
-	<sprite>
-		<Property name="posx" value="17716" />
-		<Property name="posy" value="-46" />
-		<Property name="image" value="ground/green_3/ground/top/1.png" />
-		<Property name="type" value="massive" />
-	</sprite>
-	<sprite>
-		<Property name="posx" value="17780" />
-		<Property name="posy" value="-46" />
-		<Property name="image" value="ground/green_3/ground/top/1.png" />
-		<Property name="type" value="massive" />
-	</sprite>
-	<sprite>
-		<Property name="posx" value="17844" />
-		<Property name="posy" value="-46" />
-		<Property name="image" value="ground/green_3/ground/top/1.png" />
-		<Property name="type" value="massive" />
-	</sprite>
-	<sprite>
-		<Property name="posx" value="17908" />
-		<Property name="posy" value="-46" />
-		<Property name="image" value="ground/green_3/ground/top/1.png" />
-		<Property name="type" value="massive" />
-	</sprite>
-	<sprite>
-		<Property name="posx" value="17972" />
-		<Property name="posy" value="-46" />
-		<Property name="image" value="ground/green_3/ground/top/1.png" />
-		<Property name="type" value="massive" />
-	</sprite>
-	<sprite>
-		<Property name="posx" value="18036" />
-		<Property name="posy" value="-46" />
-		<Property name="image" value="ground/green_3/ground/top/1.png" />
-		<Property name="type" value="massive" />
-	</sprite>
-	<sprite>
-		<Property name="posx" value="18100" />
-		<Property name="posy" value="-46" />
-		<Property name="image" value="ground/green_3/ground/top/1.png" />
-		<Property name="type" value="massive" />
-	</sprite>
-	<sprite>
-		<Property name="posx" value="18164" />
-		<Property name="posy" value="-46" />
-		<Property name="image" value="ground/green_3/ground/top/1.png" />
-		<Property name="type" value="massive" />
-	</sprite>
-	<sprite>
-		<Property name="posx" value="18228" />
-		<Property name="posy" value="-46" />
-		<Property name="image" value="ground/green_3/ground/top/1.png" />
-		<Property name="type" value="massive" />
-	</sprite>
-	<sprite>
-		<Property name="posx" value="18292" />
-		<Property name="posy" value="-46" />
-		<Property name="image" value="ground/green_3/ground/top/1.png" />
-		<Property name="type" value="massive" />
-	</sprite>
-	<sprite>
-		<Property name="posx" value="18356" />
-		<Property name="posy" value="-46" />
-		<Property name="image" value="ground/green_3/ground/top/1.png" />
-		<Property name="type" value="massive" />
-	</sprite>
-	<sprite>
-		<Property name="posx" value="18358" />
-		<Property name="posy" value="-52" />
-		<Property name="image" value="ground/green_3/ground/middle/left.png" />
-		<Property name="type" value="massive" />
-	</sprite>
-	<sprite>
-		<Property name="posx" value="13812" />
-		<Property name="posy" value="-63" />
-		<Property name="image" value="ground/green_3/ground/middle/left.png" />
-		<Property name="type" value="massive" />
-	</sprite>
-	<sprite>
-		<Property name="posx" value="13876" />
-		<Property name="posy" value="-127" />
-		<Property name="image" value="ground/green_3/ground/top/1.png" />
-		<Property name="type" value="massive" />
-	</sprite>
-	<sprite>
-		<Property name="posx" value="13940" />
-		<Property name="posy" value="-127" />
-		<Property name="image" value="ground/green_3/ground/top/1.png" />
-		<Property name="type" value="massive" />
-	</sprite>
-	<sprite>
-		<Property name="posx" value="14004" />
-		<Property name="posy" value="-127" />
-		<Property name="image" value="ground/green_3/ground/top/1.png" />
-		<Property name="type" value="massive" />
-	</sprite>
-	<sprite>
-		<Property name="posx" value="14068" />
-		<Property name="posy" value="-127" />
-		<Property name="image" value="ground/green_3/ground/top/1.png" />
-		<Property name="type" value="massive" />
-	</sprite>
-	<sprite>
-		<Property name="posx" value="14132" />
-		<Property name="posy" value="-127" />
-		<Property name="image" value="ground/green_3/ground/top/1.png" />
-		<Property name="type" value="massive" />
-	</sprite>
-	<sprite>
-		<Property name="posx" value="14196" />
-		<Property name="posy" value="-127" />
-		<Property name="image" value="ground/green_3/ground/top/1.png" />
-		<Property name="type" value="massive" />
-	</sprite>
-	<sprite>
-		<Property name="posx" value="14260" />
-		<Property name="posy" value="-127" />
-		<Property name="image" value="ground/green_3/ground/top/1.png" />
-		<Property name="type" value="massive" />
-	</sprite>
-	<sprite>
-		<Property name="posx" value="14324" />
-		<Property name="posy" value="-127" />
-		<Property name="image" value="ground/green_3/ground/top/1.png" />
-		<Property name="type" value="massive" />
-	</sprite>
-	<sprite>
-		<Property name="posx" value="14388" />
-		<Property name="posy" value="-127" />
-		<Property name="image" value="ground/green_3/ground/top/1.png" />
-		<Property name="type" value="massive" />
-	</sprite>
-	<sprite>
-		<Property name="posx" value="14452" />
-		<Property name="posy" value="-127" />
-		<Property name="image" value="ground/green_3/ground/top/1.png" />
-		<Property name="type" value="massive" />
-	</sprite>
-	<sprite>
-		<Property name="posx" value="14516" />
-		<Property name="posy" value="-127" />
-		<Property name="image" value="ground/green_3/ground/top/1.png" />
-		<Property name="type" value="massive" />
-	</sprite>
-	<sprite>
-		<Property name="posx" value="14580" />
-		<Property name="posy" value="-127" />
-		<Property name="image" value="ground/green_3/ground/top/1.png" />
-		<Property name="type" value="massive" />
-	</sprite>
-	<sprite>
-		<Property name="posx" value="14644" />
-		<Property name="posy" value="-127" />
-		<Property name="image" value="ground/green_3/ground/top/1.png" />
-		<Property name="type" value="massive" />
-	</sprite>
-	<sprite>
-		<Property name="posx" value="14708" />
-		<Property name="posy" value="-127" />
-		<Property name="image" value="ground/green_3/ground/top/1.png" />
-		<Property name="type" value="massive" />
-	</sprite>
-	<sprite>
-		<Property name="posx" value="14772" />
-		<Property name="posy" value="-127" />
-		<Property name="image" value="ground/green_3/ground/top/1.png" />
-		<Property name="type" value="massive" />
-	</sprite>
-	<sprite>
-		<Property name="posx" value="14836" />
-		<Property name="posy" value="-127" />
-		<Property name="image" value="ground/green_3/ground/top/1.png" />
-		<Property name="type" value="massive" />
-	</sprite>
-	<sprite>
-		<Property name="posx" value="14900" />
-		<Property name="posy" value="-127" />
-		<Property name="image" value="ground/green_3/ground/top/1.png" />
-		<Property name="type" value="massive" />
-	</sprite>
-	<sprite>
-		<Property name="posx" value="14964" />
-		<Property name="posy" value="-127" />
-		<Property name="image" value="ground/green_3/ground/top/1.png" />
-		<Property name="type" value="massive" />
-	</sprite>
-	<sprite>
-		<Property name="posx" value="15028" />
-		<Property name="posy" value="-127" />
-		<Property name="image" value="ground/green_3/ground/top/1.png" />
-		<Property name="type" value="massive" />
-	</sprite>
-	<sprite>
-		<Property name="posx" value="15092" />
-		<Property name="posy" value="-127" />
-		<Property name="image" value="ground/green_3/ground/top/1.png" />
-		<Property name="type" value="massive" />
-	</sprite>
-	<sprite>
-		<Property name="posx" value="15156" />
-		<Property name="posy" value="-63" />
-		<Property name="image" value="ground/green_3/ground/middle/right.png" />
-		<Property name="type" value="massive" />
-	</sprite>
-	<sprite>
-		<Property name="posx" value="12334" />
-		<Property name="posy" value="-47" />
-		<Property name="image" value="ground/green_3/ground/top/1.png" />
-		<Property name="type" value="massive" />
-	</sprite>
-	<sprite>
-		<Property name="posx" value="12398" />
-		<Property name="posy" value="-47" />
-		<Property name="image" value="ground/green_3/ground/top/1.png" />
-		<Property name="type" value="massive" />
-	</sprite>
-	<sprite>
-		<Property name="posx" value="12462" />
-		<Property name="posy" value="-47" />
-		<Property name="image" value="ground/green_3/ground/top/1.png" />
-		<Property name="type" value="massive" />
-	</sprite>
-	<sprite>
-		<Property name="posx" value="12526" />
-		<Property name="posy" value="-47" />
-		<Property name="image" value="ground/green_3/ground/top/1.png" />
-		<Property name="type" value="massive" />
-	</sprite>
-	<sprite>
-		<Property name="posx" value="12590" />
-		<Property name="posy" value="-47" />
-		<Property name="image" value="ground/green_3/ground/top/1.png" />
-		<Property name="type" value="massive" />
-	</sprite>
-	<sprite>
-		<Property name="posx" value="12654" />
-		<Property name="posy" value="-47" />
-		<Property name="image" value="ground/green_3/ground/top/1.png" />
-		<Property name="type" value="massive" />
-	</sprite>
-	<sprite>
-		<Property name="posx" value="12718" />
-		<Property name="posy" value="-47" />
-		<Property name="image" value="ground/green_3/ground/top/1.png" />
-		<Property name="type" value="massive" />
-	</sprite>
-	<sprite>
-		<Property name="posx" value="12782" />
-		<Property name="posy" value="-47" />
-		<Property name="image" value="ground/green_3/ground/top/1.png" />
-		<Property name="type" value="massive" />
-	</sprite>
-	<sprite>
-		<Property name="posx" value="12846" />
-		<Property name="posy" value="-47" />
-		<Property name="image" value="ground/green_3/ground/top/1.png" />
-		<Property name="type" value="massive" />
-	</sprite>
-	<sprite>
-		<Property name="posx" value="12910" />
-		<Property name="posy" value="-47" />
-		<Property name="image" value="ground/green_3/ground/top/1.png" />
-		<Property name="type" value="massive" />
-	</sprite>
-	<sprite>
-		<Property name="posx" value="12974" />
-		<Property name="posy" value="-47" />
-		<Property name="image" value="ground/green_3/ground/top/1.png" />
-		<Property name="type" value="massive" />
-	</sprite>
-	<sprite>
-		<Property name="posx" value="13038" />
-		<Property name="posy" value="-47" />
-		<Property name="image" value="ground/green_3/ground/top/1.png" />
-		<Property name="type" value="massive" />
-	</sprite>
-	<sprite>
-		<Property name="posx" value="13102" />
-		<Property name="posy" value="-47" />
-		<Property name="image" value="ground/green_3/ground/top/1.png" />
-		<Property name="type" value="massive" />
-	</sprite>
-	<sprite>
-		<Property name="posx" value="13166" />
-		<Property name="posy" value="-47" />
-		<Property name="image" value="ground/green_3/ground/top/1.png" />
-		<Property name="type" value="massive" />
-	</sprite>
-	<sprite>
-		<Property name="posx" value="13230" />
-		<Property name="posy" value="-47" />
-		<Property name="image" value="ground/green_3/ground/top/1.png" />
-		<Property name="type" value="massive" />
-	</sprite>
-	<sprite>
-		<Property name="posx" value="13294" />
-		<Property name="posy" value="-47" />
-		<Property name="image" value="ground/green_3/ground/top/1.png" />
-		<Property name="type" value="massive" />
-	</sprite>
-	<sprite>
-		<Property name="posx" value="13358" />
-		<Property name="posy" value="-47" />
-		<Property name="image" value="ground/green_3/ground/top/1.png" />
-		<Property name="type" value="massive" />
-	</sprite>
-	<sprite>
-		<Property name="posx" value="13422" />
-		<Property name="posy" value="-47" />
-		<Property name="image" value="ground/green_3/ground/top/1.png" />
-		<Property name="type" value="massive" />
-	</sprite>
-	<sprite>
-		<Property name="posx" value="13486" />
-		<Property name="posy" value="-47" />
-		<Property name="image" value="ground/green_3/ground/top/1.png" />
-		<Property name="type" value="massive" />
-	</sprite>
-	<sprite>
-		<Property name="posx" value="13550" />
-		<Property name="posy" value="-47" />
-		<Property name="image" value="ground/green_3/ground/top/1.png" />
-		<Property name="type" value="massive" />
-	</sprite>
-	<sprite>
-		<Property name="posx" value="11694" />
-		<Property name="posy" value="-47" />
-		<Property name="image" value="ground/green_3/ground/top/1.png" />
-		<Property name="type" value="massive" />
-	</sprite>
-	<sprite>
-		<Property name="posx" value="11758" />
-		<Property name="posy" value="-47" />
-		<Property name="image" value="ground/green_3/ground/top/1.png" />
-		<Property name="type" value="massive" />
-	</sprite>
-	<sprite>
-		<Property name="posx" value="11822" />
-		<Property name="posy" value="-47" />
-		<Property name="image" value="ground/green_3/ground/top/1.png" />
-		<Property name="type" value="massive" />
-	</sprite>
-	<sprite>
-		<Property name="posx" value="11886" />
-		<Property name="posy" value="-47" />
-		<Property name="image" value="ground/green_3/ground/top/1.png" />
-		<Property name="type" value="massive" />
-	</sprite>
-	<sprite>
-		<Property name="posx" value="11950" />
-		<Property name="posy" value="-47" />
-		<Property name="image" value="ground/green_3/ground/top/1.png" />
-		<Property name="type" value="massive" />
-	</sprite>
-	<sprite>
-		<Property name="posx" value="12014" />
-		<Property name="posy" value="-47" />
-		<Property name="image" value="ground/green_3/ground/top/1.png" />
-		<Property name="type" value="massive" />
-	</sprite>
-	<sprite>
-		<Property name="posx" value="12078" />
-		<Property name="posy" value="-47" />
-		<Property name="image" value="ground/green_3/ground/top/1.png" />
-		<Property name="type" value="massive" />
-	</sprite>
-	<sprite>
-		<Property name="posx" value="12142" />
-		<Property name="posy" value="-47" />
-		<Property name="image" value="ground/green_3/ground/top/1.png" />
-		<Property name="type" value="massive" />
-	</sprite>
-	<sprite>
-		<Property name="posx" value="12206" />
-		<Property name="posy" value="-47" />
-		<Property name="image" value="ground/green_3/ground/top/1.png" />
-		<Property name="type" value="massive" />
-	</sprite>
-	<sprite>
-		<Property name="posx" value="12270" />
-		<Property name="posy" value="-47" />
-		<Property name="image" value="ground/green_3/ground/top/1.png" />
-		<Property name="type" value="massive" />
-	</sprite>
-	<sprite>
-		<Property name="posx" value="11310" />
-		<Property name="posy" value="-47" />
-		<Property name="image" value="ground/green_3/ground/top/1.png" />
-		<Property name="type" value="massive" />
-	</sprite>
-	<sprite>
-		<Property name="posx" value="11374" />
-		<Property name="posy" value="-47" />
-		<Property name="image" value="ground/green_3/ground/top/1.png" />
-		<Property name="type" value="massive" />
-	</sprite>
-	<sprite>
-		<Property name="posx" value="11438" />
-		<Property name="posy" value="-47" />
-		<Property name="image" value="ground/green_3/ground/top/1.png" />
-		<Property name="type" value="massive" />
-	</sprite>
-	<sprite>
-		<Property name="posx" value="11502" />
-		<Property name="posy" value="-47" />
-		<Property name="image" value="ground/green_3/ground/top/1.png" />
-		<Property name="type" value="massive" />
-	</sprite>
-	<sprite>
-		<Property name="posx" value="11566" />
-		<Property name="posy" value="-47" />
-		<Property name="image" value="ground/green_3/ground/top/1.png" />
-		<Property name="type" value="massive" />
-	</sprite>
-	<sprite>
-		<Property name="posx" value="11630" />
-		<Property name="posy" value="-47" />
-		<Property name="image" value="ground/green_3/ground/top/1.png" />
-		<Property name="type" value="massive" />
-	</sprite>
-	<sprite>
-		<Property name="posx" value="9695" />
-		<Property name="posy" value="-47" />
-		<Property name="image" value="ground/green_3/ground/top/1.png" />
-		<Property name="type" value="massive" />
-	</sprite>
-	<sprite>
-		<Property name="posx" value="9759" />
-		<Property name="posy" value="-47" />
-		<Property name="image" value="ground/green_3/ground/top/1.png" />
-		<Property name="type" value="massive" />
-	</sprite>
-	<sprite>
-		<Property name="posx" value="9823" />
-		<Property name="posy" value="-47" />
-		<Property name="image" value="ground/green_3/ground/top/1.png" />
-		<Property name="type" value="massive" />
-	</sprite>
-	<sprite>
-		<Property name="posx" value="9887" />
-		<Property name="posy" value="-47" />
-		<Property name="image" value="ground/green_3/ground/top/1.png" />
-		<Property name="type" value="massive" />
-	</sprite>
-	<sprite>
-		<Property name="posx" value="9951" />
-		<Property name="posy" value="-47" />
-		<Property name="image" value="ground/green_3/ground/top/1.png" />
-		<Property name="type" value="massive" />
-	</sprite>
-	<sprite>
-		<Property name="posx" value="10015" />
-		<Property name="posy" value="-47" />
-		<Property name="image" value="ground/green_3/ground/top/1.png" />
-		<Property name="type" value="massive" />
-	</sprite>
-	<sprite>
-		<Property name="posx" value="10079" />
-		<Property name="posy" value="-47" />
-		<Property name="image" value="ground/green_3/ground/top/1.png" />
-		<Property name="type" value="massive" />
-	</sprite>
-	<sprite>
-		<Property name="posx" value="10143" />
-		<Property name="posy" value="-47" />
-		<Property name="image" value="ground/green_3/ground/top/1.png" />
-		<Property name="type" value="massive" />
-	</sprite>
-	<sprite>
-		<Property name="posx" value="10207" />
-		<Property name="posy" value="-47" />
-		<Property name="image" value="ground/green_3/ground/top/1.png" />
-		<Property name="type" value="massive" />
-	</sprite>
-	<sprite>
-		<Property name="posx" value="10271" />
-		<Property name="posy" value="-47" />
-		<Property name="image" value="ground/green_3/ground/top/1.png" />
-		<Property name="type" value="massive" />
-	</sprite>
-	<sprite>
-		<Property name="posx" value="10335" />
-		<Property name="posy" value="-47" />
-		<Property name="image" value="ground/green_3/ground/top/1.png" />
-		<Property name="type" value="massive" />
-	</sprite>
-	<sprite>
-		<Property name="posx" value="10399" />
-		<Property name="posy" value="-47" />
-		<Property name="image" value="ground/green_3/ground/top/1.png" />
-		<Property name="type" value="massive" />
-	</sprite>
-	<sprite>
-		<Property name="posx" value="10463" />
-		<Property name="posy" value="-47" />
-		<Property name="image" value="ground/green_3/ground/top/1.png" />
-		<Property name="type" value="massive" />
-	</sprite>
-	<sprite>
-		<Property name="posx" value="10527" />
-		<Property name="posy" value="-47" />
-		<Property name="image" value="ground/green_3/ground/top/1.png" />
-		<Property name="type" value="massive" />
-	</sprite>
-	<sprite>
-		<Property name="posx" value="10591" />
-		<Property name="posy" value="-47" />
-		<Property name="image" value="ground/green_3/ground/top/1.png" />
-		<Property name="type" value="massive" />
-	</sprite>
-	<sprite>
-		<Property name="posx" value="10655" />
-		<Property name="posy" value="-47" />
-		<Property name="image" value="ground/green_3/ground/top/1.png" />
-		<Property name="type" value="massive" />
-	</sprite>
-	<sprite>
-		<Property name="posx" value="10719" />
-		<Property name="posy" value="-47" />
-		<Property name="image" value="ground/green_3/ground/top/1.png" />
-		<Property name="type" value="massive" />
-	</sprite>
-	<sprite>
-		<Property name="posx" value="10783" />
-		<Property name="posy" value="-47" />
-		<Property name="image" value="ground/green_3/ground/top/1.png" />
-		<Property name="type" value="massive" />
-	</sprite>
-	<sprite>
-		<Property name="posx" value="10847" />
-		<Property name="posy" value="-47" />
-		<Property name="image" value="ground/green_3/ground/top/1.png" />
-		<Property name="type" value="massive" />
-	</sprite>
-	<sprite>
-		<Property name="posx" value="9631" />
-		<Property name="posy" value="-47" />
-		<Property name="image" value="ground/green_3/ground/top/left.png" />
-		<Property name="type" value="massive" />
-	</sprite>
-	<sprite>
-		<Property name="posx" value="9246" />
-		<Property name="posy" value="-276" />
-		<Property name="image" value="ground/green_3/ground/top/left.png" />
-		<Property name="type" value="massive" />
-	</sprite>
-	<sprite>
-		<Property name="posx" value="9310" />
-		<Property name="posy" value="-276" />
-		<Property name="image" value="ground/green_3/ground/top/right.png" />
-		<Property name="type" value="massive" />
-	</sprite>
-	<sprite>
-		<Property name="posx" value="9246" />
-		<Property name="posy" value="-212" />
-		<Property name="image" value="ground/green_3/ground/middle/left.png" />
-		<Property name="type" value="massive" />
-	</sprite>
-	<sprite>
-		<Property name="posx" value="9310" />
-		<Property name="posy" value="-212" />
-		<Property name="image" value="ground/green_3/ground/middle/right.png" />
-		<Property name="type" value="massive" />
-	</sprite>
-	<sprite>
-		<Property name="posx" value="9310" />
-		<Property name="posy" value="-148" />
-		<Property name="image" value="ground/green_3/ground/middle/right.png" />
-		<Property name="type" value="massive" />
-	</sprite>
-	<sprite>
-		<Property name="posx" value="9246" />
-		<Property name="posy" value="-85" />
-		<Property name="image" value="ground/green_3/ground/middle/left.png" />
-		<Property name="type" value="massive" />
-	</sprite>
-	<sprite>
-		<Property name="posx" value="9246" />
-		<Property name="posy" value="-21" />
-		<Property name="image" value="ground/green_3/ground/middle/left.png" />
-		<Property name="type" value="massive" />
-	</sprite>
-	<sprite>
-		<Property name="posx" value="9310" />
-		<Property name="posy" value="-21" />
-		<Property name="image" value="ground/green_3/ground/middle/right.png" />
-		<Property name="type" value="massive" />
-	</sprite>
-	<sprite>
-		<Property name="posx" value="8974" />
-		<Property name="posy" value="-323" />
-		<Property name="image" value="ground/green_3/ground/top/left.png" />
-		<Property name="type" value="massive" />
-	</sprite>
-	<sprite>
-		<Property name="posx" value="9038" />
-		<Property name="posy" value="-323" />
-		<Property name="image" value="ground/green_3/ground/top/right.png" />
-		<Property name="type" value="massive" />
-	</sprite>
-	<sprite>
-		<Property name="posx" value="8974" />
-		<Property name="posy" value="-259" />
-		<Property name="image" value="ground/green_3/ground/middle/left.png" />
-		<Property name="type" value="massive" />
-	</sprite>
-	<sprite>
-		<Property name="posx" value="9038" />
-		<Property name="posy" value="-259" />
-		<Property name="image" value="ground/green_3/ground/middle/right.png" />
-		<Property name="type" value="massive" />
-	</sprite>
-	<sprite>
-		<Property name="posx" value="8974" />
-		<Property name="posy" value="-195" />
-		<Property name="image" value="ground/green_3/ground/middle/left.png" />
-		<Property name="type" value="massive" />
-	</sprite>
-	<sprite>
-		<Property name="posx" value="9038" />
-		<Property name="posy" value="-195" />
-		<Property name="image" value="ground/green_3/ground/middle/right.png" />
-		<Property name="type" value="massive" />
-	</sprite>
-	<sprite>
-		<Property name="posx" value="8974" />
-		<Property name="posy" value="-132" />
-		<Property name="image" value="ground/green_3/ground/middle/left.png" />
-		<Property name="type" value="massive" />
-	</sprite>
-	<sprite>
-		<Property name="posx" value="9038" />
-		<Property name="posy" value="-132" />
-		<Property name="image" value="ground/green_3/ground/middle/right.png" />
-		<Property name="type" value="massive" />
-	</sprite>
-	<sprite>
-		<Property name="posx" value="8974" />
-		<Property name="posy" value="-68" />
-		<Property name="image" value="ground/green_3/ground/middle/left.png" />
-		<Property name="type" value="massive" />
-	</sprite>
-	<sprite>
-		<Property name="posx" value="9038" />
-		<Property name="posy" value="-68" />
-		<Property name="image" value="ground/green_3/ground/middle/right.png" />
-		<Property name="type" value="massive" />
-	</sprite>
-	<sprite>
-		<Property name="posx" value="8974" />
-		<Property name="posy" value="-4" />
-		<Property name="image" value="ground/green_3/ground/middle/left.png" />
-		<Property name="type" value="massive" />
-	</sprite>
-	<sprite>
-		<Property name="posx" value="9038" />
-		<Property name="posy" value="-4" />
-		<Property name="image" value="ground/green_3/ground/middle/right.png" />
-		<Property name="type" value="massive" />
-	</sprite>
-	<sprite>
-		<Property name="posx" value="8723" />
-		<Property name="posy" value="-506" />
-		<Property name="image" value="ground/green_3/ground/top/left.png" />
-		<Property name="type" value="massive" />
-	</sprite>
-	<sprite>
-		<Property name="posx" value="8787" />
-		<Property name="posy" value="-506" />
-		<Property name="image" value="ground/green_3/ground/top/right.png" />
-		<Property name="type" value="massive" />
-	</sprite>
-	<sprite>
-		<Property name="posx" value="8723" />
-		<Property name="posy" value="-442" />
-		<Property name="image" value="ground/green_3/ground/middle/left.png" />
-		<Property name="type" value="massive" />
-	</sprite>
-	<sprite>
-		<Property name="posx" value="8787" />
-		<Property name="posy" value="-442" />
-		<Property name="image" value="ground/green_3/ground/middle/right.png" />
-		<Property name="type" value="massive" />
-	</sprite>
-	<sprite>
-		<Property name="posx" value="8723" />
-		<Property name="posy" value="-378" />
-		<Property name="image" value="ground/green_3/ground/middle/left.png" />
-		<Property name="type" value="massive" />
-	</sprite>
-	<sprite>
-		<Property name="posx" value="8787" />
-		<Property name="posy" value="-378" />
-		<Property name="image" value="ground/green_3/ground/middle/right.png" />
-		<Property name="type" value="massive" />
-	</sprite>
-	<sprite>
-		<Property name="posx" value="8723" />
-		<Property name="posy" value="-315" />
-		<Property name="image" value="ground/green_3/ground/middle/left.png" />
-		<Property name="type" value="massive" />
-	</sprite>
-	<sprite>
-		<Property name="posx" value="8787" />
-		<Property name="posy" value="-315" />
-		<Property name="image" value="ground/green_3/ground/middle/right.png" />
-		<Property name="type" value="massive" />
-	</sprite>
-	<sprite>
-		<Property name="posx" value="8723" />
-		<Property name="posy" value="-251" />
-		<Property name="image" value="ground/green_3/ground/middle/left.png" />
-		<Property name="type" value="massive" />
-	</sprite>
-	<sprite>
-		<Property name="posx" value="8787" />
-		<Property name="posy" value="-251" />
-		<Property name="image" value="ground/green_3/ground/middle/right.png" />
-		<Property name="type" value="massive" />
-	</sprite>
-	<sprite>
-		<Property name="posx" value="8723" />
-		<Property name="posy" value="-187" />
-		<Property name="image" value="ground/green_3/ground/middle/left.png" />
-		<Property name="type" value="massive" />
-	</sprite>
-	<sprite>
-		<Property name="posx" value="8787" />
-		<Property name="posy" value="-187" />
-		<Property name="image" value="ground/green_3/ground/middle/right.png" />
-		<Property name="type" value="massive" />
-	</sprite>
-	<sprite>
-		<Property name="posx" value="8723" />
-		<Property name="posy" value="-123" />
-		<Property name="image" value="ground/green_3/ground/middle/left.png" />
-		<Property name="type" value="massive" />
-	</sprite>
-	<sprite>
-		<Property name="posx" value="8787" />
-		<Property name="posy" value="-123" />
-		<Property name="image" value="ground/green_3/ground/middle/right.png" />
-		<Property name="type" value="massive" />
-	</sprite>
-	<sprite>
-		<Property name="posx" value="8723" />
-		<Property name="posy" value="-60" />
-		<Property name="image" value="ground/green_3/ground/middle/left.png" />
-		<Property name="type" value="massive" />
-	</sprite>
-	<sprite>
-		<Property name="posx" value="8787" />
-		<Property name="posy" value="-60" />
-		<Property name="image" value="ground/green_3/ground/middle/right.png" />
-		<Property name="type" value="massive" />
-	</sprite>
-	<sprite>
-		<Property name="posx" value="8211" />
-		<Property name="posy" value="-641" />
-		<Property name="image" value="ground/green_3/ground/top/left.png" />
-		<Property name="type" value="massive" />
-	</sprite>
-	<sprite>
-		<Property name="posx" value="8275" />
-		<Property name="posy" value="-641" />
-		<Property name="image" value="ground/green_3/ground/top/right.png" />
-		<Property name="type" value="massive" />
-	</sprite>
-	<sprite>
-		<Property name="posx" value="8211" />
-		<Property name="posy" value="-577" />
-		<Property name="image" value="ground/green_3/ground/middle/left.png" />
-		<Property name="type" value="massive" />
-	</sprite>
-	<sprite>
-		<Property name="posx" value="8275" />
-		<Property name="posy" value="-577" />
-		<Property name="image" value="ground/green_3/ground/middle/right.png" />
-		<Property name="type" value="massive" />
-	</sprite>
-	<sprite>
-		<Property name="posx" value="8211" />
-		<Property name="posy" value="-513" />
-		<Property name="image" value="ground/green_3/ground/middle/left.png" />
-		<Property name="type" value="massive" />
-	</sprite>
-	<sprite>
-		<Property name="posx" value="8275" />
-		<Property name="posy" value="-513" />
-		<Property name="image" value="ground/green_3/ground/middle/right.png" />
-		<Property name="type" value="massive" />
-	</sprite>
-	<sprite>
-		<Property name="posx" value="8211" />
-		<Property name="posy" value="-450" />
-		<Property name="image" value="ground/green_3/ground/middle/left.png" />
-		<Property name="type" value="massive" />
-	</sprite>
-	<sprite>
-		<Property name="posx" value="8275" />
-		<Property name="posy" value="-450" />
-		<Property name="image" value="ground/green_3/ground/middle/right.png" />
-		<Property name="type" value="massive" />
-	</sprite>
-	<sprite>
-		<Property name="posx" value="8211" />
-		<Property name="posy" value="-386" />
-		<Property name="image" value="ground/green_3/ground/middle/left.png" />
-		<Property name="type" value="massive" />
-	</sprite>
-	<sprite>
-		<Property name="posx" value="8275" />
-		<Property name="posy" value="-386" />
-		<Property name="image" value="ground/green_3/ground/middle/right.png" />
-		<Property name="type" value="massive" />
-	</sprite>
-	<sprite>
-		<Property name="posx" value="8211" />
-		<Property name="posy" value="-322" />
-		<Property name="image" value="ground/green_3/ground/middle/left.png" />
-		<Property name="type" value="massive" />
-	</sprite>
-	<sprite>
-		<Property name="posx" value="8275" />
-		<Property name="posy" value="-322" />
-		<Property name="image" value="ground/green_3/ground/middle/right.png" />
-		<Property name="type" value="massive" />
-	</sprite>
-	<sprite>
-		<Property name="posx" value="8211" />
-		<Property name="posy" value="-258" />
-		<Property name="image" value="ground/green_3/ground/middle/left.png" />
-		<Property name="type" value="massive" />
-	</sprite>
-	<sprite>
-		<Property name="posx" value="8275" />
-		<Property name="posy" value="-258" />
-		<Property name="image" value="ground/green_3/ground/middle/right.png" />
-		<Property name="type" value="massive" />
-	</sprite>
-	<sprite>
-		<Property name="posx" value="8211" />
-		<Property name="posy" value="-195" />
-		<Property name="image" value="ground/green_3/ground/middle/left.png" />
-		<Property name="type" value="massive" />
-	</sprite>
-	<sprite>
-		<Property name="posx" value="8275" />
-		<Property name="posy" value="-195" />
-		<Property name="image" value="ground/green_3/ground/middle/right.png" />
-		<Property name="type" value="massive" />
-	</sprite>
-	<sprite>
-		<Property name="posx" value="8211" />
-		<Property name="posy" value="-131" />
-		<Property name="image" value="ground/green_3/ground/middle/left.png" />
-		<Property name="type" value="massive" />
-	</sprite>
-	<sprite>
-		<Property name="posx" value="8275" />
-		<Property name="posy" value="-131" />
-		<Property name="image" value="ground/green_3/ground/middle/right.png" />
-		<Property name="type" value="massive" />
-	</sprite>
-	<sprite>
-		<Property name="posx" value="8275" />
-		<Property name="posy" value="-67" />
-		<Property name="image" value="ground/green_3/ground/middle/right.png" />
-		<Property name="type" value="massive" />
-	</sprite>
-	<sprite>
-		<Property name="posx" value="8275" />
-		<Property name="posy" value="-3" />
-		<Property name="image" value="ground/green_3/ground/middle/right.png" />
-		<Property name="type" value="massive" />
-	</sprite>
-	<sprite>
-		<Property name="posx" value="8480" />
-		<Property name="posy" value="-601" />
-		<Property name="image" value="ground/green_3/ground/top/left.png" />
-		<Property name="type" value="massive" />
-	</sprite>
-	<sprite>
-		<Property name="posx" value="8544" />
-		<Property name="posy" value="-601" />
-		<Property name="image" value="ground/green_3/ground/top/right.png" />
-		<Property name="type" value="massive" />
-	</sprite>
-	<sprite>
-		<Property name="posx" value="8480" />
-		<Property name="posy" value="-537" />
-		<Property name="image" value="ground/green_3/ground/middle/left.png" />
-		<Property name="type" value="massive" />
-	</sprite>
-	<sprite>
-		<Property name="posx" value="8544" />
-		<Property name="posy" value="-537" />
-		<Property name="image" value="ground/green_3/ground/middle/right.png" />
-		<Property name="type" value="massive" />
-	</sprite>
-	<sprite>
-		<Property name="posx" value="8480" />
-		<Property name="posy" value="-473" />
-		<Property name="image" value="ground/green_3/ground/middle/left.png" />
-		<Property name="type" value="massive" />
-	</sprite>
-	<sprite>
-		<Property name="posx" value="8544" />
-		<Property name="posy" value="-473" />
-		<Property name="image" value="ground/green_3/ground/middle/right.png" />
-		<Property name="type" value="massive" />
-	</sprite>
-	<sprite>
-		<Property name="posx" value="8480" />
-		<Property name="posy" value="-410" />
-		<Property name="image" value="ground/green_3/ground/middle/left.png" />
-		<Property name="type" value="massive" />
-	</sprite>
-	<sprite>
-		<Property name="posx" value="8544" />
-		<Property name="posy" value="-410" />
-		<Property name="image" value="ground/green_3/ground/middle/right.png" />
-		<Property name="type" value="massive" />
-	</sprite>
-	<sprite>
-		<Property name="posx" value="8480" />
-		<Property name="posy" value="-346" />
-		<Property name="image" value="ground/green_3/ground/middle/left.png" />
-		<Property name="type" value="massive" />
-	</sprite>
-	<sprite>
-		<Property name="posx" value="8544" />
-		<Property name="posy" value="-346" />
-		<Property name="image" value="ground/green_3/ground/middle/right.png" />
-		<Property name="type" value="massive" />
-	</sprite>
-	<sprite>
-		<Property name="posx" value="8480" />
-		<Property name="posy" value="-282" />
-		<Property name="image" value="ground/green_3/ground/middle/left.png" />
-		<Property name="type" value="massive" />
-	</sprite>
-	<sprite>
-		<Property name="posx" value="8544" />
-		<Property name="posy" value="-282" />
-		<Property name="image" value="ground/green_3/ground/middle/right.png" />
-		<Property name="type" value="massive" />
-	</sprite>
-	<sprite>
-		<Property name="posx" value="8480" />
-		<Property name="posy" value="-218" />
-		<Property name="image" value="ground/green_3/ground/middle/left.png" />
-		<Property name="type" value="massive" />
-	</sprite>
-	<sprite>
-		<Property name="posx" value="8544" />
-		<Property name="posy" value="-218" />
-		<Property name="image" value="ground/green_3/ground/middle/right.png" />
-		<Property name="type" value="massive" />
-	</sprite>
-	<sprite>
-		<Property name="posx" value="8480" />
-		<Property name="posy" value="-155" />
-		<Property name="image" value="ground/green_3/ground/middle/left.png" />
-		<Property name="type" value="massive" />
-	</sprite>
-	<sprite>
-		<Property name="posx" value="8544" />
-		<Property name="posy" value="-155" />
-		<Property name="image" value="ground/green_3/ground/middle/right.png" />
-		<Property name="type" value="massive" />
-	</sprite>
-	<sprite>
-		<Property name="posx" value="8480" />
-		<Property name="posy" value="-91" />
-		<Property name="image" value="ground/green_3/ground/middle/left.png" />
-		<Property name="type" value="massive" />
-	</sprite>
-	<sprite>
-		<Property name="posx" value="8544" />
-		<Property name="posy" value="-91" />
-		<Property name="image" value="ground/green_3/ground/middle/right.png" />
-		<Property name="type" value="massive" />
-	</sprite>
-	<sprite>
-		<Property name="posx" value="8480" />
-		<Property name="posy" value="-27" />
-		<Property name="image" value="ground/green_3/ground/middle/left.png" />
-		<Property name="type" value="massive" />
-	</sprite>
-	<sprite>
-		<Property name="posx" value="8544" />
-		<Property name="posy" value="-27" />
-		<Property name="image" value="ground/green_3/ground/middle/right.png" />
-		<Property name="type" value="massive" />
-	</sprite>
-	<sprite>
-		<Property name="posx" value="6206" />
-		<Property name="posy" value="-47" />
-		<Property name="image" value="ground/green_3/ground/top/1.png" />
-		<Property name="type" value="massive" />
-	</sprite>
-	<sprite>
-		<Property name="posx" value="6270" />
-		<Property name="posy" value="-47" />
-		<Property name="image" value="ground/green_3/ground/top/1.png" />
-		<Property name="type" value="massive" />
-	</sprite>
-	<sprite>
-		<Property name="posx" value="6334" />
-		<Property name="posy" value="-47" />
-		<Property name="image" value="ground/green_3/ground/top/1.png" />
-		<Property name="type" value="massive" />
-	</sprite>
-	<sprite>
-		<Property name="posx" value="6398" />
-		<Property name="posy" value="-47" />
-		<Property name="image" value="ground/green_3/ground/top/1.png" />
-		<Property name="type" value="massive" />
-	</sprite>
-	<sprite>
-		<Property name="posx" value="6462" />
-		<Property name="posy" value="-47" />
-		<Property name="image" value="ground/green_3/ground/top/1.png" />
-		<Property name="type" value="massive" />
-	</sprite>
-	<sprite>
-		<Property name="posx" value="6526" />
-		<Property name="posy" value="-47" />
-		<Property name="image" value="ground/green_3/ground/top/1.png" />
-		<Property name="type" value="massive" />
-	</sprite>
-	<sprite>
-		<Property name="posx" value="6590" />
-		<Property name="posy" value="-47" />
-		<Property name="image" value="ground/green_3/ground/top/1.png" />
-		<Property name="type" value="massive" />
-	</sprite>
-	<sprite>
-		<Property name="posx" value="6654" />
-		<Property name="posy" value="-47" />
-		<Property name="image" value="ground/green_3/ground/top/1.png" />
-		<Property name="type" value="massive" />
-	</sprite>
-	<sprite>
-		<Property name="posx" value="6718" />
-		<Property name="posy" value="-47" />
-		<Property name="image" value="ground/green_3/ground/top/1.png" />
-		<Property name="type" value="massive" />
-	</sprite>
-	<sprite>
-		<Property name="posx" value="6782" />
-		<Property name="posy" value="-47" />
-		<Property name="image" value="ground/green_3/ground/top/1.png" />
-		<Property name="type" value="massive" />
-	</sprite>
-	<sprite>
-		<Property name="posx" value="6846" />
-		<Property name="posy" value="-47" />
-		<Property name="image" value="ground/green_3/ground/top/1.png" />
-		<Property name="type" value="massive" />
-	</sprite>
-	<sprite>
-		<Property name="posx" value="6910" />
-		<Property name="posy" value="-47" />
-		<Property name="image" value="ground/green_3/ground/top/1.png" />
-		<Property name="type" value="massive" />
-	</sprite>
-	<sprite>
-		<Property name="posx" value="6974" />
-		<Property name="posy" value="-47" />
-		<Property name="image" value="ground/green_3/ground/top/1.png" />
-		<Property name="type" value="massive" />
-	</sprite>
-	<sprite>
-		<Property name="posx" value="7038" />
-		<Property name="posy" value="-47" />
-		<Property name="image" value="ground/green_3/ground/top/1.png" />
-		<Property name="type" value="massive" />
-	</sprite>
-	<sprite>
-		<Property name="posx" value="7102" />
-		<Property name="posy" value="-47" />
-		<Property name="image" value="ground/green_3/ground/top/1.png" />
-		<Property name="type" value="massive" />
-	</sprite>
-	<sprite>
-		<Property name="posx" value="7166" />
-		<Property name="posy" value="-47" />
-		<Property name="image" value="ground/green_3/ground/top/1.png" />
-		<Property name="type" value="massive" />
-	</sprite>
-	<sprite>
-		<Property name="posx" value="7230" />
-		<Property name="posy" value="-47" />
-		<Property name="image" value="ground/green_3/ground/top/1.png" />
-		<Property name="type" value="massive" />
-	</sprite>
-	<sprite>
-		<Property name="posx" value="7294" />
-		<Property name="posy" value="-47" />
-		<Property name="image" value="ground/green_3/ground/top/1.png" />
-		<Property name="type" value="massive" />
-	</sprite>
-	<sprite>
-		<Property name="posx" value="7358" />
-		<Property name="posy" value="-47" />
-		<Property name="image" value="ground/green_3/ground/top/1.png" />
-		<Property name="type" value="massive" />
-	</sprite>
-	<sprite>
-		<Property name="posx" value="6142" />
-		<Property name="posy" value="-47" />
-		<Property name="image" value="ground/green_3/ground/top/left.png" />
-		<Property name="type" value="massive" />
-	</sprite>
-	<sprite>
-		<Property name="posx" value="7422" />
-		<Property name="posy" value="-47" />
-		<Property name="image" value="ground/green_3/ground/top/1.png" />
-		<Property name="type" value="massive" />
-	</sprite>
-	<sprite>
-		<Property name="posx" value="7486" />
-		<Property name="posy" value="-47" />
-		<Property name="image" value="ground/green_3/ground/top/1.png" />
-		<Property name="type" value="massive" />
-	</sprite>
-	<sprite>
-		<Property name="posx" value="7550" />
-		<Property name="posy" value="-47" />
-		<Property name="image" value="ground/green_3/ground/top/1.png" />
-		<Property name="type" value="massive" />
-	</sprite>
-	<sprite>
-		<Property name="posx" value="7614" />
-		<Property name="posy" value="-47" />
-		<Property name="image" value="ground/green_3/ground/top/1.png" />
-		<Property name="type" value="massive" />
-	</sprite>
-	<sprite>
-		<Property name="posx" value="7678" />
-		<Property name="posy" value="-47" />
-		<Property name="image" value="ground/green_3/ground/top/1.png" />
-		<Property name="type" value="massive" />
-	</sprite>
-	<sprite>
-		<Property name="posx" value="7742" />
-		<Property name="posy" value="-47" />
-		<Property name="image" value="ground/green_3/ground/top/1.png" />
-		<Property name="type" value="massive" />
-	</sprite>
-	<sprite>
-		<Property name="posx" value="7806" />
-		<Property name="posy" value="-47" />
-		<Property name="image" value="ground/green_3/ground/top/1.png" />
-		<Property name="type" value="massive" />
-	</sprite>
-	<sprite>
-		<Property name="posx" value="7870" />
-		<Property name="posy" value="-47" />
-		<Property name="image" value="ground/green_3/ground/top/1.png" />
-		<Property name="type" value="massive" />
-	</sprite>
-	<sprite>
-		<Property name="posx" value="7934" />
-		<Property name="posy" value="-47" />
-		<Property name="image" value="ground/green_3/ground/top/1.png" />
-		<Property name="type" value="massive" />
-	</sprite>
-	<sprite>
-		<Property name="posx" value="7998" />
-		<Property name="posy" value="-47" />
-		<Property name="image" value="ground/green_3/ground/top/1.png" />
-		<Property name="type" value="massive" />
-	</sprite>
-	<sprite>
-		<Property name="posx" value="8062" />
-		<Property name="posy" value="-47" />
-		<Property name="image" value="ground/green_3/ground/top/1.png" />
-		<Property name="type" value="massive" />
-	</sprite>
-	<sprite>
-		<Property name="posx" value="8126" />
-		<Property name="posy" value="-47" />
-		<Property name="image" value="ground/green_3/ground/top/1.png" />
-		<Property name="type" value="massive" />
-	</sprite>
-	<sprite>
-		<Property name="posx" value="8190" />
-		<Property name="posy" value="-47" />
-		<Property name="image" value="ground/green_3/ground/top/1.png" />
-		<Property name="type" value="massive" />
-	</sprite>
-	<sprite>
-		<Property name="posx" value="8211" />
-		<Property name="posy" value="-67" />
-		<Property name="image" value="ground/green_3/ground/middle/left.png" />
-		<Property name="type" value="massive" />
-	</sprite>
-	<sprite>
-		<Property name="posx" value="8211" />
-		<Property name="posy" value="-3" />
-		<Property name="image" value="ground/green_3/ground/middle/left.png" />
-		<Property name="type" value="massive" />
-	</sprite>
-	<sprite>
-		<Property name="posx" value="6045" />
-		<Property name="posy" value="-184" />
-		<Property name="image" value="ground/green_3/ground/top/right.png" />
-		<Property name="type" value="massive" />
-	</sprite>
-	<sprite>
-		<Property name="posx" value="6045" />
-		<Property name="posy" value="-120" />
-		<Property name="image" value="ground/green_3/ground/middle/right.png" />
-		<Property name="type" value="massive" />
-	</sprite>
-	<sprite>
-		<Property name="posx" value="6045" />
-		<Property name="posy" value="-56" />
-		<Property name="image" value="ground/green_3/ground/middle/right.png" />
-		<Property name="type" value="massive" />
-	</sprite>
-	<sprite>
-		<Property name="posx" value="4893" />
-		<Property name="posy" value="-184" />
-		<Property name="image" value="ground/green_3/ground/top/1.png" />
-		<Property name="type" value="massive" />
-	</sprite>
-	<sprite>
-		<Property name="posx" value="4957" />
-		<Property name="posy" value="-184" />
-		<Property name="image" value="ground/green_3/ground/top/1.png" />
-		<Property name="type" value="massive" />
-	</sprite>
-	<sprite>
-		<Property name="posx" value="5021" />
-		<Property name="posy" value="-184" />
-		<Property name="image" value="ground/green_3/ground/top/1.png" />
-		<Property name="type" value="massive" />
-	</sprite>
-	<sprite>
-		<Property name="posx" value="5085" />
-		<Property name="posy" value="-184" />
-		<Property name="image" value="ground/green_3/ground/top/1.png" />
-		<Property name="type" value="massive" />
-	</sprite>
-	<sprite>
-		<Property name="posx" value="5149" />
-		<Property name="posy" value="-184" />
-		<Property name="image" value="ground/green_3/ground/top/1.png" />
-		<Property name="type" value="massive" />
-	</sprite>
-	<sprite>
-		<Property name="posx" value="5213" />
-		<Property name="posy" value="-184" />
-		<Property name="image" value="ground/green_3/ground/top/1.png" />
-		<Property name="type" value="massive" />
-	</sprite>
-	<sprite>
-		<Property name="posx" value="5277" />
-		<Property name="posy" value="-184" />
-		<Property name="image" value="ground/green_3/ground/top/1.png" />
-		<Property name="type" value="massive" />
-	</sprite>
-	<sprite>
-		<Property name="posx" value="5341" />
-		<Property name="posy" value="-184" />
-		<Property name="image" value="ground/green_3/ground/top/1.png" />
-		<Property name="type" value="massive" />
-	</sprite>
-	<sprite>
-		<Property name="posx" value="5405" />
-		<Property name="posy" value="-184" />
-		<Property name="image" value="ground/green_3/ground/top/1.png" />
-		<Property name="type" value="massive" />
-	</sprite>
-	<sprite>
-		<Property name="posx" value="5469" />
-		<Property name="posy" value="-184" />
-		<Property name="image" value="ground/green_3/ground/top/1.png" />
-		<Property name="type" value="massive" />
-	</sprite>
-	<sprite>
-		<Property name="posx" value="5533" />
-		<Property name="posy" value="-184" />
-		<Property name="image" value="ground/green_3/ground/top/1.png" />
-		<Property name="type" value="massive" />
-	</sprite>
-	<sprite>
-		<Property name="posx" value="5597" />
-		<Property name="posy" value="-184" />
-		<Property name="image" value="ground/green_3/ground/top/1.png" />
-		<Property name="type" value="massive" />
-	</sprite>
-	<sprite>
-		<Property name="posx" value="5661" />
-		<Property name="posy" value="-184" />
-		<Property name="image" value="ground/green_3/ground/top/1.png" />
-		<Property name="type" value="massive" />
-	</sprite>
-	<sprite>
-		<Property name="posx" value="5725" />
-		<Property name="posy" value="-184" />
-		<Property name="image" value="ground/green_3/ground/top/1.png" />
-		<Property name="type" value="massive" />
-	</sprite>
-	<sprite>
-		<Property name="posx" value="5789" />
-		<Property name="posy" value="-184" />
-		<Property name="image" value="ground/green_3/ground/top/1.png" />
-		<Property name="type" value="massive" />
-	</sprite>
-	<sprite>
-		<Property name="posx" value="5853" />
-		<Property name="posy" value="-184" />
-		<Property name="image" value="ground/green_3/ground/top/1.png" />
-		<Property name="type" value="massive" />
-	</sprite>
-	<sprite>
-		<Property name="posx" value="5917" />
-		<Property name="posy" value="-184" />
-		<Property name="image" value="ground/green_3/ground/top/1.png" />
-		<Property name="type" value="massive" />
-	</sprite>
-	<sprite>
-		<Property name="posx" value="5981" />
-		<Property name="posy" value="-184" />
-		<Property name="image" value="ground/green_3/ground/top/1.png" />
-		<Property name="type" value="massive" />
-	</sprite>
-	<sprite>
-		<Property name="posx" value="4765" />
-		<Property name="posy" value="-184" />
-		<Property name="image" value="ground/green_3/ground/top/1.png" />
-		<Property name="type" value="massive" />
-	</sprite>
-	<sprite>
-		<Property name="posx" value="4829" />
-		<Property name="posy" value="-184" />
-		<Property name="image" value="ground/green_3/ground/top/1.png" />
-		<Property name="type" value="massive" />
-	</sprite>
-	<sprite>
-		<Property name="posx" value="4701" />
-		<Property name="posy" value="-184" />
-		<Property name="image" value="ground/green_3/ground/top/left.png" />
-		<Property name="type" value="massive" />
-	</sprite>
-	<sprite>
-		<Property name="posx" value="4701" />
-		<Property name="posy" value="-120" />
-		<Property name="image" value="ground/green_3/ground/middle/left.png" />
-		<Property name="type" value="massive" />
-	</sprite>
-	<sprite>
-		<Property name="posx" value="4701" />
-		<Property name="posy" value="-56" />
-		<Property name="image" value="ground/green_3/ground/middle/left.png" />
-		<Property name="type" value="massive" />
-	</sprite>
-	<sprite>
-		<Property name="posx" value="4614" />
-		<Property name="posy" value="-63" />
-		<Property name="image" value="ground/green_3/ground/top/right.png" />
-		<Property name="type" value="massive" />
-	</sprite>
-	<sprite>
-		<Property name="posx" value="3462" />
-		<Property name="posy" value="-63" />
-		<Property name="image" value="ground/green_3/ground/top/1.png" />
-		<Property name="type" value="massive" />
-	</sprite>
-	<sprite>
-		<Property name="posx" value="3526" />
-		<Property name="posy" value="-63" />
-		<Property name="image" value="ground/green_3/ground/top/1.png" />
-		<Property name="type" value="massive" />
-	</sprite>
-	<sprite>
-		<Property name="posx" value="3590" />
-		<Property name="posy" value="-63" />
-		<Property name="image" value="ground/green_3/ground/top/1.png" />
-		<Property name="type" value="massive" />
-	</sprite>
-	<sprite>
-		<Property name="posx" value="3654" />
-		<Property name="posy" value="-63" />
-		<Property name="image" value="ground/green_3/ground/top/1.png" />
-		<Property name="type" value="massive" />
-	</sprite>
-	<sprite>
-		<Property name="posx" value="3718" />
-		<Property name="posy" value="-63" />
-		<Property name="image" value="ground/green_3/ground/top/1.png" />
-		<Property name="type" value="massive" />
-	</sprite>
-	<sprite>
-		<Property name="posx" value="3782" />
-		<Property name="posy" value="-63" />
-		<Property name="image" value="ground/green_3/ground/top/1.png" />
-		<Property name="type" value="massive" />
-	</sprite>
-	<sprite>
-		<Property name="posx" value="3846" />
-		<Property name="posy" value="-63" />
-		<Property name="image" value="ground/green_3/ground/top/1.png" />
-		<Property name="type" value="massive" />
-	</sprite>
-	<sprite>
-		<Property name="posx" value="3910" />
-		<Property name="posy" value="-63" />
-		<Property name="image" value="ground/green_3/ground/top/1.png" />
-		<Property name="type" value="massive" />
-	</sprite>
-	<sprite>
-		<Property name="posx" value="3974" />
-		<Property name="posy" value="-63" />
-		<Property name="image" value="ground/green_3/ground/top/1.png" />
-		<Property name="type" value="massive" />
-	</sprite>
-	<sprite>
-		<Property name="posx" value="4038" />
-		<Property name="posy" value="-63" />
-		<Property name="image" value="ground/green_3/ground/top/1.png" />
-		<Property name="type" value="massive" />
-	</sprite>
-	<sprite>
-		<Property name="posx" value="4102" />
-		<Property name="posy" value="-63" />
-		<Property name="image" value="ground/green_3/ground/top/1.png" />
-		<Property name="type" value="massive" />
-	</sprite>
-	<sprite>
-		<Property name="posx" value="4166" />
-		<Property name="posy" value="-63" />
-		<Property name="image" value="ground/green_3/ground/top/1.png" />
-		<Property name="type" value="massive" />
-	</sprite>
-	<sprite>
-		<Property name="posx" value="4230" />
-		<Property name="posy" value="-63" />
-		<Property name="image" value="ground/green_3/ground/top/1.png" />
-		<Property name="type" value="massive" />
-	</sprite>
-	<sprite>
-		<Property name="posx" value="4294" />
-		<Property name="posy" value="-63" />
-		<Property name="image" value="ground/green_3/ground/top/1.png" />
-		<Property name="type" value="massive" />
-	</sprite>
-	<sprite>
-		<Property name="posx" value="4358" />
-		<Property name="posy" value="-63" />
-		<Property name="image" value="ground/green_3/ground/top/1.png" />
-		<Property name="type" value="massive" />
-	</sprite>
-	<sprite>
-		<Property name="posx" value="4422" />
-		<Property name="posy" value="-63" />
-		<Property name="image" value="ground/green_3/ground/top/1.png" />
-		<Property name="type" value="massive" />
-	</sprite>
-	<sprite>
-		<Property name="posx" value="4486" />
-		<Property name="posy" value="-63" />
-		<Property name="image" value="ground/green_3/ground/top/1.png" />
-		<Property name="type" value="massive" />
-	</sprite>
-	<sprite>
-		<Property name="posx" value="4550" />
-		<Property name="posy" value="-63" />
-		<Property name="image" value="ground/green_3/ground/top/1.png" />
-		<Property name="type" value="massive" />
-	</sprite>
-	<sprite>
-		<Property name="posx" value="3334" />
-		<Property name="posy" value="-63" />
-		<Property name="image" value="ground/green_3/ground/top/1.png" />
-		<Property name="type" value="massive" />
-	</sprite>
-	<sprite>
-		<Property name="posx" value="3398" />
-		<Property name="posy" value="-63" />
-		<Property name="image" value="ground/green_3/ground/top/1.png" />
-		<Property name="type" value="massive" />
-	</sprite>
-	<sprite>
-		<Property name="posx" value="2182" />
-		<Property name="posy" value="-63" />
-		<Property name="image" value="ground/green_3/ground/top/1.png" />
-		<Property name="type" value="massive" />
-	</sprite>
-	<sprite>
-		<Property name="posx" value="2246" />
-		<Property name="posy" value="-63" />
-		<Property name="image" value="ground/green_3/ground/top/1.png" />
-		<Property name="type" value="massive" />
-	</sprite>
-	<sprite>
-		<Property name="posx" value="2310" />
-		<Property name="posy" value="-63" />
-		<Property name="image" value="ground/green_3/ground/top/1.png" />
-		<Property name="type" value="massive" />
-	</sprite>
-	<sprite>
-		<Property name="posx" value="2374" />
-		<Property name="posy" value="-63" />
-		<Property name="image" value="ground/green_3/ground/top/1.png" />
-		<Property name="type" value="massive" />
-	</sprite>
-	<sprite>
-		<Property name="posx" value="2438" />
-		<Property name="posy" value="-63" />
-		<Property name="image" value="ground/green_3/ground/top/1.png" />
-		<Property name="type" value="massive" />
-	</sprite>
-	<sprite>
-		<Property name="posx" value="2502" />
-		<Property name="posy" value="-63" />
-		<Property name="image" value="ground/green_3/ground/top/1.png" />
-		<Property name="type" value="massive" />
-	</sprite>
-	<sprite>
-		<Property name="posx" value="2566" />
-		<Property name="posy" value="-63" />
-		<Property name="image" value="ground/green_3/ground/top/1.png" />
-		<Property name="type" value="massive" />
-	</sprite>
-	<sprite>
-		<Property name="posx" value="2630" />
-		<Property name="posy" value="-63" />
-		<Property name="image" value="ground/green_3/ground/top/1.png" />
-		<Property name="type" value="massive" />
-	</sprite>
-	<sprite>
-		<Property name="posx" value="2694" />
-		<Property name="posy" value="-63" />
-		<Property name="image" value="ground/green_3/ground/top/1.png" />
-		<Property name="type" value="massive" />
-	</sprite>
-	<sprite>
-		<Property name="posx" value="2758" />
-		<Property name="posy" value="-63" />
-		<Property name="image" value="ground/green_3/ground/top/1.png" />
-		<Property name="type" value="massive" />
-	</sprite>
-	<sprite>
-		<Property name="posx" value="2822" />
-		<Property name="posy" value="-63" />
-		<Property name="image" value="ground/green_3/ground/top/1.png" />
-		<Property name="type" value="massive" />
-	</sprite>
-	<sprite>
-		<Property name="posx" value="2886" />
-		<Property name="posy" value="-63" />
-		<Property name="image" value="ground/green_3/ground/top/1.png" />
-		<Property name="type" value="massive" />
-	</sprite>
-	<sprite>
-		<Property name="posx" value="2950" />
-		<Property name="posy" value="-63" />
-		<Property name="image" value="ground/green_3/ground/top/1.png" />
-		<Property name="type" value="massive" />
-	</sprite>
-	<sprite>
-		<Property name="posx" value="3014" />
-		<Property name="posy" value="-63" />
-		<Property name="image" value="ground/green_3/ground/top/1.png" />
-		<Property name="type" value="massive" />
-	</sprite>
-	<sprite>
-		<Property name="posx" value="3078" />
-		<Property name="posy" value="-63" />
-		<Property name="image" value="ground/green_3/ground/top/1.png" />
-		<Property name="type" value="massive" />
-	</sprite>
-	<sprite>
-		<Property name="posx" value="3142" />
-		<Property name="posy" value="-63" />
-		<Property name="image" value="ground/green_3/ground/top/1.png" />
-		<Property name="type" value="massive" />
-	</sprite>
-	<sprite>
-		<Property name="posx" value="3206" />
-		<Property name="posy" value="-63" />
-		<Property name="image" value="ground/green_3/ground/top/1.png" />
-		<Property name="type" value="massive" />
-	</sprite>
-	<sprite>
-		<Property name="posx" value="3270" />
-		<Property name="posy" value="-63" />
-		<Property name="image" value="ground/green_3/ground/top/1.png" />
-		<Property name="type" value="massive" />
-	</sprite>
-	<sprite>
-		<Property name="posx" value="2054" />
-		<Property name="posy" value="-63" />
-		<Property name="image" value="ground/green_3/ground/top/1.png" />
-		<Property name="type" value="massive" />
-	</sprite>
-	<sprite>
-		<Property name="posx" value="2118" />
-		<Property name="posy" value="-63" />
-		<Property name="image" value="ground/green_3/ground/top/1.png" />
-		<Property name="type" value="massive" />
-	</sprite>
-	<sprite>
-		<Property name="posx" value="1670" />
-		<Property name="posy" value="-63" />
-		<Property name="image" value="ground/green_3/ground/top/1.png" />
-		<Property name="type" value="massive" />
-	</sprite>
-	<sprite>
-		<Property name="posx" value="1734" />
-		<Property name="posy" value="-63" />
-		<Property name="image" value="ground/green_3/ground/top/1.png" />
-		<Property name="type" value="massive" />
-	</sprite>
-	<sprite>
-		<Property name="posx" value="1798" />
-		<Property name="posy" value="-63" />
-		<Property name="image" value="ground/green_3/ground/top/1.png" />
-		<Property name="type" value="massive" />
-	</sprite>
-	<sprite>
-		<Property name="posx" value="1862" />
-		<Property name="posy" value="-63" />
-		<Property name="image" value="ground/green_3/ground/top/1.png" />
-		<Property name="type" value="massive" />
-	</sprite>
-	<sprite>
-		<Property name="posx" value="1926" />
-		<Property name="posy" value="-63" />
-		<Property name="image" value="ground/green_3/ground/top/1.png" />
-		<Property name="type" value="massive" />
-	</sprite>
-	<sprite>
-		<Property name="posx" value="1990" />
-		<Property name="posy" value="-63" />
-		<Property name="image" value="ground/green_3/ground/top/1.png" />
-		<Property name="type" value="massive" />
-	</sprite>
-	<sprite>
-		<Property name="posx" value="1606" />
-		<Property name="posy" value="-63" />
-		<Property name="image" value="ground/green_3/ground/top/1.png" />
-		<Property name="type" value="massive" />
-	</sprite>
-	<sprite>
-		<Property name="posx" value="1542" />
-		<Property name="posy" value="-63" />
-		<Property name="image" value="ground/green_3/ground/top/left.png" />
-		<Property name="type" value="massive" />
-	</sprite>
-	<sprite>
-		<Property name="posx" value="1217" />
-		<Property name="posy" value="-126" />
-		<Property name="image" value="ground/green_3/ground/middle/left.png" />
-		<Property name="type" value="massive" />
-	</sprite>
-	<sprite>
-		<Property name="posx" value="1217" />
-		<Property name="posy" value="-62" />
-		<Property name="image" value="ground/green_3/ground/middle/left.png" />
-		<Property name="type" value="massive" />
-	</sprite>
-	<sprite>
-		<Property name="posx" value="807" />
-		<Property name="posy" value="-255" />
-		<Property name="image" value="ground/green_3/ground/top/left.png" />
-		<Property name="type" value="massive" />
-	</sprite>
-	<sprite>
-		<Property name="posx" value="871" />
-		<Property name="posy" value="-255" />
-		<Property name="image" value="ground/green_3/ground/top/right.png" />
-		<Property name="type" value="massive" />
-	</sprite>
-	<sprite>
-		<Property name="posx" value="871" />
-		<Property name="posy" value="-191" />
-		<Property name="image" value="ground/green_3/ground/middle/right.png" />
-		<Property name="type" value="massive" />
-	</sprite>
-	<sprite>
-		<Property name="posx" value="871" />
-		<Property name="posy" value="-127" />
-		<Property name="image" value="ground/green_3/ground/middle/right.png" />
-		<Property name="type" value="massive" />
-	</sprite>
-	<sprite>
-		<Property name="posx" value="871" />
-		<Property name="posy" value="-63" />
-		<Property name="image" value="ground/green_3/ground/middle/right.png" />
-		<Property name="type" value="massive" />
-	</sprite>
-	<sprite>
-		<Property name="posx" value="807" />
-		<Property name="posy" value="-191" />
-		<Property name="image" value="ground/green_3/ground/middle/left_top.png" />
-		<Property name="type" value="passive" />
-	</sprite>
-	<sprite>
-		<Property name="posx" value="743" />
-		<Property name="posy" value="-191" />
-		<Property name="image" value="ground/green_3/ground/top/1.png" />
-		<Property name="type" value="massive" />
-	</sprite>
-	<sprite>
-		<Property name="posx" value="679" />
-		<Property name="posy" value="-191" />
-		<Property name="image" value="ground/green_3/ground/top/left.png" />
-		<Property name="type" value="massive" />
-	</sprite>
-	<sprite>
-		<Property name="posx" value="679" />
-		<Property name="posy" value="-127" />
-		<Property name="image" value="ground/green_3/ground/middle/left.png" />
-		<Property name="type" value="massive" />
-	</sprite>
-	<sprite>
-		<Property name="posx" value="679" />
-		<Property name="posy" value="-63" />
-		<Property name="image" value="ground/green_3/ground/middle/left_top.png" />
-		<Property name="type" value="passive" />
-	</sprite>
-	<sprite>
-		<Property name="posx" value="551" />
-		<Property name="posy" value="-63" />
-		<Property name="image" value="ground/green_3/ground/top/left.png" />
-		<Property name="type" value="massive" />
-	</sprite>
-	<sprite>
-		<Property name="posx" value="615" />
-		<Property name="posy" value="-63" />
-		<Property name="image" value="ground/green_3/ground/top/1.png" />
-		<Property name="type" value="massive" />
-	</sprite>
-	<sprite>
-		<Property name="posx" value="743" />
-		<Property name="posy" value="-127" />
-		<Property name="image" value="ground/green_3/ground/middle/1.png" />
-		<Property name="type" value="passive" />
-	</sprite>
-	<sprite>
-		<Property name="posx" value="807" />
-		<Property name="posy" value="-127" />
-		<Property name="image" value="ground/green_3/ground/middle/1.png" />
-		<Property name="type" value="passive" />
-	</sprite>
-	<sprite>
-		<Property name="posx" value="743" />
-		<Property name="posy" value="-63" />
-		<Property name="image" value="ground/green_3/ground/middle/1.png" />
-		<Property name="type" value="passive" />
-	</sprite>
-	<sprite>
-		<Property name="posx" value="807" />
-		<Property name="posy" value="-63" />
-		<Property name="image" value="ground/green_3/ground/middle/1.png" />
-		<Property name="type" value="passive" />
-	</sprite>
-	<sprite>
-		<Property name="posx" value="384" />
-		<Property name="posy" value="-127" />
-		<Property name="image" value="ground/green_3/ground/top/right.png" />
-		<Property name="type" value="massive" />
-	</sprite>
-	<sprite>
-		<Property name="posx" value="0" />
-		<Property name="posy" value="-127" />
-		<Property name="image" value="ground/green_3/ground/top/1.png" />
-		<Property name="type" value="massive" />
-	</sprite>
-	<sprite>
-		<Property name="posx" value="64" />
-		<Property name="posy" value="-127" />
-		<Property name="image" value="ground/green_3/ground/top/1.png" />
-		<Property name="type" value="massive" />
-	</sprite>
-	<sprite>
-		<Property name="posx" value="128" />
-		<Property name="posy" value="-127" />
-		<Property name="image" value="ground/green_3/ground/top/1.png" />
-		<Property name="type" value="massive" />
-	</sprite>
-	<sprite>
-		<Property name="posx" value="192" />
-		<Property name="posy" value="-127" />
-		<Property name="image" value="ground/green_3/ground/top/1.png" />
-		<Property name="type" value="massive" />
-	</sprite>
-	<sprite>
-		<Property name="posx" value="256" />
-		<Property name="posy" value="-127" />
-		<Property name="image" value="ground/green_3/ground/top/1.png" />
-		<Property name="type" value="massive" />
-	</sprite>
-	<sprite>
-		<Property name="posx" value="320" />
-		<Property name="posy" value="-127" />
-		<Property name="image" value="ground/green_3/ground/top/1.png" />
-		<Property name="type" value="massive" />
-	</sprite>
-	<sprite>
-		<Property name="posx" value="1217" />
-		<Property name="posy" value="-190" />
-		<Property name="image" value="ground/green_3/ground/top/left.png" />
-		<Property name="type" value="massive" />
-	</sprite>
-	<sprite>
-		<Property name="posx" value="1281" />
-		<Property name="posy" value="-190" />
-		<Property name="image" value="ground/green_3/ground/top/right.png" />
-		<Property name="type" value="massive" />
-	</sprite>
-	<sprite>
-		<Property name="posx" value="13812" />
-		<Property name="posy" value="-127" />
-		<Property name="image" value="ground/green_3/ground/top/left.png" />
-		<Property name="type" value="massive" />
-	</sprite>
-	<sprite>
-		<Property name="posx" value="15156" />
-		<Property name="posy" value="-127" />
-		<Property name="image" value="ground/green_3/ground/top/right.png" />
-		<Property name="type" value="massive" />
-	</sprite>
-	<sprite>
-		<Property name="posx" value="13614" />
-		<Property name="posy" value="-47" />
-		<Property name="image" value="ground/green_3/ground/top/right.png" />
-		<Property name="type" value="massive" />
-	</sprite>
-	<sprite>
-		<Property name="posx" value="11246" />
-		<Property name="posy" value="-47" />
-		<Property name="image" value="ground/green_3/ground/top/left.png" />
-		<Property name="type" value="massive" />
-	</sprite>
-	<sprite>
-		<Property name="posx" value="10911" />
-		<Property name="posy" value="-47" />
-		<Property name="image" value="ground/green_3/ground/top/right.png" />
-		<Property name="type" value="massive" />
-	</sprite>
-	<sprite>
-		<Property name="posx" value="6806" />
-		<Property name="posy" value="-97" />
-		<Property name="image" value="pipes/grey/up.png" />
-		<Property name="type" value="massive" />
-	</sprite>
-	<sprite>
-		<Property name="posx" value="5399" />
-		<Property name="posy" value="-234" />
-		<Property name="image" value="pipes/blue/ver.png" />
-		<Property name="type" value="massive" />
-	</sprite>
-	<sprite>
-		<Property name="posx" value="5399" />
-		<Property name="posy" value="-484" />
-		<Property name="image" value="pipes/blue/up.png" />
-		<Property name="type" value="massive" />
-	</sprite>
-	<sprite>
-		<Property name="posx" value="14833" />
-		<Property name="posy" value="-383" />
-		<Property name="image" value="ground/jungle_1/big_plant_1.png" />
-		<Property name="type" value="passive" />
-	</sprite>
-	<sprite>
-		<Property name="posx" value="4974" />
-		<Property name="posy" value="-223" />
-		<Property name="image" value="ground/green_1/hedges/small_1.png" />
-		<Property name="type" value="passive" />
-	</sprite>
-	<sprite>
-		<Property name="posx" value="2909" />
-		<Property name="posy" value="-377" />
-		<Property name="image" value="ground/green_1/hedges/medium_1.png" />
-		<Property name="type" value="passive" />
-	</sprite>
-	<sprite>
-		<Property name="posx" value="4131" />
-		<Property name="posy" value="-102" />
-		<Property name="image" value="ground/green_1/hedges/medium_2.png" />
-		<Property name="type" value="passive" />
-	</sprite>
-	<sprite>
-		<Property name="posx" value="6572" />
-		<Property name="posy" value="-86" />
-		<Property name="image" value="ground/green_1/hedges/small_1.png" />
-		<Property name="type" value="passive" />
-	</sprite>
-	<sprite>
-		<Property name="posx" value="10454" />
-		<Property name="posy" value="-92" />
-		<Property name="image" value="ground/green_1/hedges/medium_1.png" />
-		<Property name="type" value="front_passive" />
-	</sprite>
-	<sprite>
-		<Property name="posx" value="12874" />
-		<Property name="posy" value="-90" />
-		<Property name="image" value="ground/green_1/hedges/small_1.png" />
-		<Property name="type" value="front_passive" />
-	</sprite>
-	<sprite>
-		<Property name="posx" value="13355" />
-		<Property name="posy" value="-87" />
-		<Property name="image" value="ground/green_1/hedges/medium_2.png" />
-		<Property name="type" value="passive" />
-	</sprite>
-	<sprite>
-		<Property name="posx" value="7842" />
-		<Property name="posy" value="-277" />
-		<Property name="image" value="ground/green_1/hedges/medium_1.png" />
-		<Property name="type" value="passive" />
-	</sprite>
-	<sprite>
-		<Property name="posx" value="12281" />
-		<Property name="posy" value="-87" />
-		<Property name="image" value="ground/green_1/hedges/small_1.png" />
-		<Property name="type" value="passive" />
-	</sprite>
-	<sprite>
-		<Property name="posx" value="11437" />
-		<Property name="posy" value="-88" />
-		<Property name="image" value="ground/green_1/hedges/small_1.png" />
-		<Property name="type" value="passive" />
-	</sprite>
-	<sprite>
-		<Property name="posx" value="8244" />
-		<Property name="posy" value="-692" />
-		<Property name="image" value="signs/default_1/1_ending.png" />
-		<Property name="type" value="passive" />
-	</sprite>
-	<sprite>
-		<Property name="posx" value="11765" />
-		<Property name="posy" value="-220" />
-		<Property name="image" value="signs/default_1/1_ending.png" />
-		<Property name="type" value="passive" />
-	</sprite>
-	<sprite>
-		<Property name="posx" value="3681" />
-		<Property name="posy" value="-380" />
-		<Property name="image" value="signs/default_1/1_ending.png" />
-		<Property name="type" value="passive" />
-	</sprite>
-	<sprite>
-		<Property name="posx" value="17691" />
-		<Property name="posy" value="-577" />
-		<Property name="image" value="clouds/default_1/2_big.png" />
-		<Property name="type" value="passive" />
-	</sprite>
-	<sprite>
-		<Property name="posx" value="17540" />
-		<Property name="posy" value="-526" />
-		<Property name="image" value="clouds/default_1/2_small.png" />
-		<Property name="type" value="passive" />
-	</sprite>
-	<sprite>
-		<Property name="posx" value="16587" />
-		<Property name="posy" value="-447" />
-		<Property name="image" value="clouds/default_1/2_small.png" />
-		<Property name="type" value="passive" />
-	</sprite>
-	<sprite>
-		<Property name="posx" value="9954" />
-		<Property name="posy" value="-1029" />
-		<Property name="image" value="ground/jungle_2/hedge/1_yellow.png" />
-		<Property name="type" value="passive" />
-	</sprite>
-	<sprite>
-		<Property name="posx" value="17905" />
-		<Property name="posy" value="-504" />
-		<Property name="image" value="clouds/default_1/2_small.png" />
-		<Property name="type" value="passive" />
-	</sprite>
-	<sprite>
-		<Property name="posx" value="17790" />
-		<Property name="posy" value="-370" />
-		<Property name="image" value="clouds/default_1/2_small.png" />
-		<Property name="type" value="passive" />
-	</sprite>
-	<sprite>
-		<Property name="posx" value="18035" />
-		<Property name="posy" value="-458" />
-		<Property name="image" value="clouds/default_1/2_small.png" />
-		<Property name="type" value="passive" />
-	</sprite>
-	<sprite>
-		<Property name="posx" value="17442" />
-		<Property name="posy" value="-144" />
-		<Property name="image" value="game/level/door_yellow_1.png" />
-		<Property name="type" value="passive" />
-	</sprite>
-	<sprite>
-		<Property name="posx" value="17728" />
-		<Property name="posy" value="-296" />
-		<Property name="image" value="ground/jungle_1/beanstalk_2.png" />
-		<Property name="type" value="passive" />
-	</sprite>
-	<sprite>
-		<Property name="posx" value="17298" />
-		<Property name="posy" value="-581" />
-		<Property name="image" value="clouds/default_1/2_small.png" />
-		<Property name="type" value="passive" />
-	</sprite>
-	<sprite>
-		<Property name="posx" value="17145" />
-		<Property name="posy" value="-475" />
-		<Property name="image" value="clouds/default_1/2_small.png" />
-		<Property name="type" value="passive" />
-	</sprite>
-	<sprite>
-		<Property name="posx" value="18422" />
-		<Property name="posy" value="-948" />
-		<Property name="image" value="ground/green_3/ground/middle/1.png" />
-		<Property name="type" value="passive" />
-	</sprite>
-	<sprite>
-		<Property name="posx" value="18422" />
-		<Property name="posy" value="-884" />
-		<Property name="image" value="ground/green_3/ground/middle/1.png" />
-		<Property name="type" value="passive" />
-	</sprite>
-	<sprite>
-		<Property name="posx" value="18486" />
-		<Property name="posy" value="-948" />
-		<Property name="image" value="ground/green_3/ground/middle/1.png" />
-		<Property name="type" value="passive" />
-	</sprite>
-	<sprite>
-		<Property name="posx" value="18486" />
-		<Property name="posy" value="-884" />
-		<Property name="image" value="ground/green_3/ground/middle/1.png" />
-		<Property name="type" value="passive" />
-	</sprite>
-	<sprite>
-		<Property name="posx" value="18422" />
-		<Property name="posy" value="-820" />
-		<Property name="image" value="ground/green_3/ground/middle/1.png" />
-		<Property name="type" value="passive" />
-	</sprite>
-	<sprite>
-		<Property name="posx" value="18422" />
-		<Property name="posy" value="-756" />
-		<Property name="image" value="ground/green_3/ground/middle/1.png" />
-		<Property name="type" value="passive" />
-	</sprite>
-	<sprite>
-		<Property name="posx" value="18486" />
-		<Property name="posy" value="-820" />
-		<Property name="image" value="ground/green_3/ground/middle/1.png" />
-		<Property name="type" value="passive" />
-	</sprite>
-	<sprite>
-		<Property name="posx" value="18486" />
-		<Property name="posy" value="-756" />
-		<Property name="image" value="ground/green_3/ground/middle/1.png" />
-		<Property name="type" value="passive" />
-	</sprite>
-	<sprite>
-		<Property name="posx" value="18422" />
-		<Property name="posy" value="-692" />
-		<Property name="image" value="ground/green_3/ground/middle/1.png" />
-		<Property name="type" value="passive" />
-	</sprite>
-	<sprite>
-		<Property name="posx" value="18422" />
-		<Property name="posy" value="-628" />
-		<Property name="image" value="ground/green_3/ground/middle/1.png" />
-		<Property name="type" value="passive" />
-	</sprite>
-	<sprite>
-		<Property name="posx" value="18486" />
-		<Property name="posy" value="-692" />
-		<Property name="image" value="ground/green_3/ground/middle/1.png" />
-		<Property name="type" value="passive" />
-	</sprite>
-	<sprite>
-		<Property name="posx" value="18486" />
-		<Property name="posy" value="-628" />
-		<Property name="image" value="ground/green_3/ground/middle/1.png" />
-		<Property name="type" value="passive" />
-	</sprite>
-	<sprite>
-		<Property name="posx" value="18422" />
-		<Property name="posy" value="-564" />
-		<Property name="image" value="ground/green_3/ground/middle/1.png" />
-		<Property name="type" value="passive" />
-	</sprite>
-	<sprite>
-		<Property name="posx" value="18422" />
-		<Property name="posy" value="-500" />
-		<Property name="image" value="ground/green_3/ground/middle/1.png" />
-		<Property name="type" value="passive" />
-	</sprite>
-	<sprite>
-		<Property name="posx" value="18486" />
-		<Property name="posy" value="-564" />
-		<Property name="image" value="ground/green_3/ground/middle/1.png" />
-		<Property name="type" value="passive" />
-	</sprite>
-	<sprite>
-		<Property name="posx" value="18486" />
-		<Property name="posy" value="-500" />
-		<Property name="image" value="ground/green_3/ground/middle/1.png" />
-		<Property name="type" value="passive" />
-	</sprite>
-	<sprite>
-		<Property name="posx" value="18422" />
-		<Property name="posy" value="-436" />
-		<Property name="image" value="ground/green_3/ground/middle/1.png" />
-		<Property name="type" value="passive" />
-	</sprite>
-	<sprite>
-		<Property name="posx" value="18422" />
-		<Property name="posy" value="-372" />
-		<Property name="image" value="ground/green_3/ground/middle/1.png" />
-		<Property name="type" value="passive" />
-	</sprite>
-	<sprite>
-		<Property name="posx" value="18486" />
-		<Property name="posy" value="-436" />
-		<Property name="image" value="ground/green_3/ground/middle/1.png" />
-		<Property name="type" value="passive" />
-	</sprite>
-	<sprite>
-		<Property name="posx" value="18486" />
-		<Property name="posy" value="-372" />
-		<Property name="image" value="ground/green_3/ground/middle/1.png" />
-		<Property name="type" value="passive" />
-	</sprite>
-	<sprite>
-		<Property name="posx" value="18422" />
-		<Property name="posy" value="-308" />
-		<Property name="image" value="ground/green_3/ground/middle/1.png" />
-		<Property name="type" value="passive" />
-	</sprite>
-	<sprite>
-		<Property name="posx" value="18422" />
-		<Property name="posy" value="-244" />
-		<Property name="image" value="ground/green_3/ground/middle/1.png" />
-		<Property name="type" value="passive" />
-	</sprite>
-	<sprite>
-		<Property name="posx" value="18486" />
-		<Property name="posy" value="-308" />
-		<Property name="image" value="ground/green_3/ground/middle/1.png" />
-		<Property name="type" value="passive" />
-	</sprite>
-	<sprite>
-		<Property name="posx" value="18486" />
-		<Property name="posy" value="-244" />
-		<Property name="image" value="ground/green_3/ground/middle/1.png" />
-		<Property name="type" value="passive" />
-	</sprite>
-	<sprite>
-		<Property name="posx" value="18422" />
-		<Property name="posy" value="-180" />
-		<Property name="image" value="ground/green_3/ground/middle/1.png" />
-		<Property name="type" value="passive" />
-	</sprite>
-	<sprite>
-		<Property name="posx" value="18422" />
-		<Property name="posy" value="-116" />
-		<Property name="image" value="ground/green_3/ground/middle/1.png" />
-		<Property name="type" value="passive" />
-	</sprite>
-	<sprite>
-		<Property name="posx" value="18486" />
-		<Property name="posy" value="-180" />
-		<Property name="image" value="ground/green_3/ground/middle/1.png" />
-		<Property name="type" value="passive" />
-	</sprite>
-	<sprite>
-		<Property name="posx" value="18486" />
-		<Property name="posy" value="-116" />
-		<Property name="image" value="ground/green_3/ground/middle/1.png" />
-		<Property name="type" value="passive" />
-	</sprite>
-	<sprite>
-		<Property name="posx" value="18486" />
-		<Property name="posy" value="-52" />
-		<Property name="image" value="ground/green_3/ground/middle/1.png" />
-		<Property name="type" value="passive" />
-	</sprite>
-	<sprite>
-		<Property name="posx" value="18550" />
-		<Property name="posy" value="-948" />
-		<Property name="image" value="ground/green_3/ground/middle/1.png" />
-		<Property name="type" value="passive" />
-	</sprite>
-	<sprite>
-		<Property name="posx" value="18550" />
-		<Property name="posy" value="-884" />
-		<Property name="image" value="ground/green_3/ground/middle/1.png" />
-		<Property name="type" value="passive" />
-	</sprite>
-	<sprite>
-		<Property name="posx" value="18550" />
-		<Property name="posy" value="-820" />
-		<Property name="image" value="ground/green_3/ground/middle/1.png" />
-		<Property name="type" value="passive" />
-	</sprite>
-	<sprite>
-		<Property name="posx" value="18550" />
-		<Property name="posy" value="-756" />
-		<Property name="image" value="ground/green_3/ground/middle/1.png" />
-		<Property name="type" value="passive" />
-	</sprite>
-	<sprite>
-		<Property name="posx" value="18550" />
-		<Property name="posy" value="-692" />
-		<Property name="image" value="ground/green_3/ground/middle/1.png" />
-		<Property name="type" value="passive" />
-	</sprite>
-	<sprite>
-		<Property name="posx" value="18550" />
-		<Property name="posy" value="-628" />
-		<Property name="image" value="ground/green_3/ground/middle/1.png" />
-		<Property name="type" value="passive" />
-	</sprite>
-	<sprite>
-		<Property name="posx" value="18550" />
-		<Property name="posy" value="-564" />
-		<Property name="image" value="ground/green_3/ground/middle/1.png" />
-		<Property name="type" value="passive" />
-	</sprite>
-	<sprite>
-		<Property name="posx" value="18550" />
-		<Property name="posy" value="-500" />
-		<Property name="image" value="ground/green_3/ground/middle/1.png" />
-		<Property name="type" value="passive" />
-	</sprite>
-	<sprite>
-		<Property name="posx" value="18550" />
-		<Property name="posy" value="-436" />
-		<Property name="image" value="ground/green_3/ground/middle/1.png" />
-		<Property name="type" value="passive" />
-	</sprite>
-	<sprite>
-		<Property name="posx" value="18550" />
-		<Property name="posy" value="-372" />
-		<Property name="image" value="ground/green_3/ground/middle/1.png" />
-		<Property name="type" value="passive" />
-	</sprite>
-	<sprite>
-		<Property name="posx" value="18550" />
-		<Property name="posy" value="-308" />
-		<Property name="image" value="ground/green_3/ground/middle/1.png" />
-		<Property name="type" value="passive" />
-	</sprite>
-	<sprite>
-		<Property name="posx" value="18550" />
-		<Property name="posy" value="-244" />
-		<Property name="image" value="ground/green_3/ground/middle/1.png" />
-		<Property name="type" value="passive" />
-	</sprite>
-	<sprite>
-		<Property name="posx" value="18550" />
-		<Property name="posy" value="-180" />
-		<Property name="image" value="ground/green_3/ground/middle/1.png" />
-		<Property name="type" value="passive" />
-	</sprite>
-	<sprite>
-		<Property name="posx" value="18550" />
-		<Property name="posy" value="-116" />
-		<Property name="image" value="ground/green_3/ground/middle/1.png" />
-		<Property name="type" value="passive" />
-	</sprite>
-	<sprite>
-		<Property name="posx" value="18550" />
-		<Property name="posy" value="-52" />
-		<Property name="image" value="ground/green_3/ground/middle/1.png" />
-		<Property name="type" value="passive" />
-	</sprite>
-	<sprite>
-		<Property name="posx" value="18550" />
-		<Property name="posy" value="-1396" />
-		<Property name="image" value="ground/green_3/ground/middle/1.png" />
-		<Property name="type" value="passive" />
-	</sprite>
-	<sprite>
-		<Property name="posx" value="18358" />
-		<Property name="posy" value="-1460" />
-		<Property name="image" value="ground/green_3/ground/middle/left.png" />
-		<Property name="type" value="massive" />
-	</sprite>
-	<sprite>
-		<Property name="posx" value="18422" />
-		<Property name="posy" value="-1460" />
-		<Property name="image" value="ground/green_3/ground/middle/1.png" />
-		<Property name="type" value="passive" />
-	</sprite>
-	<sprite>
-		<Property name="posx" value="18486" />
-		<Property name="posy" value="-1460" />
-		<Property name="image" value="ground/green_3/ground/middle/1.png" />
-		<Property name="type" value="passive" />
-	</sprite>
-	<sprite>
-		<Property name="posx" value="18550" />
-		<Property name="posy" value="-1460" />
-		<Property name="image" value="ground/green_3/ground/middle/1.png" />
-		<Property name="type" value="passive" />
-	</sprite>
-	<sprite>
-		<Property name="posx" value="18422" />
-		<Property name="posy" value="-52" />
-		<Property name="image" value="ground/green_3/ground/middle/1.png" />
-		<Property name="type" value="passive" />
-	</sprite>
-	<sprite>
-		<Property name="posx" value="13876" />
-		<Property name="posy" value="-63" />
-		<Property name="image" value="ground/green_3/ground/middle/1.png" />
-		<Property name="type" value="passive" />
-	</sprite>
-	<sprite>
-		<Property name="posx" value="13940" />
-		<Property name="posy" value="-63" />
-		<Property name="image" value="ground/green_3/ground/middle/1.png" />
-		<Property name="type" value="passive" />
-	</sprite>
-	<sprite>
-		<Property name="posx" value="14004" />
-		<Property name="posy" value="-63" />
-		<Property name="image" value="ground/green_3/ground/middle/1.png" />
-		<Property name="type" value="passive" />
-	</sprite>
-	<sprite>
-		<Property name="posx" value="14068" />
-		<Property name="posy" value="-63" />
-		<Property name="image" value="ground/green_3/ground/middle/1.png" />
-		<Property name="type" value="passive" />
-	</sprite>
-	<sprite>
-		<Property name="posx" value="14132" />
-		<Property name="posy" value="-63" />
-		<Property name="image" value="ground/green_3/ground/middle/1.png" />
-		<Property name="type" value="passive" />
-	</sprite>
-	<sprite>
-		<Property name="posx" value="14196" />
-		<Property name="posy" value="-63" />
-		<Property name="image" value="ground/green_3/ground/middle/1.png" />
-		<Property name="type" value="passive" />
-	</sprite>
-	<sprite>
-		<Property name="posx" value="14260" />
-		<Property name="posy" value="-63" />
-		<Property name="image" value="ground/green_3/ground/middle/1.png" />
-		<Property name="type" value="passive" />
-	</sprite>
-	<sprite>
-		<Property name="posx" value="14324" />
-		<Property name="posy" value="-63" />
-		<Property name="image" value="ground/green_3/ground/middle/1.png" />
-		<Property name="type" value="passive" />
-	</sprite>
-	<sprite>
-		<Property name="posx" value="14388" />
-		<Property name="posy" value="-63" />
-		<Property name="image" value="ground/green_3/ground/middle/1.png" />
-		<Property name="type" value="passive" />
-	</sprite>
-	<sprite>
-		<Property name="posx" value="14452" />
-		<Property name="posy" value="-63" />
-		<Property name="image" value="ground/green_3/ground/middle/1.png" />
-		<Property name="type" value="passive" />
-	</sprite>
-	<sprite>
-		<Property name="posx" value="14516" />
-		<Property name="posy" value="-63" />
-		<Property name="image" value="ground/green_3/ground/middle/1.png" />
-		<Property name="type" value="passive" />
-	</sprite>
-	<sprite>
-		<Property name="posx" value="14580" />
-		<Property name="posy" value="-63" />
-		<Property name="image" value="ground/green_3/ground/middle/1.png" />
-		<Property name="type" value="passive" />
-	</sprite>
-	<sprite>
-		<Property name="posx" value="14644" />
-		<Property name="posy" value="-63" />
-		<Property name="image" value="ground/green_3/ground/middle/1.png" />
-		<Property name="type" value="passive" />
-	</sprite>
-	<sprite>
-		<Property name="posx" value="14708" />
-		<Property name="posy" value="-63" />
-		<Property name="image" value="ground/green_3/ground/middle/1.png" />
-		<Property name="type" value="passive" />
-	</sprite>
-	<sprite>
-		<Property name="posx" value="14772" />
-		<Property name="posy" value="-63" />
-		<Property name="image" value="ground/green_3/ground/middle/1.png" />
-		<Property name="type" value="passive" />
-	</sprite>
-	<sprite>
-		<Property name="posx" value="14836" />
-		<Property name="posy" value="-63" />
-		<Property name="image" value="ground/green_3/ground/middle/1.png" />
-		<Property name="type" value="passive" />
-	</sprite>
-	<sprite>
-		<Property name="posx" value="14900" />
-		<Property name="posy" value="-63" />
-		<Property name="image" value="ground/green_3/ground/middle/1.png" />
-		<Property name="type" value="passive" />
-	</sprite>
-	<sprite>
-		<Property name="posx" value="14964" />
-		<Property name="posy" value="-63" />
-		<Property name="image" value="ground/green_3/ground/middle/1.png" />
-		<Property name="type" value="passive" />
-	</sprite>
-	<sprite>
-		<Property name="posx" value="15028" />
-		<Property name="posy" value="-63" />
-		<Property name="image" value="ground/green_3/ground/middle/1.png" />
-		<Property name="type" value="passive" />
-	</sprite>
-	<sprite>
-		<Property name="posx" value="15092" />
-		<Property name="posy" value="-63" />
-		<Property name="image" value="ground/green_3/ground/middle/1.png" />
-		<Property name="type" value="passive" />
-	</sprite>
-	<sprite>
-		<Property name="posx" value="11737" />
-		<Property name="posy" value="-108" />
-		<Property name="image" value="ground/green_3/ground/middle/left.png" />
-		<Property name="type" value="passive" />
-	</sprite>
-	<sprite>
-		<Property name="posx" value="11801" />
-		<Property name="posy" value="-108" />
-		<Property name="image" value="ground/green_3/ground/middle/right.png" />
-		<Property name="type" value="passive" />
-	</sprite>
-	<sprite>
-		<Property name="posx" value="7451" />
-		<Property name="posy" value="-168" />
-		<Property name="image" value="ground/green_3/ground/middle/left.png" />
-		<Property name="type" value="passive" />
-	</sprite>
-	<sprite>
-		<Property name="posx" value="7451" />
-		<Property name="posy" value="-104" />
-		<Property name="image" value="ground/green_3/ground/middle/left.png" />
-		<Property name="type" value="passive" />
-	</sprite>
-	<sprite>
-		<Property name="posx" value="7515" />
-		<Property name="posy" value="-168" />
-		<Property name="image" value="ground/green_3/ground/middle/1.png" />
-		<Property name="type" value="passive" />
-	</sprite>
-	<sprite>
-		<Property name="posx" value="7515" />
-		<Property name="posy" value="-104" />
-		<Property name="image" value="ground/green_3/ground/middle/1.png" />
-		<Property name="type" value="passive" />
-	</sprite>
-	<sprite>
-		<Property name="posx" value="7579" />
-		<Property name="posy" value="-168" />
-		<Property name="image" value="ground/green_3/ground/middle/1.png" />
-		<Property name="type" value="passive" />
-	</sprite>
-	<sprite>
-		<Property name="posx" value="7579" />
-		<Property name="posy" value="-104" />
-		<Property name="image" value="ground/green_3/ground/middle/1.png" />
-		<Property name="type" value="passive" />
-	</sprite>
-	<sprite>
-		<Property name="posx" value="7643" />
-		<Property name="posy" value="-168" />
-		<Property name="image" value="ground/green_3/ground/middle/1.png" />
-		<Property name="type" value="passive" />
-	</sprite>
-	<sprite>
-		<Property name="posx" value="7643" />
-		<Property name="posy" value="-104" />
-		<Property name="image" value="ground/green_3/ground/middle/1.png" />
-		<Property name="type" value="passive" />
-	</sprite>
-	<sprite>
-		<Property name="posx" value="7707" />
-		<Property name="posy" value="-168" />
-		<Property name="image" value="ground/green_3/ground/middle/1.png" />
-		<Property name="type" value="passive" />
-	</sprite>
-	<sprite>
-		<Property name="posx" value="7707" />
-		<Property name="posy" value="-104" />
-		<Property name="image" value="ground/green_3/ground/middle/1.png" />
-		<Property name="type" value="passive" />
-	</sprite>
-	<sprite>
-		<Property name="posx" value="7771" />
-		<Property name="posy" value="-168" />
-		<Property name="image" value="ground/green_3/ground/middle/1.png" />
-		<Property name="type" value="passive" />
-	</sprite>
-	<sprite>
-		<Property name="posx" value="7771" />
-		<Property name="posy" value="-104" />
-		<Property name="image" value="ground/green_3/ground/middle/1.png" />
-		<Property name="type" value="passive" />
-	</sprite>
-	<sprite>
-		<Property name="posx" value="7835" />
-		<Property name="posy" value="-168" />
-		<Property name="image" value="ground/green_3/ground/middle/1.png" />
-		<Property name="type" value="passive" />
-	</sprite>
-	<sprite>
-		<Property name="posx" value="7835" />
-		<Property name="posy" value="-104" />
-		<Property name="image" value="ground/green_3/ground/middle/1.png" />
-		<Property name="type" value="passive" />
-	</sprite>
-	<sprite>
-		<Property name="posx" value="7899" />
-		<Property name="posy" value="-168" />
-		<Property name="image" value="ground/green_3/ground/middle/1.png" />
-		<Property name="type" value="passive" />
-	</sprite>
-	<sprite>
-		<Property name="posx" value="7899" />
-		<Property name="posy" value="-104" />
-		<Property name="image" value="ground/green_3/ground/middle/1.png" />
-		<Property name="type" value="passive" />
-	</sprite>
-	<sprite>
-		<Property name="posx" value="7963" />
-		<Property name="posy" value="-168" />
-		<Property name="image" value="ground/green_3/ground/middle/1.png" />
-		<Property name="type" value="passive" />
-	</sprite>
-	<sprite>
-		<Property name="posx" value="7963" />
-		<Property name="posy" value="-104" />
-		<Property name="image" value="ground/green_3/ground/middle/1.png" />
-		<Property name="type" value="passive" />
-	</sprite>
-	<sprite>
-		<Property name="posx" value="8027" />
-		<Property name="posy" value="-169" />
-		<Property name="image" value="ground/green_3/ground/middle/1.png" />
-		<Property name="type" value="passive" />
-	</sprite>
-	<sprite>
-		<Property name="posx" value="8027" />
-		<Property name="posy" value="-105" />
-		<Property name="image" value="ground/green_3/ground/middle/1.png" />
-		<Property name="type" value="passive" />
-	</sprite>
-	<sprite>
-		<Property name="posx" value="8091" />
-		<Property name="posy" value="-169" />
-		<Property name="image" value="ground/green_3/ground/middle/1.png" />
-		<Property name="type" value="passive" />
-	</sprite>
-	<sprite>
-		<Property name="posx" value="8091" />
-		<Property name="posy" value="-105" />
-		<Property name="image" value="ground/green_3/ground/middle/1.png" />
-		<Property name="type" value="passive" />
-	</sprite>
-	<sprite>
-		<Property name="posx" value="8155" />
-		<Property name="posy" value="-169" />
-		<Property name="image" value="ground/green_3/ground/middle/1.png" />
-		<Property name="type" value="passive" />
-	</sprite>
-	<sprite>
-		<Property name="posx" value="8155" />
-		<Property name="posy" value="-105" />
-		<Property name="image" value="ground/green_3/ground/middle/1.png" />
-		<Property name="type" value="passive" />
-	</sprite>
-	<sprite>
-		<Property name="posx" value="4765" />
-		<Property name="posy" value="-120" />
-		<Property name="image" value="ground/green_3/ground/middle/1.png" />
-		<Property name="type" value="passive" />
-	</sprite>
-	<sprite>
-		<Property name="posx" value="4765" />
-		<Property name="posy" value="-56" />
-		<Property name="image" value="ground/green_3/ground/middle/1.png" />
-		<Property name="type" value="passive" />
-	</sprite>
-	<sprite>
-		<Property name="posx" value="4829" />
-		<Property name="posy" value="-120" />
-		<Property name="image" value="ground/green_3/ground/middle/1.png" />
-		<Property name="type" value="passive" />
-	</sprite>
-	<sprite>
-		<Property name="posx" value="4829" />
-		<Property name="posy" value="-56" />
-		<Property name="image" value="ground/green_3/ground/middle/1.png" />
-		<Property name="type" value="passive" />
-	</sprite>
-	<sprite>
-		<Property name="posx" value="4893" />
-		<Property name="posy" value="-120" />
-		<Property name="image" value="ground/green_3/ground/middle/1.png" />
-		<Property name="type" value="passive" />
-	</sprite>
-	<sprite>
-		<Property name="posx" value="4893" />
-		<Property name="posy" value="-56" />
-		<Property name="image" value="ground/green_3/ground/middle/1.png" />
-		<Property name="type" value="passive" />
-	</sprite>
-	<sprite>
-		<Property name="posx" value="4957" />
-		<Property name="posy" value="-120" />
-		<Property name="image" value="ground/green_3/ground/middle/1.png" />
-		<Property name="type" value="passive" />
-	</sprite>
-	<sprite>
-		<Property name="posx" value="4957" />
-		<Property name="posy" value="-56" />
-		<Property name="image" value="ground/green_3/ground/middle/1.png" />
-		<Property name="type" value="passive" />
-	</sprite>
-	<sprite>
-		<Property name="posx" value="5021" />
-		<Property name="posy" value="-120" />
-		<Property name="image" value="ground/green_3/ground/middle/1.png" />
-		<Property name="type" value="passive" />
-	</sprite>
-	<sprite>
-		<Property name="posx" value="5021" />
-		<Property name="posy" value="-56" />
-		<Property name="image" value="ground/green_3/ground/middle/1.png" />
-		<Property name="type" value="passive" />
-	</sprite>
-	<sprite>
-		<Property name="posx" value="5085" />
-		<Property name="posy" value="-120" />
-		<Property name="image" value="ground/green_3/ground/middle/1.png" />
-		<Property name="type" value="passive" />
-	</sprite>
-	<sprite>
-		<Property name="posx" value="5085" />
-		<Property name="posy" value="-56" />
-		<Property name="image" value="ground/green_3/ground/middle/1.png" />
-		<Property name="type" value="passive" />
-	</sprite>
-	<sprite>
-		<Property name="posx" value="5149" />
-		<Property name="posy" value="-120" />
-		<Property name="image" value="ground/green_3/ground/middle/1.png" />
-		<Property name="type" value="passive" />
-	</sprite>
-	<sprite>
-		<Property name="posx" value="5149" />
-		<Property name="posy" value="-56" />
-		<Property name="image" value="ground/green_3/ground/middle/1.png" />
-		<Property name="type" value="passive" />
-	</sprite>
-	<sprite>
-		<Property name="posx" value="5213" />
-		<Property name="posy" value="-120" />
-		<Property name="image" value="ground/green_3/ground/middle/1.png" />
-		<Property name="type" value="passive" />
-	</sprite>
-	<sprite>
-		<Property name="posx" value="5213" />
-		<Property name="posy" value="-56" />
-		<Property name="image" value="ground/green_3/ground/middle/1.png" />
-		<Property name="type" value="passive" />
-	</sprite>
-	<sprite>
-		<Property name="posx" value="5277" />
-		<Property name="posy" value="-120" />
-		<Property name="image" value="ground/green_3/ground/middle/1.png" />
-		<Property name="type" value="passive" />
-	</sprite>
-	<sprite>
-		<Property name="posx" value="5277" />
-		<Property name="posy" value="-56" />
-		<Property name="image" value="ground/green_3/ground/middle/1.png" />
-		<Property name="type" value="passive" />
-	</sprite>
-	<sprite>
-		<Property name="posx" value="5341" />
-		<Property name="posy" value="-120" />
-		<Property name="image" value="ground/green_3/ground/middle/1.png" />
-		<Property name="type" value="passive" />
-	</sprite>
-	<sprite>
-		<Property name="posx" value="5341" />
-		<Property name="posy" value="-56" />
-		<Property name="image" value="ground/green_3/ground/middle/1.png" />
-		<Property name="type" value="passive" />
-	</sprite>
-	<sprite>
-		<Property name="posx" value="5405" />
-		<Property name="posy" value="-120" />
-		<Property name="image" value="ground/green_3/ground/middle/1.png" />
-		<Property name="type" value="passive" />
-	</sprite>
-	<sprite>
-		<Property name="posx" value="5405" />
-		<Property name="posy" value="-56" />
-		<Property name="image" value="ground/green_3/ground/middle/1.png" />
-		<Property name="type" value="passive" />
-	</sprite>
-	<sprite>
-		<Property name="posx" value="5469" />
-		<Property name="posy" value="-120" />
-		<Property name="image" value="ground/green_3/ground/middle/1.png" />
-		<Property name="type" value="passive" />
-	</sprite>
-	<sprite>
-		<Property name="posx" value="5469" />
-		<Property name="posy" value="-56" />
-		<Property name="image" value="ground/green_3/ground/middle/1.png" />
-		<Property name="type" value="passive" />
-	</sprite>
-	<sprite>
-		<Property name="posx" value="5533" />
-		<Property name="posy" value="-120" />
-		<Property name="image" value="ground/green_3/ground/middle/1.png" />
-		<Property name="type" value="passive" />
-	</sprite>
-	<sprite>
-		<Property name="posx" value="5533" />
-		<Property name="posy" value="-56" />
-		<Property name="image" value="ground/green_3/ground/middle/1.png" />
-		<Property name="type" value="passive" />
-	</sprite>
-	<sprite>
-		<Property name="posx" value="5597" />
-		<Property name="posy" value="-120" />
-		<Property name="image" value="ground/green_3/ground/middle/1.png" />
-		<Property name="type" value="passive" />
-	</sprite>
-	<sprite>
-		<Property name="posx" value="5597" />
-		<Property name="posy" value="-56" />
-		<Property name="image" value="ground/green_3/ground/middle/1.png" />
-		<Property name="type" value="passive" />
-	</sprite>
-	<sprite>
-		<Property name="posx" value="5661" />
-		<Property name="posy" value="-120" />
-		<Property name="image" value="ground/green_3/ground/middle/1.png" />
-		<Property name="type" value="passive" />
-	</sprite>
-	<sprite>
-		<Property name="posx" value="5661" />
-		<Property name="posy" value="-56" />
-		<Property name="image" value="ground/green_3/ground/middle/1.png" />
-		<Property name="type" value="passive" />
-	</sprite>
-	<sprite>
-		<Property name="posx" value="5725" />
-		<Property name="posy" value="-120" />
-		<Property name="image" value="ground/green_3/ground/middle/1.png" />
-		<Property name="type" value="passive" />
-	</sprite>
-	<sprite>
-		<Property name="posx" value="5725" />
-		<Property name="posy" value="-56" />
-		<Property name="image" value="ground/green_3/ground/middle/1.png" />
-		<Property name="type" value="passive" />
-	</sprite>
-	<sprite>
-		<Property name="posx" value="5789" />
-		<Property name="posy" value="-120" />
-		<Property name="image" value="ground/green_3/ground/middle/1.png" />
-		<Property name="type" value="passive" />
-	</sprite>
-	<sprite>
-		<Property name="posx" value="5789" />
-		<Property name="posy" value="-56" />
-		<Property name="image" value="ground/green_3/ground/middle/1.png" />
-		<Property name="type" value="passive" />
-	</sprite>
-	<sprite>
-		<Property name="posx" value="5853" />
-		<Property name="posy" value="-120" />
-		<Property name="image" value="ground/green_3/ground/middle/1.png" />
-		<Property name="type" value="passive" />
-	</sprite>
-	<sprite>
-		<Property name="posx" value="5853" />
-		<Property name="posy" value="-56" />
-		<Property name="image" value="ground/green_3/ground/middle/1.png" />
-		<Property name="type" value="passive" />
-	</sprite>
-	<sprite>
-		<Property name="posx" value="5917" />
-		<Property name="posy" value="-120" />
-		<Property name="image" value="ground/green_3/ground/middle/1.png" />
-		<Property name="type" value="passive" />
-	</sprite>
-	<sprite>
-		<Property name="posx" value="5917" />
-		<Property name="posy" value="-56" />
-		<Property name="image" value="ground/green_3/ground/middle/1.png" />
-		<Property name="type" value="passive" />
-	</sprite>
-	<sprite>
-		<Property name="posx" value="5981" />
-		<Property name="posy" value="-120" />
-		<Property name="image" value="ground/green_3/ground/middle/1.png" />
-		<Property name="type" value="passive" />
-	</sprite>
-	<sprite>
-		<Property name="posx" value="5981" />
-		<Property name="posy" value="-56" />
-		<Property name="image" value="ground/green_3/ground/middle/1.png" />
-		<Property name="type" value="passive" />
-	</sprite>
-	<sprite>
-		<Property name="posx" value="2328" />
-		<Property name="posy" value="-141" />
-		<Property name="image" value="ground/green_3/ground/middle/left.png" />
-		<Property name="type" value="passive" />
-	</sprite>
-	<sprite>
-		<Property name="posx" value="2328" />
-		<Property name="posy" value="-77" />
-		<Property name="image" value="ground/green_3/ground/middle/left.png" />
-		<Property name="type" value="passive" />
-	</sprite>
-	<sprite>
-		<Property name="posx" value="2392" />
-		<Property name="posy" value="-141" />
-		<Property name="image" value="ground/green_3/ground/middle/1.png" />
-		<Property name="type" value="passive" />
-	</sprite>
-	<sprite>
-		<Property name="posx" value="2392" />
-		<Property name="posy" value="-77" />
-		<Property name="image" value="ground/green_3/ground/middle/1.png" />
-		<Property name="type" value="passive" />
-	</sprite>
-	<sprite>
-		<Property name="posx" value="2456" />
-		<Property name="posy" value="-141" />
-		<Property name="image" value="ground/green_3/ground/middle/1.png" />
-		<Property name="type" value="passive" />
-	</sprite>
-	<sprite>
-		<Property name="posx" value="2456" />
-		<Property name="posy" value="-77" />
-		<Property name="image" value="ground/green_3/ground/middle/1.png" />
-		<Property name="type" value="passive" />
-	</sprite>
-	<sprite>
-		<Property name="posx" value="2520" />
-		<Property name="posy" value="-141" />
-		<Property name="image" value="ground/green_3/ground/middle/1.png" />
-		<Property name="type" value="passive" />
-	</sprite>
-	<sprite>
-		<Property name="posx" value="2520" />
-		<Property name="posy" value="-77" />
-		<Property name="image" value="ground/green_3/ground/middle/1.png" />
-		<Property name="type" value="passive" />
-	</sprite>
-	<sprite>
-		<Property name="posx" value="2584" />
-		<Property name="posy" value="-141" />
-		<Property name="image" value="ground/green_3/ground/middle/1.png" />
-		<Property name="type" value="passive" />
-	</sprite>
-	<sprite>
-		<Property name="posx" value="2584" />
-		<Property name="posy" value="-77" />
-		<Property name="image" value="ground/green_3/ground/middle/1.png" />
-		<Property name="type" value="passive" />
-	</sprite>
-	<sprite>
-		<Property name="posx" value="2648" />
-		<Property name="posy" value="-141" />
-		<Property name="image" value="ground/green_3/ground/middle/1.png" />
-		<Property name="type" value="passive" />
-	</sprite>
-	<sprite>
-		<Property name="posx" value="2648" />
-		<Property name="posy" value="-77" />
-		<Property name="image" value="ground/green_3/ground/middle/1.png" />
-		<Property name="type" value="passive" />
-	</sprite>
-	<sprite>
-		<Property name="posx" value="2839" />
-		<Property name="posy" value="-269" />
-		<Property name="image" value="ground/green_3/ground/middle/left.png" />
-		<Property name="type" value="passive" />
-	</sprite>
-	<sprite>
-		<Property name="posx" value="3735" />
-		<Property name="posy" value="-269" />
-		<Property name="image" value="ground/green_3/ground/middle/right.png" />
-		<Property name="type" value="passive" />
-	</sprite>
-	<sprite>
-		<Property name="posx" value="3415" />
-		<Property name="posy" value="-269" />
-		<Property name="image" value="ground/green_3/ground/middle/1.png" />
-		<Property name="type" value="passive" />
-	</sprite>
-	<sprite>
-		<Property name="posx" value="3479" />
-		<Property name="posy" value="-269" />
-		<Property name="image" value="ground/green_3/ground/middle/1.png" />
-		<Property name="type" value="passive" />
-	</sprite>
-	<sprite>
-		<Property name="posx" value="3543" />
-		<Property name="posy" value="-269" />
-		<Property name="image" value="ground/green_3/ground/middle/1.png" />
-		<Property name="type" value="passive" />
-	</sprite>
-	<sprite>
-		<Property name="posx" value="3607" />
-		<Property name="posy" value="-269" />
-		<Property name="image" value="ground/green_3/ground/middle/1.png" />
-		<Property name="type" value="passive" />
-	</sprite>
-	<sprite>
-		<Property name="posx" value="3671" />
-		<Property name="posy" value="-269" />
-		<Property name="image" value="ground/green_3/ground/middle/1.png" />
-		<Property name="type" value="passive" />
-	</sprite>
-	<sprite>
-		<Property name="posx" value="3735" />
-		<Property name="posy" value="-205" />
-		<Property name="image" value="ground/green_3/ground/middle/right.png" />
-		<Property name="type" value="passive" />
-	</sprite>
-	<sprite>
-		<Property name="posx" value="3415" />
-		<Property name="posy" value="-205" />
-		<Property name="image" value="ground/green_3/ground/middle/1.png" />
-		<Property name="type" value="passive" />
-	</sprite>
-	<sprite>
-		<Property name="posx" value="3479" />
-		<Property name="posy" value="-205" />
-		<Property name="image" value="ground/green_3/ground/middle/1.png" />
-		<Property name="type" value="passive" />
-	</sprite>
-	<sprite>
-		<Property name="posx" value="3543" />
-		<Property name="posy" value="-205" />
-		<Property name="image" value="ground/green_3/ground/middle/1.png" />
-		<Property name="type" value="passive" />
-	</sprite>
-	<sprite>
-		<Property name="posx" value="3607" />
-		<Property name="posy" value="-205" />
-		<Property name="image" value="ground/green_3/ground/middle/1.png" />
-		<Property name="type" value="passive" />
-	</sprite>
-	<sprite>
-		<Property name="posx" value="3671" />
-		<Property name="posy" value="-205" />
-		<Property name="image" value="ground/green_3/ground/middle/1.png" />
-		<Property name="type" value="passive" />
-	</sprite>
-	<sprite>
-		<Property name="posx" value="3735" />
-		<Property name="posy" value="-141" />
-		<Property name="image" value="ground/green_3/ground/middle/right.png" />
-		<Property name="type" value="passive" />
-	</sprite>
-	<sprite>
-		<Property name="posx" value="3415" />
-		<Property name="posy" value="-141" />
-		<Property name="image" value="ground/green_3/ground/middle/1.png" />
-		<Property name="type" value="passive" />
-	</sprite>
-	<sprite>
-		<Property name="posx" value="3479" />
-		<Property name="posy" value="-141" />
-		<Property name="image" value="ground/green_3/ground/middle/1.png" />
-		<Property name="type" value="passive" />
-	</sprite>
-	<sprite>
-		<Property name="posx" value="3543" />
-		<Property name="posy" value="-141" />
-		<Property name="image" value="ground/green_3/ground/middle/1.png" />
-		<Property name="type" value="passive" />
-	</sprite>
-	<sprite>
-		<Property name="posx" value="3607" />
-		<Property name="posy" value="-141" />
-		<Property name="image" value="ground/green_3/ground/middle/1.png" />
-		<Property name="type" value="passive" />
-	</sprite>
-	<sprite>
-		<Property name="posx" value="3671" />
-		<Property name="posy" value="-141" />
-		<Property name="image" value="ground/green_3/ground/middle/1.png" />
-		<Property name="type" value="passive" />
-	</sprite>
-	<sprite>
-		<Property name="posx" value="3735" />
-		<Property name="posy" value="-77" />
-		<Property name="image" value="ground/green_3/ground/middle/right.png" />
-		<Property name="type" value="passive" />
-	</sprite>
-	<sprite>
-		<Property name="posx" value="3415" />
-		<Property name="posy" value="-77" />
-		<Property name="image" value="ground/green_3/ground/middle/1.png" />
-		<Property name="type" value="passive" />
-	</sprite>
-	<sprite>
-		<Property name="posx" value="3479" />
-		<Property name="posy" value="-77" />
-		<Property name="image" value="ground/green_3/ground/middle/1.png" />
-		<Property name="type" value="passive" />
-	</sprite>
-	<sprite>
-		<Property name="posx" value="3543" />
-		<Property name="posy" value="-77" />
-		<Property name="image" value="ground/green_3/ground/middle/1.png" />
-		<Property name="type" value="passive" />
-	</sprite>
-	<sprite>
-		<Property name="posx" value="3607" />
-		<Property name="posy" value="-77" />
-		<Property name="image" value="ground/green_3/ground/middle/1.png" />
-		<Property name="type" value="passive" />
-	</sprite>
-	<sprite>
-		<Property name="posx" value="3671" />
-		<Property name="posy" value="-77" />
-		<Property name="image" value="ground/green_3/ground/middle/1.png" />
-		<Property name="type" value="passive" />
-	</sprite>
-	<sprite>
-		<Property name="posx" value="3095" />
-		<Property name="posy" value="-269" />
-		<Property name="image" value="ground/green_3/ground/middle/1.png" />
-		<Property name="type" value="passive" />
-	</sprite>
-	<sprite>
-		<Property name="posx" value="3159" />
-		<Property name="posy" value="-269" />
-		<Property name="image" value="ground/green_3/ground/middle/1.png" />
-		<Property name="type" value="passive" />
-	</sprite>
-	<sprite>
-		<Property name="posx" value="3223" />
-		<Property name="posy" value="-269" />
-		<Property name="image" value="ground/green_3/ground/middle/1.png" />
-		<Property name="type" value="passive" />
-	</sprite>
-	<sprite>
-		<Property name="posx" value="3287" />
-		<Property name="posy" value="-269" />
-		<Property name="image" value="ground/green_3/ground/middle/1.png" />
-		<Property name="type" value="passive" />
-	</sprite>
-	<sprite>
-		<Property name="posx" value="3351" />
-		<Property name="posy" value="-269" />
-		<Property name="image" value="ground/green_3/ground/middle/1.png" />
-		<Property name="type" value="passive" />
-	</sprite>
-	<sprite>
-		<Property name="posx" value="3095" />
-		<Property name="posy" value="-205" />
-		<Property name="image" value="ground/green_3/ground/middle/1.png" />
-		<Property name="type" value="passive" />
-	</sprite>
-	<sprite>
-		<Property name="posx" value="3159" />
-		<Property name="posy" value="-205" />
-		<Property name="image" value="ground/green_3/ground/middle/1.png" />
-		<Property name="type" value="passive" />
-	</sprite>
-	<sprite>
-		<Property name="posx" value="3223" />
-		<Property name="posy" value="-205" />
-		<Property name="image" value="ground/green_3/ground/middle/1.png" />
-		<Property name="type" value="passive" />
-	</sprite>
-	<sprite>
-		<Property name="posx" value="3287" />
-		<Property name="posy" value="-205" />
-		<Property name="image" value="ground/green_3/ground/middle/1.png" />
-		<Property name="type" value="passive" />
-	</sprite>
-	<sprite>
-		<Property name="posx" value="3351" />
-		<Property name="posy" value="-205" />
-		<Property name="image" value="ground/green_3/ground/middle/1.png" />
-		<Property name="type" value="passive" />
-	</sprite>
-	<sprite>
-		<Property name="posx" value="3095" />
-		<Property name="posy" value="-141" />
-		<Property name="image" value="ground/green_3/ground/middle/1.png" />
-		<Property name="type" value="passive" />
-	</sprite>
-	<sprite>
-		<Property name="posx" value="3159" />
-		<Property name="posy" value="-141" />
-		<Property name="image" value="ground/green_3/ground/middle/1.png" />
-		<Property name="type" value="passive" />
-	</sprite>
-	<sprite>
-		<Property name="posx" value="3223" />
-		<Property name="posy" value="-141" />
-		<Property name="image" value="ground/green_3/ground/middle/1.png" />
-		<Property name="type" value="passive" />
-	</sprite>
-	<sprite>
-		<Property name="posx" value="3287" />
-		<Property name="posy" value="-141" />
-		<Property name="image" value="ground/green_3/ground/middle/1.png" />
-		<Property name="type" value="passive" />
-	</sprite>
-	<sprite>
-		<Property name="posx" value="3351" />
-		<Property name="posy" value="-141" />
-		<Property name="image" value="ground/green_3/ground/middle/1.png" />
-		<Property name="type" value="passive" />
-	</sprite>
-	<sprite>
-		<Property name="posx" value="3095" />
-		<Property name="posy" value="-77" />
-		<Property name="image" value="ground/green_3/ground/middle/1.png" />
-		<Property name="type" value="passive" />
-	</sprite>
-	<sprite>
-		<Property name="posx" value="3159" />
-		<Property name="posy" value="-77" />
-		<Property name="image" value="ground/green_3/ground/middle/1.png" />
-		<Property name="type" value="passive" />
-	</sprite>
-	<sprite>
-		<Property name="posx" value="3223" />
-		<Property name="posy" value="-77" />
-		<Property name="image" value="ground/green_3/ground/middle/1.png" />
-		<Property name="type" value="passive" />
-	</sprite>
-	<sprite>
-		<Property name="posx" value="3287" />
-		<Property name="posy" value="-77" />
-		<Property name="image" value="ground/green_3/ground/middle/1.png" />
-		<Property name="type" value="passive" />
-	</sprite>
-	<sprite>
-		<Property name="posx" value="3351" />
-		<Property name="posy" value="-77" />
-		<Property name="image" value="ground/green_3/ground/middle/1.png" />
-		<Property name="type" value="passive" />
-	</sprite>
-	<sprite>
-		<Property name="posx" value="2903" />
-		<Property name="posy" value="-269" />
-		<Property name="image" value="ground/green_3/ground/middle/1.png" />
-		<Property name="type" value="passive" />
-	</sprite>
-	<sprite>
-		<Property name="posx" value="2967" />
-		<Property name="posy" value="-269" />
-		<Property name="image" value="ground/green_3/ground/middle/1.png" />
-		<Property name="type" value="passive" />
-	</sprite>
-	<sprite>
-		<Property name="posx" value="3031" />
-		<Property name="posy" value="-269" />
-		<Property name="image" value="ground/green_3/ground/middle/1.png" />
-		<Property name="type" value="passive" />
-	</sprite>
-	<sprite>
-		<Property name="posx" value="2903" />
-		<Property name="posy" value="-205" />
-		<Property name="image" value="ground/green_3/ground/middle/1.png" />
-		<Property name="type" value="passive" />
-	</sprite>
-	<sprite>
-		<Property name="posx" value="2967" />
-		<Property name="posy" value="-205" />
-		<Property name="image" value="ground/green_3/ground/middle/1.png" />
-		<Property name="type" value="passive" />
-	</sprite>
-	<sprite>
-		<Property name="posx" value="3031" />
-		<Property name="posy" value="-205" />
-		<Property name="image" value="ground/green_3/ground/middle/1.png" />
-		<Property name="type" value="passive" />
-	</sprite>
-	<sprite>
-		<Property name="posx" value="2903" />
-		<Property name="posy" value="-141" />
-		<Property name="image" value="ground/green_3/ground/middle/1.png" />
-		<Property name="type" value="passive" />
-	</sprite>
-	<sprite>
-		<Property name="posx" value="2967" />
-		<Property name="posy" value="-141" />
-		<Property name="image" value="ground/green_3/ground/middle/1.png" />
-		<Property name="type" value="passive" />
-	</sprite>
-	<sprite>
-		<Property name="posx" value="3031" />
-		<Property name="posy" value="-141" />
-		<Property name="image" value="ground/green_3/ground/middle/1.png" />
-		<Property name="type" value="passive" />
-	</sprite>
-	<sprite>
-		<Property name="posx" value="2903" />
-		<Property name="posy" value="-77" />
-		<Property name="image" value="ground/green_3/ground/middle/1.png" />
-		<Property name="type" value="passive" />
-	</sprite>
-	<sprite>
-		<Property name="posx" value="2967" />
-		<Property name="posy" value="-77" />
-		<Property name="image" value="ground/green_3/ground/middle/1.png" />
-		<Property name="type" value="passive" />
-	</sprite>
-	<sprite>
-		<Property name="posx" value="3031" />
-		<Property name="posy" value="-77" />
-		<Property name="image" value="ground/green_3/ground/middle/1.png" />
-		<Property name="type" value="passive" />
-	</sprite>
-	<sprite>
-		<Property name="posx" value="2839" />
-		<Property name="posy" value="-141" />
-		<Property name="image" value="ground/green_3/ground/middle/1.png" />
-		<Property name="type" value="passive" />
-	</sprite>
-	<sprite>
-		<Property name="posx" value="2839" />
-		<Property name="posy" value="-77" />
-		<Property name="image" value="ground/green_3/ground/middle/1.png" />
-		<Property name="type" value="passive" />
-	</sprite>
-	<sprite>
-		<Property name="posx" value="2712" />
-		<Property name="posy" value="-141" />
-		<Property name="image" value="ground/green_3/ground/middle/1.png" />
-		<Property name="type" value="passive" />
-	</sprite>
-	<sprite>
-		<Property name="posx" value="2712" />
-		<Property name="posy" value="-78" />
-		<Property name="image" value="ground/green_3/ground/middle/1.png" />
-		<Property name="type" value="passive" />
-	</sprite>
-	<sprite>
-		<Property name="posx" value="2776" />
-		<Property name="posy" value="-141" />
-		<Property name="image" value="ground/green_3/ground/middle/1.png" />
-		<Property name="type" value="passive" />
-	</sprite>
-	<sprite>
-		<Property name="posx" value="2776" />
-		<Property name="posy" value="-78" />
-		<Property name="image" value="ground/green_3/ground/middle/1.png" />
-		<Property name="type" value="passive" />
-	</sprite>
-	<enemy>
-		<Property name="type" value="eato" />
-		<Property name="posx" value="2297" />
-		<Property name="posy" value="-170" />
-		<Property name="image_dir" value="enemy/eato/brown/" />
-		<Property name="direction" value="right_top" />
-	</enemy>
-	<enemy>
-		<Property name="type" value="furball" />
-		<Property name="posx" value="3965" />
-		<Property name="posy" value="-111" />
-		<Property name="color" value="brown" />
-		<Property name="direction" value="right" />
-	</enemy>
-	<enemy>
-		<Property name="type" value="furball" />
-		<Property name="posx" value="5165" />
-		<Property name="posy" value="-233" />
-		<Property name="color" value="brown" />
-		<Property name="direction" value="right" />
-	</enemy>
-	<enemy>
-		<Property name="type" value="furball" />
-		<Property name="posx" value="10070" />
-		<Property name="posy" value="-94" />
-		<Property name="color" value="brown" />
-		<Property name="direction" value="right" />
-	</enemy>
-	<enemy>
-		<Property name="type" value="furball" />
-		<Property name="posx" value="7958" />
-		<Property name="posy" value="-282" />
-		<Property name="color" value="brown" />
-		<Property name="direction" value="right" />
-	</enemy>
-	<enemy>
-		<Property name="type" value="furball" />
-		<Property name="posx" value="5939" />
-		<Property name="posy" value="-230" />
-		<Property name="color" value="brown" />
-		<Property name="direction" value="right" />
-	</enemy>
-	<enemy>
-		<Property name="type" value="furball" />
-		<Property name="posx" value="14887" />
-		<Property name="posy" value="-175" />
-		<Property name="color" value="brown" />
-		<Property name="direction" value="right" />
-	</enemy>
-	<enemy>
-		<Property name="type" value="furball" />
-		<Property name="posx" value="12100" />
-		<Property name="posy" value="-96" />
-		<Property name="color" value="brown" />
-		<Property name="direction" value="right" />
-	</enemy>
-	<enemy>
-		<Property name="type" value="furball" />
-		<Property name="posx" value="14608" />
-		<Property name="posy" value="-182" />
-		<Property name="color" value="brown" />
-		<Property name="direction" value="right" />
-	</enemy>
-	<enemy>
-		<Property name="type" value="army" />
-		<Property name="posx" value="13407" />
-		<Property name="posy" value="-132" />
-		<Property name="color" value="red" />
-		<Property name="direction" value="right" />
-	</enemy>
-	<enemy>
-		<Property name="type" value="furball" />
-		<Property name="posx" value="10899" />
-		<Property name="posy" value="-97" />
-		<Property name="color" value="brown" />
-		<Property name="direction" value="right" />
-	</enemy>
-	<enemy>
-		<Property name="type" value="army" />
-		<Property name="posx" value="7237" />
-		<Property name="posy" value="-124" />
-		<Property name="color" value="red" />
-		<Property name="direction" value="right" />
-	</enemy>
-	<enemy>
-		<Property name="type" value="army" />
-		<Property name="posx" value="1746" />
-		<Property name="posy" value="-145" />
-		<Property name="color" value="red" />
-		<Property name="direction" value="right" />
-	</enemy>
-	<enemy>
-		<Property name="type" value="army" />
-		<Property name="posx" value="3182" />
-		<Property name="posy" value="-423" />
-		<Property name="color" value="green" />
-		<Property name="direction" value="right" />
-	</enemy>
-	<enemy>
-		<Property name="type" value="furball" />
-		<Property name="posx" value="4027" />
-		<Property name="posy" value="-111" />
-		<Property name="color" value="brown" />
-		<Property name="direction" value="right" />
-	</enemy>
-	<enemy>
-		<Property name="type" value="furball" />
-		<Property name="posx" value="2549" />
-		<Property name="posy" value="-254" />
-		<Property name="color" value="brown" />
-		<Property name="direction" value="right" />
-	</enemy>
-	<enemy>
-		<Property name="type" value="furball" />
-		<Property name="posx" value="5102" />
-		<Property name="posy" value="-234" />
-		<Property name="color" value="brown" />
-		<Property name="direction" value="right" />
-	</enemy>
-	<enemy>
-		<Property name="type" value="furball" />
-		<Property name="posx" value="5995" />
-		<Property name="posy" value="-230" />
-		<Property name="color" value="brown" />
-		<Property name="direction" value="right" />
-	</enemy>
-	<enemy>
-		<Property name="type" value="furball" />
-		<Property name="posx" value="9776" />
-		<Property name="posy" value="-94" />
-		<Property name="color" value="brown" />
-		<Property name="direction" value="right" />
-	</enemy>
-	<enemy>
-		<Property name="type" value="furball" />
-		<Property name="posx" value="10413" />
-		<Property name="posy" value="-97" />
-		<Property name="color" value="brown" />
-		<Property name="direction" value="right" />
-	</enemy>
-	<enemy>
-		<Property name="type" value="furball" />
-		<Property name="posx" value="12148" />
-		<Property name="posy" value="-95" />
-		<Property name="color" value="brown" />
-		<Property name="direction" value="right" />
-	</enemy>
-	<enemy>
-		<Property name="type" value="furball" />
-		<Property name="posx" value="12454" />
-		<Property name="posy" value="-99" />
-		<Property name="color" value="brown" />
-		<Property name="direction" value="right" />
-	</enemy>
-	<enemy>
-		<Property name="type" value="furball" />
-		<Property name="posx" value="12403" />
-		<Property name="posy" value="-98" />
-		<Property name="color" value="brown" />
-		<Property name="direction" value="right" />
-	</enemy>
-	<enemy>
-		<Property name="type" value="furball" />
-		<Property name="posx" value="11314" />
-		<Property name="posy" value="-95" />
-		<Property name="color" value="brown" />
-		<Property name="direction" value="right" />
-	</enemy>
-	<enemy>
-		<Property name="type" value="furball" />
-		<Property name="posx" value="12768" />
-		<Property name="posy" value="-94" />
-		<Property name="color" value="brown" />
-		<Property name="direction" value="right" />
-	</enemy>
-	<enemy>
-		<Property name="type" value="army" />
-		<Property name="posx" value="16402" />
-		<Property name="posy" value="-130" />
-		<Property name="color" value="red" />
-		<Property name="direction" value="right" />
-	</enemy>
-	<enemy>
-		<Property name="type" value="army" />
-		<Property name="posx" value="16692" />
-		<Property name="posy" value="-125" />
-		<Property name="color" value="red" />
-		<Property name="direction" value="right" />
-	</enemy>
-	<enemy>
-		<Property name="type" value="flyon" />
-		<Property name="posx" value="10538" />
-		<Property name="posy" value="-161" />
-		<Property name="direction" value="up" />
-		<Property name="image_dir" value="enemy/flyon/orange/" />
-		<Property name="max_distance" value="200" />
-		<Property name="speed" value="5.8" />
-	</enemy>
-	<enemy>
-		<Property name="type" value="flyon" />
-		<Property name="posx" value="17013" />
-		<Property name="posy" value="-183" />
-		<Property name="direction" value="up" />
-		<Property name="image_dir" value="enemy/flyon/orange/" />
-		<Property name="max_distance" value="200" />
-		<Property name="speed" value="5.8" />
-	</enemy>
-	<sprite>
-		<Property name="posx" value="5499" />
-		<Property name="posy" value="-234" />
-		<Property name="image" value="pipes/blue/ver.png" />
-		<Property name="type" value="massive" />
-	</sprite>
-	<sprite>
-		<Property name="posx" value="5499" />
-		<Property name="posy" value="-284" />
-		<Property name="image" value="pipes/blue/up.png" />
-		<Property name="type" value="massive" />
-	</sprite>
-	<enemy>
-		<Property name="type" value="flyon" />
-		<Property name="posx" value="8912" />
-		<Property name="posy" value="-190" />
-		<Property name="direction" value="up" />
-		<Property name="image_dir" value="enemy/flyon/orange/" />
-		<Property name="max_distance" value="200" />
-		<Property name="speed" value="5.8" />
-	</enemy>
-	<enemy>
-		<Property name="type" value="eato" />
-		<Property name="posx" value="3049" />
-		<Property name="posy" value="-99" />
-		<Property name="image_dir" value="enemy/eato/brown/" />
-		<Property name="direction" value="top_right" />
-	</enemy>
-	<enemy>
-		<Property name="type" value="eato" />
-		<Property name="posx" value="3458" />
-		<Property name="posy" value="-99" />
-		<Property name="image_dir" value="enemy/eato/brown/" />
-		<Property name="direction" value="top_right" />
-	</enemy>
-	<enemy>
-		<Property name="type" value="eato" />
-		<Property name="posx" value="3251" />
-		<Property name="posy" value="-99" />
-		<Property name="image_dir" value="enemy/eato/brown/" />
-		<Property name="direction" value="top_left" />
-	</enemy>
-	<enemy>
-		<Property name="type" value="gee" />
-		<Property name="posx" value="9978" />
-		<Property name="posy" value="-714" />
-		<Property name="direction" value="horizontal" />
-		<Property name="max_distance" value="400" />
-		<Property name="always_fly" value="0" />
-		<Property name="wait_time" value="2" />
-		<Property name="fly_distance" value="400" />
-		<Property name="color" value="red" />
-	</enemy>
-	<enemy>
-		<Property name="type" value="gee" />
-		<Property name="posx" value="11379" />
-		<Property name="posy" value="-863" />
-		<Property name="direction" value="horizontal" />
-		<Property name="max_distance" value="400" />
-		<Property name="always_fly" value="0" />
-		<Property name="wait_time" value="2" />
-		<Property name="fly_distance" value="400" />
-		<Property name="color" value="green" />
-	</enemy>
-	<enemy>
-		<Property name="type" value="gee" />
-		<Property name="posx" value="16463" />
-		<Property name="posy" value="-231" />
-		<Property name="direction" value="horizontal" />
-		<Property name="max_distance" value="400" />
-		<Property name="always_fly" value="0" />
-		<Property name="wait_time" value="2" />
-		<Property name="fly_distance" value="400" />
-		<Property name="color" value="red" />
-	</enemy>
-	<enemy>
-		<Property name="type" value="gee" />
-		<Property name="posx" value="17405" />
-		<Property name="posy" value="-186" />
-		<Property name="direction" value="horizontal" />
-		<Property name="max_distance" value="200" />
-		<Property name="always_fly" value="0" />
-		<Property name="wait_time" value="2" />
-		<Property name="fly_distance" value="400" />
-		<Property name="color" value="green" />
-	</enemy>
-	<enemy>
-		<Property name="type" value="static" />
-		<Property name="posx" value="14774" />
-		<Property name="posy" value="-255" />
-		<Property name="rotation_speed" value="2.5" />
-		<Property name="image" value="enemy/static/blocks/spike_1/1_grey.png" />
-		<Property name="path" value="" />
-		<Property name="speed" value="0" />
-		<Property name="fire_resistant" value="0" />
-		<Property name="ice_resistance" value="0" />
-	</enemy>
-	<enemystopper>
-		<Property name="posx" value="446" />
-		<Property name="posy" value="-144" />
-	</enemystopper>
-	<levelexit>
-		<Property name="posx" value="17459" />
-		<Property name="posy" value="-66" />
-		<Property name="type" value="0" />
-		<Property name="camera_motion" value="1" />
-	</levelexit>
-	<item>
-		<Property name="type" value="goldpiece" />
-		<Property name="posx" value="994" />
-		<Property name="posy" value="-322" />
-		<Property name="color" value="yellow" />
-	</item>
-	<item>
-		<Property name="type" value="goldpiece" />
-		<Property name="posx" value="1060" />
-		<Property name="posy" value="-322" />
-		<Property name="color" value="yellow" />
-	</item>
-	<box>
-		<Property name="posx" value="2417" />
-		<Property name="posy" value="-416" />
-		<Property name="type" value="bonus" />
-		<Property name="animation" value="Bonus" />
-		<Property name="item" value="24" />
-		<Property name="invisible" value="0" />
-		<Property name="useable_count" value="1" />
-		<Property name="force_best_item" value="0" />
-	</box>
-	<box>
-		<Property name="posx" value="2465" />
-		<Property name="posy" value="-416" />
-		<Property name="type" value="bonus" />
-		<Property name="animation" value="Default" />
-		<Property name="item" value="8" />
-		<Property name="invisible" value="0" />
-		<Property name="useable_count" value="1" />
-		<Property name="force_best_item" value="0" />
-		<Property name="gold_color" value="yellow" />
-	</box>
-	<box>
-		<Property name="posx" value="3324" />
-		<Property name="posy" value="-260" />
-		<Property name="type" value="bonus" />
-		<Property name="animation" value="Default" />
-		<Property name="item" value="8" />
-		<Property name="invisible" value="0" />
-		<Property name="useable_count" value="1" />
-		<Property name="force_best_item" value="0" />
-		<Property name="gold_color" value="yellow" />
-	</box>
-	<box>
-		<Property name="posx" value="3371" />
-		<Property name="posy" value="-260" />
-		<Property name="type" value="bonus" />
-		<Property name="animation" value="Default" />
-		<Property name="item" value="8" />
-		<Property name="invisible" value="0" />
-		<Property name="useable_count" value="1" />
-		<Property name="force_best_item" value="0" />
-		<Property name="gold_color" value="yellow" />
-	</box>
-	<enemystopper>
-		<Property name="posx" value="6105" />
-		<Property name="posy" value="-200" />
-	</enemystopper>
-	<enemystopper>
-		<Property name="posx" value="10972" />
-		<Property name="posy" value="-62" />
-	</enemystopper>
-	<enemystopper>
-		<Property name="posx" value="3797" />
-		<Property name="posy" value="-347" />
-	</enemystopper>
-	<box>
-		<Property name="posx" value="3675" />
-		<Property name="posy" value="-264" />
-		<Property name="type" value="spin" />
-		<Property name="invisible" value="0" />
-		<Property name="useable_count" value="-1" />
-	</box>
-	<item>
-		<Property name="type" value="goldpiece" />
-		<Property name="posx" value="15657" />
-		<Property name="posy" value="-394" />
-		<Property name="color" value="yellow" />
-	</item>
-	<item>
-		<Property name="type" value="goldpiece" />
-		<Property name="posx" value="15635" />
-		<Property name="posy" value="-430" />
-		<Property name="color" value="yellow" />
-	</item>
-	<enemystopper>
-		<Property name="posx" value="15216" />
-		<Property name="posy" value="-142" />
-	</enemystopper>
-	<enemystopper>
-		<Property name="posx" value="13811" />
-		<Property name="posy" value="-184" />
-	</enemystopper>
-	<box>
-		<Property name="posx" value="9840" />
-		<Property name="posy" value="-270" />
-		<Property name="type" value="bonus" />
-		<Property name="animation" value="Default" />
-		<Property name="item" value="8" />
-		<Property name="invisible" value="0" />
-		<Property name="useable_count" value="1" />
-		<Property name="force_best_item" value="0" />
-		<Property name="gold_color" value="yellow" />
-	</box>
-	<box>
-		<Property name="posx" value="9740" />
-		<Property name="posy" value="-270" />
-		<Property name="type" value="bonus" />
-		<Property name="animation" value="Default" />
-		<Property name="item" value="8" />
-		<Property name="invisible" value="0" />
-		<Property name="useable_count" value="1" />
-		<Property name="force_best_item" value="0" />
-		<Property name="gold_color" value="yellow" />
-	</box>
-	<box>
-		<Property name="posx" value="9790" />
-		<Property name="posy" value="-270" />
-		<Property name="type" value="bonus" />
-		<Property name="animation" value="Default" />
-		<Property name="item" value="8" />
-		<Property name="invisible" value="0" />
-		<Property name="useable_count" value="1" />
-		<Property name="force_best_item" value="0" />
-		<Property name="gold_color" value="yellow" />
-	</box>
-	<enemystopper>
-		<Property name="posx" value="13676" />
-		<Property name="posy" value="-62" />
-	</enemystopper>
-	<enemystopper>
-		<Property name="posx" value="2316" />
-		<Property name="posy" value="-220" />
-	</enemystopper>
-	<item>
-		<Property name="type" value="goldpiece" />
-		<Property name="posx" value="1129" />
-		<Property name="posy" value="-322" />
-		<Property name="color" value="yellow" />
-	</item>
-	<enemystopper>
-		<Property name="posx" value="2826" />
-		<Property name="posy" value="-345" />
-	</enemystopper>
-	<enemystopper>
-		<Property name="posx" value="1529" />
-		<Property name="posy" value="-79" />
-	</enemystopper>
-	<enemystopper>
-		<Property name="posx" value="7440" />
-		<Property name="posy" value="-247" />
-	</enemystopper>
-	<item>
-		<Property name="type" value="goldpiece" />
-		<Property name="posx" value="8340" />
-		<Property name="posy" value="-115" />
-		<Property name="color" value="yellow" />
-	</item>
-	<item>
-		<Property name="type" value="goldpiece" />
-		<Property name="posx" value="8393" />
-		<Property name="posy" value="-114" />
-		<Property name="color" value="yellow" />
-	</item>
-	<item>
-		<Property name="type" value="goldpiece" />
-		<Property name="posx" value="8444" />
-		<Property name="posy" value="-115" />
-		<Property name="color" value="yellow" />
-	</item>
-	<item>
-		<Property name="type" value="goldpiece" />
-		<Property name="posx" value="8496" />
-		<Property name="posy" value="-654" />
-		<Property name="color" value="yellow" />
-	</item>
-	<item>
-		<Property name="type" value="goldpiece" />
-		<Property name="posx" value="8546" />
-		<Property name="posy" value="-654" />
-		<Property name="color" value="yellow" />
-	</item>
-	<item>
-		<Property name="type" value="goldpiece" />
-		<Property name="posx" value="8742" />
-		<Property name="posy" value="-563" />
-		<Property name="color" value="yellow" />
-	</item>
-	<item>
-		<Property name="type" value="goldpiece" />
-		<Property name="posx" value="8789" />
-		<Property name="posy" value="-563" />
-		<Property name="color" value="yellow" />
-	</item>
-	<item>
-		<Property name="type" value="goldpiece" />
-		<Property name="posx" value="9265" />
-		<Property name="posy" value="-331" />
-		<Property name="color" value="yellow" />
-	</item>
-	<item>
-		<Property name="type" value="goldpiece" />
-		<Property name="posx" value="9316" />
-		<Property name="posy" value="-331" />
-		<Property name="color" value="yellow" />
-	</item>
-	<box>
-		<Property name="posx" value="9890" />
-		<Property name="posy" value="-270" />
-		<Property name="type" value="spin" />
-		<Property name="invisible" value="0" />
-		<Property name="useable_count" value="-1" />
-	</box>
-	<box>
-		<Property name="posx" value="9940" />
-		<Property name="posy" value="-270" />
-		<Property name="type" value="spin" />
-		<Property name="invisible" value="0" />
-		<Property name="useable_count" value="-1" />
-	</box>
-	<box>
-		<Property name="posx" value="9990" />
-		<Property name="posy" value="-270" />
-		<Property name="type" value="bonus" />
-		<Property name="animation" value="Default" />
-		<Property name="item" value="8" />
-		<Property name="invisible" value="0" />
-		<Property name="useable_count" value="1" />
-		<Property name="force_best_item" value="0" />
-		<Property name="gold_color" value="yellow" />
-	</box>
-	<box>
-		<Property name="posx" value="10040" />
-		<Property name="posy" value="-270" />
-		<Property name="type" value="bonus" />
-		<Property name="animation" value="Default" />
-		<Property name="item" value="8" />
-		<Property name="invisible" value="0" />
-		<Property name="useable_count" value="1" />
-		<Property name="force_best_item" value="0" />
-		<Property name="gold_color" value="yellow" />
-	</box>
-	<box>
-		<Property name="posx" value="10090" />
-		<Property name="posy" value="-270" />
-		<Property name="type" value="bonus" />
-		<Property name="animation" value="Default" />
-		<Property name="item" value="8" />
-		<Property name="invisible" value="0" />
-		<Property name="useable_count" value="1" />
-		<Property name="force_best_item" value="0" />
-		<Property name="gold_color" value="yellow" />
-	</box>
-	<box>
-		<Property name="posx" value="10140" />
-		<Property name="posy" value="-270" />
-		<Property name="type" value="spin" />
-		<Property name="invisible" value="0" />
-		<Property name="useable_count" value="-1" />
-	</box>
-	<box>
-		<Property name="posx" value="10190" />
-		<Property name="posy" value="-270" />
-		<Property name="type" value="bonus" />
-		<Property name="animation" value="Default" />
-		<Property name="item" value="8" />
-		<Property name="invisible" value="0" />
-		<Property name="useable_count" value="1" />
-		<Property name="force_best_item" value="0" />
-		<Property name="gold_color" value="yellow" />
-	</box>
-	<box>
-		<Property name="posx" value="10240" />
-		<Property name="posy" value="-270" />
-		<Property name="type" value="spin" />
-		<Property name="invisible" value="0" />
-		<Property name="useable_count" value="-1" />
-	</box>
-	<box>
-		<Property name="posx" value="10290" />
-		<Property name="posy" value="-270" />
-		<Property name="type" value="spin" />
-		<Property name="invisible" value="0" />
-		<Property name="useable_count" value="-1" />
-	</box>
-	<item>
-		<Property name="type" value="goldpiece" />
-		<Property name="posx" value="16986" />
-		<Property name="posy" value="-324" />
-		<Property name="color" value="yellow" />
-	</item>
-	<item>
-		<Property name="type" value="goldpiece" />
-		<Property name="posx" value="16902" />
-		<Property name="posy" value="-300" />
-		<Property name="color" value="yellow" />
-	</item>
-	<item>
-		<Property name="type" value="goldpiece" />
-		<Property name="posx" value="17061" />
-		<Property name="posy" value="-271" />
-		<Property name="color" value="yellow" />
-	</item>
-	<item>
-		<Property name="type" value="goldpiece" />
-		<Property name="posx" value="17096" />
-		<Property name="posy" value="-231" />
-		<Property name="color" value="yellow" />
-	</item>
-	<item>
-		<Property name="type" value="goldpiece" />
-		<Property name="posx" value="17114" />
-		<Property name="posy" value="-192" />
-		<Property name="color" value="yellow" />
-	</item>
-	<enemystopper>
-		<Property name="posx" value="16168" />
-		<Property name="posy" value="-62" />
-	</enemystopper>
-	<item>
-		<Property name="type" value="goldpiece" />
-		<Property name="posx" value="11087" />
-		<Property name="posy" value="-764" />
-		<Property name="color" value="yellow" />
-	</item>
-	<item>
-		<Property name="type" value="goldpiece" />
-		<Property name="posx" value="11182" />
-		<Property name="posy" value="-370" />
-		<Property name="color" value="yellow" />
-	</item>
-	<item>
-		<Property name="type" value="goldpiece" />
-		<Property name="posx" value="11049" />
-		<Property name="posy" value="-215" />
-		<Property name="color" value="yellow" />
-	</item>
-	<item>
-		<Property name="type" value="goldpiece" />
-		<Property name="posx" value="11570" />
-		<Property name="posy" value="-834" />
-		<Property name="color" value="yellow" />
-	</item>
-	<item>
-		<Property name="type" value="goldpiece" />
-		<Property name="posx" value="11613" />
-		<Property name="posy" value="-791" />
-		<Property name="color" value="yellow" />
-	</item>
-	<item>
-		<Property name="type" value="goldpiece" />
-		<Property name="posx" value="11656" />
-		<Property name="posy" value="-748" />
-		<Property name="color" value="yellow" />
-	</item>
-	<box>
-		<Property name="posx" value="3262" />
-		<Property name="posy" value="-579" />
-		<Property name="type" value="bonus" />
-		<Property name="animation" value="Default" />
-		<Property name="item" value="8" />
-		<Property name="invisible" value="0" />
-		<Property name="useable_count" value="1" />
-		<Property name="force_best_item" value="0" />
-		<Property name="gold_color" value="yellow" />
-	</box>
-	<box>
-		<Property name="posx" value="3314" />
-		<Property name="posy" value="-579" />
-		<Property name="type" value="bonus" />
-		<Property name="animation" value="Default" />
-		<Property name="item" value="8" />
-		<Property name="invisible" value="0" />
-		<Property name="useable_count" value="1" />
-		<Property name="force_best_item" value="0" />
-		<Property name="gold_color" value="yellow" />
-	</box>
-	<box>
-		<Property name="posx" value="4232" />
-		<Property name="posy" value="-313" />
-		<Property name="type" value="bonus" />
-		<Property name="animation" value="Default" />
-		<Property name="item" value="8" />
-		<Property name="invisible" value="0" />
-		<Property name="useable_count" value="1" />
-		<Property name="force_best_item" value="0" />
-		<Property name="gold_color" value="yellow" />
-	</box>
-	<box>
-		<Property name="posx" value="4275" />
-		<Property name="posy" value="-313" />
-		<Property name="type" value="bonus" />
-		<Property name="animation" value="Default" />
-		<Property name="item" value="8" />
-		<Property name="invisible" value="0" />
-		<Property name="useable_count" value="1" />
-		<Property name="force_best_item" value="0" />
-		<Property name="gold_color" value="yellow" />
-	</box>
-	<box>
-		<Property name="posx" value="4318" />
-		<Property name="posy" value="-313" />
-		<Property name="type" value="bonus" />
-		<Property name="animation" value="Default" />
-		<Property name="item" value="8" />
-		<Property name="invisible" value="0" />
-		<Property name="useable_count" value="1" />
-		<Property name="force_best_item" value="0" />
-		<Property name="gold_color" value="yellow" />
-	</box>
-	<box>
-		<Property name="posx" value="8441" />
-		<Property name="posy" value="-328" />
-		<Property name="type" value="bonus" />
-		<Property name="animation" value="Bonus" />
-		<Property name="item" value="24" />
-		<Property name="invisible" value="0" />
-		<Property name="useable_count" value="1" />
-		<Property name="force_best_item" value="0" />
-	</box>
-	<box>
-		<Property name="posx" value="9830" />
-		<Property name="posy" value="-510" />
-		<Property name="type" value="bonus" />
-		<Property name="animation" value="Default" />
-		<Property name="item" value="8" />
-		<Property name="invisible" value="0" />
-		<Property name="useable_count" value="1" />
-		<Property name="force_best_item" value="0" />
-		<Property name="gold_color" value="yellow" />
-	</box>
-	<box>
-		<Property name="posx" value="9880" />
-		<Property name="posy" value="-510" />
-		<Property name="type" value="bonus" />
-		<Property name="animation" value="Default" />
-		<Property name="item" value="8" />
-		<Property name="invisible" value="0" />
-		<Property name="useable_count" value="1" />
-		<Property name="force_best_item" value="0" />
-		<Property name="gold_color" value="yellow" />
-	</box>
-	<box>
-		<Property name="posx" value="9930" />
-		<Property name="posy" value="-510" />
-		<Property name="type" value="bonus" />
-		<Property name="animation" value="Default" />
-		<Property name="item" value="8" />
-		<Property name="invisible" value="0" />
-		<Property name="useable_count" value="1" />
-		<Property name="force_best_item" value="0" />
-		<Property name="gold_color" value="yellow" />
-	</box>
-	<box>
-		<Property name="posx" value="9980" />
-		<Property name="posy" value="-510" />
-		<Property name="type" value="bonus" />
-		<Property name="animation" value="Default" />
-		<Property name="item" value="8" />
-		<Property name="invisible" value="0" />
-		<Property name="useable_count" value="1" />
-		<Property name="force_best_item" value="0" />
-		<Property name="gold_color" value="yellow" />
-	</box>
-	<box>
-		<Property name="posx" value="10030" />
-		<Property name="posy" value="-510" />
-		<Property name="type" value="bonus" />
-		<Property name="animation" value="Default" />
-		<Property name="item" value="8" />
-		<Property name="invisible" value="0" />
-		<Property name="useable_count" value="1" />
-		<Property name="force_best_item" value="0" />
-		<Property name="gold_color" value="yellow" />
-	</box>
-	<box>
-		<Property name="posx" value="10080" />
-		<Property name="posy" value="-510" />
-		<Property name="type" value="bonus" />
-		<Property name="animation" value="Default" />
-		<Property name="item" value="25" />
-		<Property name="invisible" value="0" />
-		<Property name="useable_count" value="1" />
-		<Property name="force_best_item" value="0" />
-	</box>
-	<box>
-		<Property name="posx" value="10130" />
-		<Property name="posy" value="-510" />
-		<Property name="type" value="bonus" />
-		<Property name="animation" value="Default" />
-		<Property name="item" value="8" />
-		<Property name="invisible" value="0" />
-		<Property name="useable_count" value="1" />
-		<Property name="force_best_item" value="0" />
-		<Property name="gold_color" value="yellow" />
-	</box>
-	<box>
-		<Property name="posx" value="9890" />
-		<Property name="posy" value="-766" />
-		<Property name="type" value="spin" />
-		<Property name="invisible" value="0" />
-		<Property name="useable_count" value="-1" />
-	</box>
-	<box>
-		<Property name="posx" value="9940" />
-		<Property name="posy" value="-766" />
-		<Property name="type" value="spin" />
-		<Property name="invisible" value="0" />
-		<Property name="useable_count" value="-1" />
-	</box>
-	<box>
-		<Property name="posx" value="9990" />
-		<Property name="posy" value="-766" />
-		<Property name="type" value="spin" />
-		<Property name="invisible" value="0" />
-		<Property name="useable_count" value="-1" />
-	</box>
-	<box>
-		<Property name="posx" value="10040" />
-		<Property name="posy" value="-766" />
-		<Property name="type" value="spin" />
-		<Property name="invisible" value="0" />
-		<Property name="useable_count" value="-1" />
-	</box>
-	<box>
-		<Property name="posx" value="9930" />
-		<Property name="posy" value="-990" />
-		<Property name="type" value="bonus" />
-		<Property name="animation" value="Default" />
-		<Property name="item" value="8" />
-		<Property name="invisible" value="0" />
-		<Property name="useable_count" value="1" />
-		<Property name="force_best_item" value="0" />
-		<Property name="gold_color" value="yellow" />
-	</box>
-	<box>
-		<Property name="posx" value="9980" />
-		<Property name="posy" value="-990" />
-		<Property name="type" value="bonus" />
-		<Property name="animation" value="Default" />
-		<Property name="item" value="8" />
-		<Property name="invisible" value="0" />
-		<Property name="useable_count" value="1" />
-		<Property name="force_best_item" value="0" />
-		<Property name="gold_color" value="yellow" />
-	</box>
-	<box>
-		<Property name="posx" value="10030" />
-		<Property name="posy" value="-990" />
-		<Property name="type" value="bonus" />
-		<Property name="animation" value="Default" />
-		<Property name="item" value="8" />
-		<Property name="invisible" value="0" />
-		<Property name="useable_count" value="1" />
-		<Property name="force_best_item" value="0" />
-		<Property name="gold_color" value="yellow" />
-	</box>
-	<box>
-		<Property name="posx" value="10090" />
-		<Property name="posy" value="-766" />
-		<Property name="type" value="spin" />
-		<Property name="invisible" value="0" />
-		<Property name="useable_count" value="-1" />
-	</box>
-	<sprite>
-		<Property name="posx" value="9711" />
-		<Property name="posy" value="-664" />
-		<Property name="image" value="game/box/white1_1.png" />
-		<Property name="type" value="halfmassive" />
-	</sprite>
-	<sprite>
-		<Property name="posx" value="9624" />
-		<Property name="posy" value="-406" />
-		<Property name="image" value="game/box/white1_1.png" />
-		<Property name="type" value="halfmassive" />
-	</sprite>
-	<sprite>
-		<Property name="posx" value="9794" />
-		<Property name="posy" value="-892" />
-		<Property name="image" value="game/box/white1_1.png" />
-		<Property name="type" value="halfmassive" />
-	</sprite>
-	<sprite>
-		<Property name="posx" value="10134" />
-		<Property name="posy" value="-892" />
-		<Property name="image" value="game/box/white1_1.png" />
-		<Property name="type" value="halfmassive" />
-	</sprite>
-	<sprite>
-		<Property name="posx" value="10230" />
-		<Property name="posy" value="-664" />
-		<Property name="image" value="game/box/white1_1.png" />
-		<Property name="type" value="halfmassive" />
-	</sprite>
-	<sprite>
-		<Property name="posx" value="10360" />
-		<Property name="posy" value="-406" />
-		<Property name="image" value="game/box/white1_1.png" />
-		<Property name="type" value="halfmassive" />
-	</sprite>
-	<box>
-		<Property name="posx" value="3722" />
-		<Property name="posy" value="-264" />
-		<Property name="type" value="spin" />
-		<Property name="invisible" value="0" />
-		<Property name="useable_count" value="-1" />
-	</box>
-	<item>
-		<Property name="type" value="goldpiece" />
-		<Property name="posx" value="11606" />
-		<Property name="posy" value="-209" />
-		<Property name="color" value="yellow" />
-	</item>
-	<item>
-		<Property name="type" value="goldpiece" />
-		<Property name="posx" value="11643" />
-		<Property name="posy" value="-259" />
-		<Property name="color" value="yellow" />
-	</item>
-	<enemystopper>
-		<Property name="posx" value="11234" />
-		<Property name="posy" value="-63" />
-	</enemystopper>
-	<item>
-		<Property name="type" value="goldpiece" />
-		<Property name="posx" value="11700" />
-		<Property name="posy" value="-296" />
-		<Property name="color" value="yellow" />
-	</item>
-	<sprite>
-		<Property name="posx" value="9232" />
-		<Property name="posy" value="-114" />
-		<Property name="image" value="ground/jungle_2/rope_1_hor.png" />
-		<Property name="type" value="massive" />
-	</sprite>
-	<item>
-		<Property name="type" value="goldpiece" />
-		<Property name="posx" value="10024" />
-		<Property name="posy" value="-1077" />
-		<Property name="color" value="yellow" />
-	</item>
-	<item>
-		<Property name="type" value="goldpiece" />
-		<Property name="posx" value="9937" />
-		<Property name="posy" value="-1077" />
-		<Property name="color" value="yellow" />
-	</item>
-	<item>
-		<Property name="type" value="goldpiece" />
-		<Property name="posx" value="16823" />
-		<Property name="posy" value="-256" />
-		<Property name="color" value="yellow" />
-	</item>
-	<item>
-		<Property name="type" value="goldpiece" />
-		<Property name="posx" value="15612" />
-		<Property name="posy" value="-394" />
-		<Property name="color" value="yellow" />
-	</item>
-	<enemystopper>
-		<Property name="posx" value="4686" />
-		<Property name="posy" value="-198" />
-	</enemystopper>
-	<item>
-		<Property name="type" value="goldpiece" />
-		<Property name="posx" value="8990" />
-		<Property name="posy" value="-381" />
-		<Property name="color" value="yellow" />
-	</item>
-	<item>
-		<Property name="type" value="goldpiece" />
-		<Property name="posx" value="9035" />
-		<Property name="posy" value="-381" />
-		<Property name="color" value="yellow" />
-	</item>
-	<item>
-		<Property name="type" value="goldpiece" />
-		<Property name="posx" value="9980" />
-		<Property name="posy" value="-1129" />
-		<Property name="color" value="yellow" />
-	</item>
-	<item>
-		<Property name="type" value="goldpiece" />
-		<Property name="posx" value="9937" />
-		<Property name="posy" value="-1126" />
-		<Property name="color" value="yellow" />
-	</item>
-	<item>
-		<Property name="type" value="goldpiece" />
-		<Property name="posx" value="10024" />
-		<Property name="posy" value="-1126" />
-		<Property name="color" value="yellow" />
-	</item>
-	<item>
-		<Property name="type" value="goldpiece" />
-		<Property name="posx" value="9980" />
-		<Property name="posy" value="-1178" />
-		<Property name="color" value="yellow" />
-	</item>
-	<item>
-		<Property name="type" value="goldpiece" />
-		<Property name="posx" value="11001" />
-		<Property name="posy" value="-570" />
-		<Property name="color" value="yellow" />
-	</item>
-	<item>
-		<Property name="type" value="goldpiece" />
-		<Property name="posx" value="8919" />
-		<Property name="posy" value="-268" />
-		<Property name="color" value="red" />
-	</item>
-	<item>
-		<Property name="type" value="goldpiece" />
-		<Property name="posx" value="11701" />
-		<Property name="posy" value="-700" />
-		<Property name="color" value="yellow" />
-	</item>
-	<item>
-		<Property name="type" value="goldpiece" />
-		<Property name="posx" value="16861" />
-		<Property name="posy" value="-279" />
-		<Property name="color" value="yellow" />
-	</item>
-	<item>
-		<Property name="type" value="goldpiece" />
-		<Property name="posx" value="16762" />
-		<Property name="posy" value="-192" />
-		<Property name="color" value="yellow" />
-	</item>
-	<item>
-		<Property name="type" value="goldpiece" />
-		<Property name="posx" value="16944" />
-		<Property name="posy" value="-317" />
-		<Property name="color" value="yellow" />
-	</item>
-	<item>
-		<Property name="type" value="goldpiece" />
-		<Property name="posx" value="16790" />
-		<Property name="posy" value="-225" />
-		<Property name="color" value="yellow" />
-	</item>
-	<item>
-		<Property name="type" value="goldpiece" />
-		<Property name="posx" value="17028" />
-		<Property name="posy" value="-303" />
-		<Property name="color" value="yellow" />
-	</item>
-	<box>
-		<Property name="posx" value="18201" />
-		<Property name="posy" value="-384" />
-		<Property name="type" value="bonus" />
-		<Property name="animation" value="Default" />
-		<Property name="item" value="8" />
-		<Property name="invisible" value="0" />
-		<Property name="useable_count" value="1" />
-		<Property name="force_best_item" value="0" />
-		<Property name="gold_color" value="red" />
-	</box>
-	<levelexit>
-		<Property name="posx" value="16003" />
-		<Property name="posy" value="-184" />
-		<Property name="type" value="1" />
-		<Property name="camera_motion" value="2" />
-		<Property name="level_name" value="lvl_4_sub_1" />
-		<Property name="direction" value="down" />
-	</levelexit>
-	<sprite>
-		<Property name="posx" value="11737" />
-		<Property name="posy" value="-172" />
-		<Property name="image" value="ground/green_3/ground/top/left.png" />
-		<Property name="type" value="halfmassive" />
-	</sprite>
-	<sprite>
-		<Property name="posx" value="11801" />
-		<Property name="posy" value="-172" />
-		<Property name="image" value="ground/green_3/ground/top/right.png" />
-		<Property name="type" value="halfmassive" />
-	</sprite>
-	<sprite>
-		<Property name="posx" value="9707" />
-		<Property name="posy" value="-84" />
-		<Property name="image" value="ground/green_3/ground/top/right.png" />
-		<Property name="type" value="halfmassive" />
-	</sprite>
-	<sprite>
-		<Property name="posx" value="8171" />
-		<Property name="posy" value="-485" />
-		<Property name="image" value="blocks/wood/1.png" />
-		<Property name="type" value="halfmassive" />
-	</sprite>
-	<sprite>
-		<Property name="posx" value="8171" />
-		<Property name="posy" value="-621" />
-		<Property name="image" value="blocks/wood/1.png" />
-		<Property name="type" value="halfmassive" />
-	</sprite>
-	<sprite>
-		<Property name="posx" value="8335" />
-		<Property name="posy" value="-253" />
-		<Property name="image" value="blocks/wood/1.png" />
-		<Property name="type" value="halfmassive" />
-	</sprite>
-	<sprite>
-		<Property name="posx" value="8335" />
-		<Property name="posy" value="-423" />
-		<Property name="image" value="blocks/wood/1.png" />
-		<Property name="type" value="halfmassive" />
-	</sprite>
-	<sprite>
-		<Property name="posx" value="8335" />
-		<Property name="posy" value="-577" />
-		<Property name="image" value="blocks/wood/1.png" />
-		<Property name="type" value="halfmassive" />
-	</sprite>
-	<sprite>
-		<Property name="posx" value="7451" />
-		<Property name="posy" value="-232" />
-		<Property name="image" value="ground/green_3/ground/top/left.png" />
-		<Property name="type" value="halfmassive" />
-	</sprite>
-	<sprite>
-		<Property name="posx" value="7515" />
-		<Property name="posy" value="-232" />
-		<Property name="image" value="ground/green_3/ground/top/1.png" />
-		<Property name="type" value="halfmassive" />
-	</sprite>
-	<sprite>
-		<Property name="posx" value="7579" />
-		<Property name="posy" value="-232" />
-		<Property name="image" value="ground/green_3/ground/top/1.png" />
-		<Property name="type" value="halfmassive" />
-	</sprite>
-	<sprite>
-		<Property name="posx" value="7643" />
-		<Property name="posy" value="-232" />
-		<Property name="image" value="ground/green_3/ground/top/1.png" />
-		<Property name="type" value="halfmassive" />
-	</sprite>
-	<sprite>
-		<Property name="posx" value="7707" />
-		<Property name="posy" value="-232" />
-		<Property name="image" value="ground/green_3/ground/top/1.png" />
-		<Property name="type" value="halfmassive" />
-	</sprite>
-	<sprite>
-		<Property name="posx" value="7771" />
-		<Property name="posy" value="-232" />
-		<Property name="image" value="ground/green_3/ground/top/1.png" />
-		<Property name="type" value="halfmassive" />
-	</sprite>
-	<sprite>
-		<Property name="posx" value="7835" />
-		<Property name="posy" value="-232" />
-		<Property name="image" value="ground/green_3/ground/top/1.png" />
-		<Property name="type" value="halfmassive" />
-	</sprite>
-	<sprite>
-		<Property name="posx" value="7899" />
-		<Property name="posy" value="-232" />
-		<Property name="image" value="ground/green_3/ground/top/1.png" />
-		<Property name="type" value="halfmassive" />
-	</sprite>
-	<sprite>
-		<Property name="posx" value="7963" />
-		<Property name="posy" value="-232" />
-		<Property name="image" value="ground/green_3/ground/top/1.png" />
-		<Property name="type" value="halfmassive" />
-	</sprite>
-	<sprite>
-		<Property name="posx" value="8027" />
-		<Property name="posy" value="-232" />
-		<Property name="image" value="ground/green_3/ground/top/1.png" />
-		<Property name="type" value="halfmassive" />
-	</sprite>
-	<sprite>
-		<Property name="posx" value="8091" />
-		<Property name="posy" value="-232" />
-		<Property name="image" value="ground/green_3/ground/top/1.png" />
-		<Property name="type" value="halfmassive" />
-	</sprite>
-	<sprite>
-		<Property name="posx" value="8155" />
-		<Property name="posy" value="-232" />
-		<Property name="image" value="ground/green_3/ground/top/1.png" />
-		<Property name="type" value="halfmassive" />
-	</sprite>
-	<sprite>
-		<Property name="posx" value="2328" />
-		<Property name="posy" value="-205" />
-		<Property name="image" value="ground/green_3/ground/top/left.png" />
-		<Property name="type" value="halfmassive" />
-	</sprite>
-	<sprite>
-		<Property name="posx" value="2392" />
-		<Property name="posy" value="-205" />
-		<Property name="image" value="ground/green_3/ground/top/1.png" />
-		<Property name="type" value="halfmassive" />
-	</sprite>
-	<sprite>
-		<Property name="posx" value="2456" />
-		<Property name="posy" value="-205" />
-		<Property name="image" value="ground/green_3/ground/top/1.png" />
-		<Property name="type" value="halfmassive" />
-	</sprite>
-	<sprite>
-		<Property name="posx" value="2520" />
-		<Property name="posy" value="-205" />
-		<Property name="image" value="ground/green_3/ground/top/1.png" />
-		<Property name="type" value="halfmassive" />
-	</sprite>
-	<sprite>
-		<Property name="posx" value="2584" />
-		<Property name="posy" value="-205" />
-		<Property name="image" value="ground/green_3/ground/top/1.png" />
-		<Property name="type" value="halfmassive" />
-	</sprite>
-	<sprite>
-		<Property name="posx" value="2648" />
-		<Property name="posy" value="-205" />
-		<Property name="image" value="ground/green_3/ground/top/1.png" />
-		<Property name="type" value="halfmassive" />
-	</sprite>
-	<sprite>
-		<Property name="posx" value="2839" />
-		<Property name="posy" value="-333" />
-		<Property name="image" value="ground/green_3/ground/top/left.png" />
-		<Property name="type" value="halfmassive" />
-	</sprite>
-	<sprite>
-		<Property name="posx" value="2903" />
-		<Property name="posy" value="-333" />
-		<Property name="image" value="ground/green_3/ground/top/1.png" />
-		<Property name="type" value="halfmassive" />
-	</sprite>
-	<sprite>
-		<Property name="posx" value="2967" />
-		<Property name="posy" value="-333" />
-		<Property name="image" value="ground/green_3/ground/top/1.png" />
-		<Property name="type" value="halfmassive" />
-	</sprite>
-	<sprite>
-		<Property name="posx" value="3031" />
-		<Property name="posy" value="-333" />
-		<Property name="image" value="ground/green_3/ground/top/1.png" />
-		<Property name="type" value="halfmassive" />
-	</sprite>
-	<sprite>
-		<Property name="posx" value="3095" />
-		<Property name="posy" value="-333" />
-		<Property name="image" value="ground/green_3/ground/top/1.png" />
-		<Property name="type" value="halfmassive" />
-	</sprite>
-	<sprite>
-		<Property name="posx" value="3159" />
-		<Property name="posy" value="-333" />
-		<Property name="image" value="ground/green_3/ground/top/1.png" />
-		<Property name="type" value="halfmassive" />
-	</sprite>
-	<sprite>
-		<Property name="posx" value="3735" />
-		<Property name="posy" value="-333" />
-		<Property name="image" value="ground/green_3/ground/top/right.png" />
-		<Property name="type" value="halfmassive" />
-	</sprite>
-	<sprite>
-		<Property name="posx" value="3223" />
-		<Property name="posy" value="-333" />
-		<Property name="image" value="ground/green_3/ground/top/1.png" />
-		<Property name="type" value="halfmassive" />
-	</sprite>
-	<sprite>
-		<Property name="posx" value="3287" />
-		<Property name="posy" value="-333" />
-		<Property name="image" value="ground/green_3/ground/top/1.png" />
-		<Property name="type" value="halfmassive" />
-	</sprite>
-	<sprite>
-		<Property name="posx" value="3351" />
-		<Property name="posy" value="-333" />
-		<Property name="image" value="ground/green_3/ground/top/1.png" />
-		<Property name="type" value="halfmassive" />
-	</sprite>
-	<sprite>
-		<Property name="posx" value="3415" />
-		<Property name="posy" value="-333" />
-		<Property name="image" value="ground/green_3/ground/top/1.png" />
-		<Property name="type" value="halfmassive" />
-	</sprite>
-	<sprite>
-		<Property name="posx" value="3479" />
-		<Property name="posy" value="-333" />
-		<Property name="image" value="ground/green_3/ground/top/1.png" />
-		<Property name="type" value="halfmassive" />
-	</sprite>
-	<sprite>
-		<Property name="posx" value="3543" />
-		<Property name="posy" value="-333" />
-		<Property name="image" value="ground/green_3/ground/top/1.png" />
-		<Property name="type" value="halfmassive" />
-	</sprite>
-	<sprite>
-		<Property name="posx" value="3607" />
-		<Property name="posy" value="-333" />
-		<Property name="image" value="ground/green_3/ground/top/1.png" />
-		<Property name="type" value="halfmassive" />
-	</sprite>
-	<sprite>
-		<Property name="posx" value="3671" />
-		<Property name="posy" value="-333" />
-		<Property name="image" value="ground/green_3/ground/top/1.png" />
-		<Property name="type" value="halfmassive" />
-	</sprite>
-	<sprite>
-		<Property name="posx" value="2839" />
-		<Property name="posy" value="-205" />
-		<Property name="image" value="ground/green_3/ground/middle/left_top.png" />
-		<Property name="type" value="halfmassive" />
-	</sprite>
-	<sprite>
-		<Property name="posx" value="2712" />
-		<Property name="posy" value="-205" />
-		<Property name="image" value="ground/green_3/ground/top/1.png" />
-		<Property name="type" value="halfmassive" />
-	</sprite>
-	<sprite>
-		<Property name="posx" value="2776" />
-		<Property name="posy" value="-205" />
-		<Property name="image" value="ground/green_3/ground/top/1.png" />
-		<Property name="type" value="halfmassive" />
-	</sprite>
-	<enemy>
-		<Property name="type" value="spika" />
-		<Property name="posx" value="2810" />
-		<Property name="posy" value="-122" />
-		<Property name="color" value="orange" />
-	</enemy>
-	<enemy>
-		<Property name="type" value="spika" />
-		<Property name="posx" value="8156" />
-		<Property name="posy" value="-104" />
-		<Property name="color" value="orange" />
-	</enemy>
-	<enemy>
-		<Property name="type" value="spika" />
-		<Property name="posx" value="9967" />
-		<Property name="posy" value="-330" />
-		<Property name="color" value="orange" />
-	</enemy>
-	<enemy>
-		<Property name="type" value="spika" />
-		<Property name="posx" value="18000" />
-		<Property name="posy" value="-300" />
-		<Property name="color" value="orange" />
-	</enemy>
-	<sprite>
-		<Property name="posx" value="1234" />
-		<Property name="posy" value="-254" />
-		<Property name="image" value="signs/default_1/1_ending_big.png" />
-		<Property name="type" value="passive" />
-	</sprite>
-	<box>
-		<Property name="posx" value="845" />
-		<Property name="posy" value="-529" />
-		<Property name="type" value="bonus" />
-		<Property name="animation" value="Bonus" />
-		<Property name="item" value="39" />
-		<Property name="invisible" value="1" />
-		<Property name="useable_count" value="1" />
-		<Property name="force_best_item" value="0" />
-	</box>
-	<sprite>
-		<Property name="posx" value="5336" />
-		<Property name="posy" value="-226" />
-		<Property name="image" value="ground/jungle_1/kplant.png" />
-		<Property name="type" value="climbable" />
-	</sprite>
-	<sprite>
-		<Property name="posx" value="5336" />
-		<Property name="posy" value="-268" />
-		<Property name="image" value="ground/jungle_1/kplant.png" />
-		<Property name="type" value="climbable" />
-	</sprite>
-	<sprite>
-		<Property name="posx" value="5336" />
-		<Property name="posy" value="-310" />
-		<Property name="image" value="ground/jungle_1/kplant.png" />
-		<Property name="type" value="climbable" />
-	</sprite>
-	<sprite>
-		<Property name="posx" value="5336" />
-		<Property name="posy" value="-352" />
-		<Property name="image" value="ground/jungle_1/kplant.png" />
-		<Property name="type" value="climbable" />
-	</sprite>
-	<sprite>
-		<Property name="posx" value="5336" />
-		<Property name="posy" value="-394" />
-		<Property name="image" value="ground/jungle_1/kplant.png" />
-		<Property name="type" value="climbable" />
-	</sprite>
-	<sprite>
-		<Property name="posx" value="5336" />
-		<Property name="posy" value="-436" />
-		<Property name="image" value="ground/jungle_1/kplant.png" />
-		<Property name="type" value="climbable" />
-	</sprite>
-	<sprite>
-		<Property name="posx" value="5336" />
-		<Property name="posy" value="-478" />
-		<Property name="image" value="ground/jungle_1/kplant.png" />
-		<Property name="type" value="climbable" />
-	</sprite>
-	<sprite>
-		<Property name="posx" value="5336" />
-		<Property name="posy" value="-604" />
-		<Property name="image" value="ground/jungle_1/kplant_head.png" />
-		<Property name="type" value="passive" />
-	</sprite>
-	<sprite>
-		<Property name="posx" value="5399" />
-		<Property name="posy" value="-284" />
-		<Property name="image" value="pipes/blue/ver.png" />
-		<Property name="type" value="massive" />
-	</sprite>
-	<sprite>
-		<Property name="posx" value="5399" />
-		<Property name="posy" value="-334" />
-		<Property name="image" value="pipes/blue/ver.png" />
-		<Property name="type" value="massive" />
-	</sprite>
-	<sprite>
-		<Property name="posx" value="5399" />
-		<Property name="posy" value="-384" />
-		<Property name="image" value="pipes/blue/ver.png" />
-		<Property name="type" value="massive" />
-	</sprite>
-	<sprite>
-		<Property name="posx" value="5399" />
-		<Property name="posy" value="-434" />
-		<Property name="image" value="pipes/blue/ver.png" />
-		<Property name="type" value="massive" />
-	</sprite>
-	<sprite>
-		<Property name="posx" value="7467" />
-		<Property name="posy" value="-208" />
-		<Property name="image" value="blocks/screw/1.png" />
-		<Property name="type" value="front_passive" />
-	</sprite>
-	<sprite>
-		<Property name="posx" value="5336" />
-		<Property name="posy" value="-520" />
-		<Property name="image" value="ground/jungle_1/kplant.png" />
-		<Property name="type" value="climbable" />
-	</sprite>
-	<sprite>
-		<Property name="posx" value="5336" />
-		<Property name="posy" value="-562" />
-		<Property name="image" value="ground/jungle_1/kplant.png" />
-		<Property name="type" value="climbable" />
-	</sprite>
-	<enemy>
-		<Property name="type" value="army" />
-		<Property name="posx" value="6275" />
-		<Property name="posy" value="-129" />
-		<Property name="color" value="green" />
-		<Property name="direction" value="right" />
-	</enemy>
-	<enemy>
-		<Property name="type" value="flyon" />
-		<Property name="posx" value="5427" />
-		<Property name="posy" value="-467" />
-		<Property name="direction" value="up" />
-		<Property name="image_dir" value="enemy/flyon/orange/" />
-		<Property name="max_distance" value="200" />
-		<Property name="speed" value="5.8" />
-	</enemy>
-	<sprite>
-		<Property name="posx" value="7467" />
-		<Property name="posy" value="-153" />
-		<Property name="image" value="blocks/screw/1.png" />
-		<Property name="type" value="front_passive" />
-	</sprite>
-	<sprite>
-		<Property name="posx" value="7467" />
-		<Property name="posy" value="-98" />
-		<Property name="image" value="blocks/screw/1.png" />
-		<Property name="type" value="front_passive" />
-	</sprite>
-	<box>
-		<Property name="posx" value="6836" />
-		<Property name="posy" value="-312" />
-		<Property name="type" value="bonus" />
-		<Property name="animation" value="Default" />
-		<Property name="item" value="8" />
-		<Property name="invisible" value="0" />
-		<Property name="useable_count" value="1" />
-		<Property name="force_best_item" value="0" />
-		<Property name="gold_color" value="yellow" />
-	</box>
-	<box>
-		<Property name="posx" value="6879" />
-		<Property name="posy" value="-312" />
-		<Property name="type" value="bonus" />
-		<Property name="animation" value="Bonus" />
-		<Property name="item" value="49" />
-		<Property name="invisible" value="0" />
-		<Property name="useable_count" value="1" />
-		<Property name="force_best_item" value="0" />
-	</box>
-	<box>
-		<Property name="posx" value="6922" />
-		<Property name="posy" value="-312" />
-		<Property name="type" value="bonus" />
-		<Property name="animation" value="Default" />
-		<Property name="item" value="8" />
-		<Property name="invisible" value="0" />
-		<Property name="useable_count" value="1" />
-		<Property name="force_best_item" value="0" />
-		<Property name="gold_color" value="yellow" />
-	</box>
-	<box>
-		<Property name="posx" value="8026" />
-		<Property name="posy" value="-218" />
-		<Property name="type" value="bonus" />
-		<Property name="animation" value="Bonus" />
-		<Property name="item" value="39" />
-		<Property name="invisible" value="0" />
-		<Property name="useable_count" value="1" />
-		<Property name="force_best_item" value="0" />
-	</box>
-	<box>
-		<Property name="posx" value="9689" />
-		<Property name="posy" value="-270" />
-		<Property name="type" value="bonus" />
-		<Property name="animation" value="Default" />
-		<Property name="item" value="8" />
-		<Property name="invisible" value="0" />
-		<Property name="useable_count" value="1" />
-		<Property name="force_best_item" value="0" />
-		<Property name="gold_color" value="yellow" />
-	</box>
-	<sprite>
-		<Property name="posx" value="16029" />
-		<Property name="posy" value="-111" />
-		<Property name="image" value="pipes/green/small/up.png" />
-		<Property name="type" value="massive" />
-	</sprite>
-	<sprite>
-		<Property name="posx" value="16081" />
-		<Property name="posy" value="-146" />
-		<Property name="image" value="pipes/green/small/right.png" />
-		<Property name="type" value="massive" />
-	</sprite>
-	<sprite>
-		<Property name="posx" value="16060" />
-		<Property name="posy" value="-146" />
-		<Property name="image" value="pipes/green/small/hor.png" />
-		<Property name="type" value="massive" />
-	</sprite>
-	<sprite>
-		<Property name="posx" value="16039" />
-		<Property name="posy" value="-146" />
-		<Property name="image" value="pipes/green/small/hor.png" />
-		<Property name="type" value="massive" />
-	</sprite>
-	<sprite>
-		<Property name="posx" value="15955" />
-		<Property name="posy" value="-146" />
-		<Property name="image" value="pipes/green/small/hor.png" />
-		<Property name="type" value="massive" />
-	</sprite>
-	<sprite>
-		<Property name="posx" value="15934" />
-		<Property name="posy" value="-146" />
-		<Property name="image" value="pipes/green/small/hor.png" />
-		<Property name="type" value="massive" />
-	</sprite>
-	<sprite>
-		<Property name="posx" value="16029" />
-		<Property name="posy" value="-90" />
-		<Property name="image" value="pipes/green/small/ver.png" />
-		<Property name="type" value="massive" />
-	</sprite>
-	<sprite>
-		<Property name="posx" value="16029" />
-		<Property name="posy" value="-69" />
-		<Property name="image" value="pipes/green/small/ver.png" />
-		<Property name="type" value="massive" />
-	</sprite>
-	<sprite>
-		<Property name="posx" value="16029" />
-		<Property name="posy" value="-48" />
-		<Property name="image" value="pipes/green/small/ver.png" />
-		<Property name="type" value="massive" />
-	</sprite>
-	<sprite>
-		<Property name="posx" value="16029" />
-		<Property name="posy" value="-27" />
-		<Property name="image" value="pipes/green/small/ver.png" />
-		<Property name="type" value="massive" />
-	</sprite>
-	<sprite>
-		<Property name="posx" value="16029" />
-		<Property name="posy" value="-6" />
-		<Property name="image" value="pipes/green/small/ver.png" />
-		<Property name="type" value="massive" />
-	</sprite>
-	<sprite>
-		<Property name="posx" value="15939" />
-		<Property name="posy" value="-111" />
-		<Property name="image" value="pipes/green/small/up.png" />
-		<Property name="type" value="massive" />
-	</sprite>
-	<sprite>
-		<Property name="posx" value="15939" />
-		<Property name="posy" value="-90" />
-		<Property name="image" value="pipes/green/small/ver.png" />
-		<Property name="type" value="massive" />
-	</sprite>
-	<sprite>
-		<Property name="posx" value="15939" />
-		<Property name="posy" value="-69" />
-		<Property name="image" value="pipes/green/small/ver.png" />
-		<Property name="type" value="massive" />
-	</sprite>
-	<sprite>
-		<Property name="posx" value="15939" />
-		<Property name="posy" value="-48" />
-		<Property name="image" value="pipes/green/small/ver.png" />
-		<Property name="type" value="massive" />
-	</sprite>
-	<sprite>
-		<Property name="posx" value="15939" />
-		<Property name="posy" value="-27" />
-		<Property name="image" value="pipes/green/small/ver.png" />
-		<Property name="type" value="massive" />
-	</sprite>
-	<sprite>
-		<Property name="posx" value="15939" />
-		<Property name="posy" value="-6" />
-		<Property name="image" value="pipes/green/small/ver.png" />
-		<Property name="type" value="massive" />
-	</sprite>
-	<sprite>
-		<Property name="posx" value="15913" />
-		<Property name="posy" value="-146" />
-		<Property name="image" value="pipes/green/small/left.png" />
-		<Property name="type" value="massive" />
-	</sprite>
-	<sprite>
-		<Property name="posx" value="7244" />
-		<Property name="posy" value="-88" />
-		<Property name="image" value="ground/green_1/hedges/medium_1.png" />
-		<Property name="type" value="passive" />
-	</sprite>
-	<sprite>
-		<Property name="posx" value="815" />
-		<Property name="posy" value="-267" />
-		<Property name="image" value="ground/green_1/hedges/small_2.png" />
-		<Property name="type" value="passive" />
-	</sprite>
-	<sprite>
-		<Property name="posx" value="2384" />
-		<Property name="posy" value="-246" />
-		<Property name="image" value="ground/green_1/hedges/small_1.png" />
-		<Property name="type" value="passive" />
-	</sprite>
-	<sprite>
-		<Property name="posx" value="3585" />
-		<Property name="posy" value="-77" />
-		<Property name="image" value="ground/green_1/hedges/small_2.png" />
-		<Property name="type" value="passive" />
-	</sprite>
-	<sprite>
-		<Property name="posx" value="5697" />
-		<Property name="posy" value="-226" />
-		<Property name="image" value="ground/green_1/hedges/medium_1.png" />
-		<Property name="type" value="passive" />
-	</sprite>
-	<sprite>
-		<Property name="posx" value="7979" />
-		<Property name="posy" value="-92" />
-		<Property name="image" value="ground/green_1/hedges/medium_1.png" />
-		<Property name="type" value="front_passive" />
-	</sprite>
-	<sprite>
-		<Property name="posx" value="7804" />
-		<Property name="posy" value="-90" />
-		<Property name="image" value="ground/green_1/hedges/small_1.png" />
-		<Property name="type" value="passive" />
-	</sprite>
-	<sprite>
-		<Property name="posx" value="10773" />
-		<Property name="posy" value="-89" />
-		<Property name="image" value="ground/green_1/hedges/medium_2.png" />
-		<Property name="type" value="passive" />
-	</sprite>
-	<sprite>
-		<Property name="posx" value="9251" />
-		<Property name="posy" value="-290" />
-		<Property name="image" value="ground/green_1/hedges/small_2.png" />
-		<Property name="type" value="passive" />
-	</sprite>
-	<sprite>
-		<Property name="posx" value="16252" />
-		<Property name="posy" value="-91" />
-		<Property name="image" value="ground/green_1/hedges/medium_1.png" />
-		<Property name="type" value="passive" />
-	</sprite>
-	<sprite>
-		<Property name="posx" value="17203" />
-		<Property name="posy" value="-87" />
-		<Property name="image" value="ground/green_1/hedges/medium_2.png" />
-		<Property name="type" value="passive" />
-	</sprite>
-	<sprite>
-		<Property name="posx" value="18213" />
-		<Property name="posy" value="-89" />
-		<Property name="image" value="ground/green_1/hedges/small_1.png" />
-		<Property name="type" value="front_passive" />
-	</sprite>
-	<sprite>
-		<Property name="posx" value="1281" />
-		<Property name="posy" value="-62" />
-		<Property name="image" value="ground/green_3/ground/middle/1.png" />
-		<Property name="type" value="passive" />
-	</sprite>
-	<sprite>
-		<Property name="posx" value="1281" />
-		<Property name="posy" value="-126" />
-		<Property name="image" value="ground/green_3/ground/middle/right_top.png" />
-		<Property name="type" value="passive" />
-	</sprite>
-	<sprite>
-		<Property name="posx" value="1409" />
-		<Property name="posy" value="-126" />
-		<Property name="image" value="ground/green_3/ground/top/right.png" />
-		<Property name="type" value="massive" />
-	</sprite>
-	<sprite>
-		<Property name="posx" value="1345" />
-		<Property name="posy" value="-62" />
-		<Property name="image" value="ground/green_3/ground/middle/1.png" />
-		<Property name="type" value="passive" />
-	</sprite>
-	<sprite>
-		<Property name="posx" value="1409" />
-		<Property name="posy" value="-62" />
-		<Property name="image" value="ground/green_3/ground/middle/right.png" />
-		<Property name="type" value="massive" />
-	</sprite>
-	<sprite>
-		<Property name="posx" value="1345" />
-		<Property name="posy" value="-126" />
-		<Property name="image" value="ground/green_3/ground/top/1.png" />
-		<Property name="type" value="massive" />
-	</sprite>
-	<enemy>
-		<Property name="type" value="furball" />
-		<Property name="posx" value="882" />
-		<Property name="posy" value="-308" />
-		<Property name="color" value="brown" />
-		<Property name="direction" value="left" />
-	</enemy>
-	<enemystopper>
-		<Property name="posx" value="795" />
-		<Property name="posy" value="-271" />
-	</enemystopper>
-	<enemystopper>
-		<Property name="posx" value="1192" />
-		<Property name="posy" value="-270" />
-	</enemystopper>
-	<sprite>
-		<Property name="posx" value="8886" />
-		<Property name="posy" value="-199" />
-		<Property name="image" value="pipes/yellow/up.png" />
-		<Property name="type" value="massive" />
-	</sprite>
-	<particle_emitter>
-		<Property name="file" value="animation/particles/light.png" />
-		<Property name="pos_z" value="0.07" />
-		<Property name="pos_z_rand" value="0" />
-		<Property name="pos_x" value="15917" />
-		<Property name="pos_y" value="-134" />
-		<Property name="size_x" value="10" />
-		<Property name="size_y" value="20" />
-		<Property name="emitter_time_to_live" value="-1" />
-		<Property name="emitter_interval" value="0.05" />
-		<Property name="quota" value="1" />
-		<Property name="time_to_live" value="0.5" />
-		<Property name="time_to_live_rand" value="0.2" />
-		<Property name="vel" value="4" />
-		<Property name="vel_rand" value="0.2" />
-		<Property name="rot_x" value="0" />
-		<Property name="rot_y" value="0" />
-		<Property name="rot_z" value="0" />
-		<Property name="start_rot_z_uses_direction" value="0" />
-		<Property name="const_rot_x" value="0" />
-		<Property name="const_rot_x_rand" value="0" />
-		<Property name="const_rot_y" value="0" />
-		<Property name="const_rot_y_rand" value="0" />
-		<Property name="const_rot_z" value="0" />
-		<Property name="const_rot_z_rand" value="0" />
-		<Property name="angle_start" value="175" />
-		<Property name="angle_range" value="10" />
-		<Property name="size_scale" value="0.3" />
-		<Property name="size_scale_rand" value="0.1" />
-		<Property name="gravity_x" value="0" />
-		<Property name="gravity_x_rand" value="0" />
-		<Property name="gravity_y" value="0" />
-		<Property name="gravity_y_rand" value="0" />
-	</particle_emitter>
-	<sprite>
-		<Property name="posx" value="9937" />
-		<Property name="posy" value="-90" />
-		<Property name="image" value="ground/green_1/hedges/medium_2.png" />
-		<Property name="type" value="passive" />
-	</sprite>
-	<sprite>
-		<Property name="posx" value="6229" />
-		<Property name="posy" value="-91" />
-		<Property name="image" value="ground/green_1/hedges/medium_1.png" />
-		<Property name="type" value="passive" />
-	</sprite>
-	<sprite>
-		<Property name="posx" value="11" />
-		<Property name="posy" value="-383" />
-		<Property name="image" value="ground/jungle_1/big_plant_1.png" />
-		<Property name="type" value="passive" />
-	</sprite>
-	<sprite>
-		<Property name="posx" value="273" />
-		<Property name="posy" value="-158" />
-		<Property name="image" value="ground/jungle_1/grass/1.png" />
-		<Property name="type" value="passive" />
-	</sprite>
-	<sprite>
-		<Property name="posx" value="707" />
-		<Property name="posy" value="-223" />
-		<Property name="image" value="ground/jungle_1/grass/3.png" />
-		<Property name="type" value="passive" />
-	</sprite>
-	<sprite>
-		<Property name="posx" value="1599" />
-		<Property name="posy" value="-191" />
-		<Property name="image" value="ground/jungle_1/big_plant_2.png" />
-		<Property name="type" value="passive" />
-	</sprite>
-	<sprite>
-		<Property name="posx" value="2083" />
-		<Property name="posy" value="-95" />
-		<Property name="image" value="ground/jungle_1/grass/2.png" />
-		<Property name="type" value="passive" />
-	</sprite>
-	<sprite>
-		<Property name="posx" value="2725" />
-		<Property name="posy" value="-237" />
-		<Property name="image" value="ground/jungle_1/grass/1.png" />
-		<Property name="type" value="passive" />
-	</sprite>
-	<sprite>
-		<Property name="posx" value="1346" />
-		<Property name="posy" value="-190" />
-		<Property name="image" value="ground/jungle_1/grass/4.png" />
-		<Property name="type" value="passive" />
-	</sprite>
-	<sprite>
-		<Property name="posx" value="3762" />
-		<Property name="posy" value="-319" />
-		<Property name="image" value="ground/jungle_1/big_plant_1.png" />
-		<Property name="type" value="passive" />
-	</sprite>
-	<sprite>
-		<Property name="posx" value="4726" />
-		<Property name="posy" value="-312" />
-		<Property name="image" value="ground/jungle_1/big_plant_2.png" />
-		<Property name="type" value="passive" />
-	</sprite>
-	<sprite>
-		<Property name="posx" value="4460" />
-		<Property name="posy" value="-94" />
-		<Property name="image" value="ground/jungle_1/grass/1.png" />
-		<Property name="type" value="passive" />
-	</sprite>
-	<sprite>
-		<Property name="posx" value="5257" />
-		<Property name="posy" value="-216" />
-		<Property name="image" value="ground/jungle_1/grass/3.png" />
-		<Property name="type" value="passive" />
-	</sprite>
-	<sprite>
-		<Property name="posx" value="7526" />
-		<Property name="posy" value="-303" />
-		<Property name="image" value="ground/jungle_1/big_plant_1.png" />
-		<Property name="type" value="front_passive" />
-	</sprite>
-	<sprite>
-		<Property name="posx" value="8510" />
-		<Property name="posy" value="-633" />
-		<Property name="image" value="ground/jungle_1/grass/1.png" />
-		<Property name="type" value="passive" />
-	</sprite>
-	<sprite>
-		<Property name="posx" value="8605" />
-		<Property name="posy" value="-127" />
-		<Property name="image" value="ground/jungle_1/big_plant_2.png" />
-		<Property name="type" value="passive" />
-	</sprite>
-	<sprite>
-		<Property name="posx" value="9659" />
-		<Property name="posy" value="-175" />
-		<Property name="image" value="ground/jungle_1/big_plant_2.png" />
-		<Property name="type" value="front_passive" />
-	</sprite>
-	<sprite>
-		<Property name="posx" value="10692" />
-		<Property name="posy" value="-79" />
-		<Property name="image" value="ground/jungle_1/grass/1.png" />
-		<Property name="type" value="passive" />
-	</sprite>
-	<sprite>
-		<Property name="posx" value="12049" />
-		<Property name="posy" value="-79" />
-		<Property name="image" value="ground/jungle_1/grass/2.png" />
-		<Property name="type" value="passive" />
-	</sprite>
-	<sprite>
-		<Property name="posx" value="12547" />
-		<Property name="posy" value="-303" />
-		<Property name="image" value="ground/jungle_1/big_plant_1.png" />
-		<Property name="type" value="passive" />
-	</sprite>
-	<sprite>
-		<Property name="posx" value="13154" />
-		<Property name="posy" value="-79" />
-		<Property name="image" value="ground/jungle_1/grass/1.png" />
-		<Property name="type" value="passive" />
-	</sprite>
-	<sprite>
-		<Property name="posx" value="13214" />
-		<Property name="posy" value="-79" />
-		<Property name="image" value="ground/jungle_1/grass/2.png" />
-		<Property name="type" value="passive" />
-	</sprite>
-	<sprite>
-		<Property name="posx" value="13563" />
-		<Property name="posy" value="-79" />
-		<Property name="image" value="ground/jungle_1/grass/3.png" />
-		<Property name="type" value="passive" />
-	</sprite>
-	<sprite>
-		<Property name="posx" value="14399" />
-		<Property name="posy" value="-159" />
-		<Property name="image" value="ground/jungle_1/grass/1.png" />
-		<Property name="type" value="passive" />
-	</sprite>
-	<sprite>
-		<Property name="posx" value="15515" />
-		<Property name="posy" value="-255" />
-		<Property name="image" value="ground/jungle_1/big_plant_1.png" />
-		<Property name="type" value="passive" />
-	</sprite>
-	<sprite>
-		<Property name="posx" value="16113" />
-		<Property name="posy" value="-128" />
-		<Property name="image" value="ground/jungle_1/big_plant_2.png" />
-		<Property name="type" value="passive" />
-	</sprite>
-	<sprite>
-		<Property name="posx" value="17616" />
-		<Property name="posy" value="-174" />
-		<Property name="image" value="ground/jungle_1/big_plant_2.png" />
-		<Property name="type" value="passive" />
-	</sprite>
-	<sprite>
-		<Property name="posx" value="15835" />
-		<Property name="posy" value="-606" />
-		<Property name="image" value="clouds/default_1/2_big.png" />
-		<Property name="type" value="passive" />
-	</sprite>
-	<sprite>
-		<Property name="posx" value="14483" />
-		<Property name="posy" value="-682" />
-		<Property name="image" value="clouds/default_1/2_big.png" />
-		<Property name="type" value="passive" />
-	</sprite>
-	<sprite>
-		<Property name="posx" value="13683" />
-		<Property name="posy" value="-623" />
-		<Property name="image" value="clouds/default_1/2_big.png" />
-		<Property name="type" value="passive" />
-	</sprite>
-	<sprite>
-		<Property name="posx" value="13126" />
-		<Property name="posy" value="-541" />
-		<Property name="image" value="clouds/default_1/2_big.png" />
-		<Property name="type" value="passive" />
-	</sprite>
-	<sprite>
-		<Property name="posx" value="12573" />
-		<Property name="posy" value="-730" />
-		<Property name="image" value="clouds/default_1/2_big.png" />
-		<Property name="type" value="passive" />
-	</sprite>
-	<sprite>
-		<Property name="posx" value="12188" />
-		<Property name="posy" value="-775" />
-		<Property name="image" value="clouds/default_1/2_big.png" />
-		<Property name="type" value="passive" />
-	</sprite>
-	<sprite>
-		<Property name="posx" value="11302" />
-		<Property name="posy" value="-1178" />
-		<Property name="image" value="clouds/default_1/2_big.png" />
-		<Property name="type" value="passive" />
-	</sprite>
-	<sprite>
-		<Property name="posx" value="18060" />
-		<Property name="posy" value="-719" />
-		<Property name="image" value="clouds/default_1/2_big.png" />
-		<Property name="type" value="passive" />
-	</sprite>
-	<sprite>
-		<Property name="posx" value="10691" />
-		<Property name="posy" value="-776" />
-		<Property name="image" value="clouds/default_1/2_big.png" />
-		<Property name="type" value="passive" />
-	</sprite>
-	<sprite>
-		<Property name="posx" value="18174" />
-		<Property name="posy" value="-196" />
-		<Property name="image" value="pipes/yellow/up.png" />
-		<Property name="type" value="massive" />
-	</sprite>
-	<sprite>
-		<Property name="posx" value="10490" />
-		<Property name="posy" value="-961" />
-		<Property name="image" value="clouds/default_1/2_big.png" />
-		<Property name="type" value="passive" />
-	</sprite>
-	<sprite>
-		<Property name="posx" value="10387" />
-		<Property name="posy" value="-1324" />
-		<Property name="image" value="clouds/default_1/2_big.png" />
-		<Property name="type" value="passive" />
-	</sprite>
-	<sprite>
-		<Property name="posx" value="9576" />
-		<Property name="posy" value="-1458" />
-		<Property name="image" value="clouds/default_1/2_big.png" />
-		<Property name="type" value="passive" />
-	</sprite>
-	<sprite>
-		<Property name="posx" value="10109" />
-		<Property name="posy" value="-1487" />
-		<Property name="image" value="clouds/default_1/2_big.png" />
-		<Property name="type" value="passive" />
-	</sprite>
-	<sprite>
-		<Property name="posx" value="18174" />
-		<Property name="posy" value="-96" />
-		<Property name="image" value="pipes/yellow/ver.png" />
-		<Property name="type" value="massive" />
-	</sprite>
-	<sprite>
-		<Property name="posx" value="9219" />
-		<Property name="posy" value="-890" />
-		<Property name="image" value="clouds/default_1/2_big.png" />
-		<Property name="type" value="passive" />
-	</sprite>
-	<sprite>
-		<Property name="posx" value="18174" />
-		<Property name="posy" value="-146" />
-		<Property name="image" value="pipes/yellow/ver.png" />
-		<Property name="type" value="massive" />
-	</sprite>
-	<enemy>
-		<Property name="type" value="static" />
-		<Property name="posx" value="14329" />
-		<Property name="posy" value="-212" />
-		<Property name="rotation_speed" value="0" />
-		<Property name="image" value="enemy/static/blocks/spike_1/2_grey.png" />
-		<Property name="path" value="" />
-		<Property name="speed" value="0" />
-		<Property name="fire_resistant" value="0" />
-		<Property name="ice_resistance" value="0" />
-	</enemy>
-	<sprite>
-		<Property name="posx" value="8044" />
-		<Property name="posy" value="-1004" />
-		<Property name="image" value="clouds/default_1/2_big.png" />
-		<Property name="type" value="passive" />
-	</sprite>
-	<sprite>
-		<Property name="posx" value="7559" />
-		<Property name="posy" value="-841" />
-		<Property name="image" value="clouds/default_1/2_big.png" />
-		<Property name="type" value="passive" />
-	</sprite>
-	<item>
-		<Property name="type" value="goldpiece" />
-		<Property name="posx" value="15612" />
-		<Property name="posy" value="-356" />
-		<Property name="color" value="yellow" />
-	</item>
-	<item>
-		<Property name="type" value="goldpiece" />
-		<Property name="posx" value="15657" />
-		<Property name="posy" value="-356" />
-		<Property name="color" value="yellow" />
-	</item>
-	<enemystopper>
-		<Property name="posx" value="2871" />
-		<Property name="posy" value="-220" />
-	</enemystopper>
-	<particle_emitter>
-		<Property name="file" value="animation/particles/light.png" />
-		<Property name="pos_z" value="0.07" />
-		<Property name="pos_z_rand" value="0" />
-		<Property name="pos_x" value="16088" />
-		<Property name="pos_y" value="-134" />
-		<Property name="size_x" value="10" />
-		<Property name="size_y" value="20" />
-		<Property name="emitter_time_to_live" value="-1" />
-		<Property name="emitter_interval" value="0.05" />
-		<Property name="quota" value="1" />
-		<Property name="time_to_live" value="0.5" />
-		<Property name="time_to_live_rand" value="0.2" />
-		<Property name="vel" value="4" />
-		<Property name="vel_rand" value="0.2" />
-		<Property name="rot_x" value="0" />
-		<Property name="rot_y" value="0" />
-		<Property name="rot_z" value="0" />
-		<Property name="start_rot_z_uses_direction" value="0" />
-		<Property name="const_rot_x" value="0" />
-		<Property name="const_rot_x_rand" value="0" />
-		<Property name="const_rot_y" value="0" />
-		<Property name="const_rot_y_rand" value="0" />
-		<Property name="const_rot_z" value="0" />
-		<Property name="const_rot_z_rand" value="0" />
-		<Property name="angle_start" value="355" />
-		<Property name="angle_range" value="10" />
-		<Property name="size_scale" value="0.3" />
-		<Property name="size_scale_rand" value="0.1" />
-		<Property name="gravity_x" value="0" />
-		<Property name="gravity_x_rand" value="0" />
-		<Property name="gravity_y" value="0" />
-		<Property name="gravity_y_rand" value="0" />
-	</particle_emitter>
-	<sprite>
-		<Property name="posx" value="5648" />
-		<Property name="posy" value="-859" />
-		<Property name="image" value="clouds/default_1/2_big.png" />
-		<Property name="type" value="passive" />
-	</sprite>
-	<sprite>
-		<Property name="posx" value="5043" />
-		<Property name="posy" value="-748" />
-		<Property name="image" value="clouds/default_1/2_big.png" />
-		<Property name="type" value="passive" />
-	</sprite>
-	<sprite>
-		<Property name="posx" value="4320" />
-		<Property name="posy" value="-675" />
-		<Property name="image" value="clouds/default_1/2_big.png" />
-		<Property name="type" value="passive" />
-	</sprite>
-	<sprite>
-		<Property name="posx" value="3836" />
-		<Property name="posy" value="-808" />
-		<Property name="image" value="clouds/default_1/2_big.png" />
-		<Property name="type" value="passive" />
-	</sprite>
-	<sprite>
-		<Property name="posx" value="2719" />
-		<Property name="posy" value="-828" />
-		<Property name="image" value="clouds/default_1/2_big.png" />
-		<Property name="type" value="passive" />
-	</sprite>
-	<sprite>
-		<Property name="posx" value="2336" />
-		<Property name="posy" value="-716" />
-		<Property name="image" value="clouds/default_1/2_big.png" />
-		<Property name="type" value="passive" />
-	</sprite>
-	<sprite>
-		<Property name="posx" value="1670" />
-		<Property name="posy" value="-649" />
-		<Property name="image" value="clouds/default_1/2_big.png" />
-		<Property name="type" value="passive" />
-	</sprite>
-	<sprite>
-		<Property name="posx" value="1048" />
-		<Property name="posy" value="-712" />
-		<Property name="image" value="clouds/default_1/2_big.png" />
-		<Property name="type" value="passive" />
-	</sprite>
-	<enemy>
-		<Property name="type" value="eato" />
-		<Property name="posx" value="2297" />
-		<Property name="posy" value="-107" />
-		<Property name="image_dir" value="enemy/eato/brown/" />
-		<Property name="direction" value="right_top" />
-	</enemy>
-	<sprite>
-		<Property name="posx" value="384" />
-		<Property name="posy" value="-63" />
-		<Property name="image" value="ground/green_3/ground/middle/right.png" />
-		<Property name="type" value="massive" />
-	</sprite>
-	<sprite>
-		<Property name="posx" value="320" />
-		<Property name="posy" value="-63" />
-		<Property name="image" value="ground/green_3/ground/middle/1.png" />
-		<Property name="type" value="passive" />
-	</sprite>
-	<sprite>
-		<Property name="posx" value="256" />
-		<Property name="posy" value="-63" />
-		<Property name="image" value="ground/green_3/ground/middle/1.png" />
-		<Property name="type" value="passive" />
-	</sprite>
-	<sprite>
-		<Property name="posx" value="192" />
-		<Property name="posy" value="-63" />
-		<Property name="image" value="ground/green_3/ground/middle/1.png" />
-		<Property name="type" value="passive" />
-	</sprite>
-	<sprite>
-		<Property name="posx" value="128" />
-		<Property name="posy" value="-63" />
-		<Property name="image" value="ground/green_3/ground/middle/1.png" />
-		<Property name="type" value="passive" />
-	</sprite>
-	<sprite>
-		<Property name="posx" value="64" />
-		<Property name="posy" value="-63" />
-		<Property name="image" value="ground/green_3/ground/middle/1.png" />
-		<Property name="type" value="passive" />
-	</sprite>
-	<sprite>
-		<Property name="posx" value="0" />
-		<Property name="posy" value="-63" />
-		<Property name="image" value="ground/green_3/ground/middle/1.png" />
-		<Property name="type" value="passive" />
-	</sprite>
-	<sprite>
-		<Property name="posx" value="1" />
-		<Property name="posy" value="-159" />
-		<Property name="image" value="ground/jungle_1/grass/2.png" />
-		<Property name="type" value="passive" />
-	</sprite>
-	<sprite>
-		<Property name="posx" value="16859" />
-		<Property name="posy" value="-459" />
-		<Property name="image" value="clouds/default_1/2_small.png" />
-		<Property name="type" value="passive" />
-	</sprite>
-	<sprite>
-		<Property name="posx" value="16216" />
-		<Property name="posy" value="-355" />
-		<Property name="image" value="clouds/default_1/2_small.png" />
-		<Property name="type" value="passive" />
-	</sprite>
-	<sprite>
-		<Property name="posx" value="16000" />
-		<Property name="posy" value="-468" />
-		<Property name="image" value="clouds/default_1/2_small.png" />
-		<Property name="type" value="passive" />
-	</sprite>
-	<sprite>
-		<Property name="posx" value="16107" />
-		<Property name="posy" value="-615" />
-		<Property name="image" value="clouds/default_1/2_small.png" />
-		<Property name="type" value="passive" />
-	</sprite>
-	<sprite>
-		<Property name="posx" value="16407" />
-		<Property name="posy" value="-570" />
-		<Property name="image" value="clouds/default_1/2_small.png" />
-		<Property name="type" value="passive" />
-	</sprite>
-	<sprite>
-		<Property name="posx" value="15756" />
-		<Property name="posy" value="-399" />
-		<Property name="image" value="clouds/default_1/2_small.png" />
-		<Property name="type" value="passive" />
-	</sprite>
-	<sprite>
-		<Property name="posx" value="15376" />
-		<Property name="posy" value="-394" />
-		<Property name="image" value="clouds/default_1/2_small.png" />
-		<Property name="type" value="passive" />
-	</sprite>
-	<sprite>
-		<Property name="posx" value="15548" />
-		<Property name="posy" value="-532" />
-		<Property name="image" value="clouds/default_1/2_small.png" />
-		<Property name="type" value="passive" />
-	</sprite>
-	<sprite>
-		<Property name="posx" value="15663" />
-		<Property name="posy" value="-587" />
-		<Property name="image" value="clouds/default_1/2_small.png" />
-		<Property name="type" value="passive" />
-	</sprite>
-	<sprite>
-		<Property name="posx" value="15200" />
-		<Property name="posy" value="-505" />
-		<Property name="image" value="clouds/default_1/2_small.png" />
-		<Property name="type" value="passive" />
-	</sprite>
-	<sprite>
-		<Property name="posx" value="15130" />
-		<Property name="posy" value="-385" />
-		<Property name="image" value="clouds/default_1/2_small.png" />
-		<Property name="type" value="passive" />
-	</sprite>
-	<sprite>
-		<Property name="posx" value="15152" />
-		<Property name="posy" value="-756" />
-		<Property name="image" value="clouds/default_1/2_small.png" />
-		<Property name="type" value="passive" />
-	</sprite>
-	<sprite>
-		<Property name="posx" value="14872" />
-		<Property name="posy" value="-709" />
-		<Property name="image" value="clouds/default_1/2_small.png" />
-		<Property name="type" value="passive" />
-	</sprite>
-	<sprite>
-		<Property name="posx" value="14754" />
-		<Property name="posy" value="-618" />
-		<Property name="image" value="clouds/default_1/2_small.png" />
-		<Property name="type" value="passive" />
-	</sprite>
-	<sprite>
-		<Property name="posx" value="15025" />
-		<Property name="posy" value="-587" />
-		<Property name="image" value="clouds/default_1/2_small.png" />
-		<Property name="type" value="passive" />
-	</sprite>
-	<sprite>
-		<Property name="posx" value="15421" />
-		<Property name="posy" value="-682" />
-		<Property name="image" value="clouds/default_1/2_small.png" />
-		<Property name="type" value="passive" />
-	</sprite>
-	<sprite>
-		<Property name="posx" value="14480" />
-		<Property name="posy" value="-554" />
-		<Property name="image" value="clouds/default_1/2_small.png" />
-		<Property name="type" value="passive" />
-	</sprite>
-	<sprite>
-		<Property name="posx" value="14340" />
-		<Property name="posy" value="-468" />
-		<Property name="image" value="clouds/default_1/2_small.png" />
-		<Property name="type" value="passive" />
-	</sprite>
-	<sprite>
-		<Property name="posx" value="14004" />
-		<Property name="posy" value="-694" />
-		<Property name="image" value="clouds/default_1/2_small.png" />
-		<Property name="type" value="passive" />
-	</sprite>
-	<sprite>
-		<Property name="posx" value="13968" />
-		<Property name="posy" value="-568" />
-		<Property name="image" value="clouds/default_1/2_small.png" />
-		<Property name="type" value="passive" />
-	</sprite>
-	<sprite>
-		<Property name="posx" value="13854" />
-		<Property name="posy" value="-539" />
-		<Property name="image" value="clouds/default_1/2_small.png" />
-		<Property name="type" value="passive" />
-	</sprite>
-	<sprite>
-		<Property name="posx" value="14176" />
-		<Property name="posy" value="-573" />
-		<Property name="image" value="clouds/default_1/2_small.png" />
-		<Property name="type" value="passive" />
-	</sprite>
-	<sprite>
-		<Property name="posx" value="13662" />
-		<Property name="posy" value="-523" />
-		<Property name="image" value="clouds/default_1/2_small.png" />
-		<Property name="type" value="passive" />
-	</sprite>
-	<sprite>
-		<Property name="posx" value="13599" />
-		<Property name="posy" value="-257" />
-		<Property name="image" value="clouds/default_1/2_small.png" />
-		<Property name="type" value="passive" />
-	</sprite>
-	<sprite>
-		<Property name="posx" value="13245" />
-		<Property name="posy" value="-285" />
-		<Property name="image" value="clouds/default_1/2_small.png" />
-		<Property name="type" value="passive" />
-	</sprite>
-	<sprite>
-		<Property name="posx" value="13124" />
-		<Property name="posy" value="-370" />
-		<Property name="image" value="clouds/default_1/2_small.png" />
-		<Property name="type" value="passive" />
-	</sprite>
-	<sprite>
-		<Property name="posx" value="13398" />
-		<Property name="posy" value="-564" />
-		<Property name="image" value="clouds/default_1/2_small.png" />
-		<Property name="type" value="passive" />
-	</sprite>
-	<sprite>
-		<Property name="posx" value="12857" />
-		<Property name="posy" value="-437" />
-		<Property name="image" value="clouds/default_1/2_small.png" />
-		<Property name="type" value="passive" />
-	</sprite>
-	<sprite>
-		<Property name="posx" value="12626" />
-		<Property name="posy" value="-541" />
-		<Property name="image" value="clouds/default_1/2_small.png" />
-		<Property name="type" value="passive" />
-	</sprite>
-	<sprite>
-		<Property name="posx" value="12447" />
-		<Property name="posy" value="-392" />
-		<Property name="image" value="clouds/default_1/2_small.png" />
-		<Property name="type" value="passive" />
-	</sprite>
-	<sprite>
-		<Property name="posx" value="12140" />
-		<Property name="posy" value="-513" />
-		<Property name="image" value="clouds/default_1/2_small.png" />
-		<Property name="type" value="passive" />
-	</sprite>
-	<sprite>
-		<Property name="posx" value="12493" />
-		<Property name="posy" value="-636" />
-		<Property name="image" value="clouds/default_1/2_small.png" />
-		<Property name="type" value="passive" />
-	</sprite>
-	<sprite>
-		<Property name="posx" value="11871" />
-		<Property name="posy" value="-838" />
-		<Property name="image" value="clouds/default_1/2_small.png" />
-		<Property name="type" value="passive" />
-	</sprite>
-	<sprite>
-		<Property name="posx" value="12017" />
-		<Property name="posy" value="-767" />
-		<Property name="image" value="clouds/default_1/2_small.png" />
-		<Property name="type" value="passive" />
-	</sprite>
-	<sprite>
-		<Property name="posx" value="11692" />
-		<Property name="posy" value="-926" />
-		<Property name="image" value="clouds/default_1/2_small.png" />
-		<Property name="type" value="passive" />
-	</sprite>
-	<sprite>
-		<Property name="posx" value="11545" />
-		<Property name="posy" value="-928" />
-		<Property name="image" value="clouds/default_1/2_small.png" />
-		<Property name="type" value="passive" />
-	</sprite>
-	<sprite>
-		<Property name="posx" value="11372" />
-		<Property name="posy" value="-1008" />
-		<Property name="image" value="clouds/default_1/2_small.png" />
-		<Property name="type" value="passive" />
-	</sprite>
-	<sprite>
-		<Property name="posx" value="11020" />
-		<Property name="posy" value="-986" />
-		<Property name="image" value="clouds/default_1/2_small.png" />
-		<Property name="type" value="passive" />
-	</sprite>
-	<sprite>
-		<Property name="posx" value="10950" />
-		<Property name="posy" value="-893" />
-		<Property name="image" value="clouds/default_1/2_small.png" />
-		<Property name="type" value="passive" />
-	</sprite>
-	<sprite>
-		<Property name="posx" value="11253" />
-		<Property name="posy" value="-579" />
-		<Property name="image" value="clouds/default_1/2_small.png" />
-		<Property name="type" value="passive" />
-	</sprite>
-	<sprite>
-		<Property name="posx" value="11093" />
-		<Property name="posy" value="-548" />
-		<Property name="image" value="clouds/default_1/2_small.png" />
-		<Property name="type" value="passive" />
-	</sprite>
-	<sprite>
-		<Property name="posx" value="10875" />
-		<Property name="posy" value="-633" />
-		<Property name="image" value="clouds/default_1/2_small.png" />
-		<Property name="type" value="passive" />
-	</sprite>
-	<sprite>
-		<Property name="posx" value="10582" />
-		<Property name="posy" value="-702" />
-		<Property name="image" value="clouds/default_1/2_small.png" />
-		<Property name="type" value="passive" />
-	</sprite>
-	<sprite>
-		<Property name="posx" value="10444" />
-		<Property name="posy" value="-732" />
-		<Property name="image" value="clouds/default_1/2_small.png" />
-		<Property name="type" value="passive" />
-	</sprite>
-	<sprite>
-		<Property name="posx" value="10595" />
-		<Property name="posy" value="-600" />
-		<Property name="image" value="clouds/default_1/2_small.png" />
-		<Property name="type" value="passive" />
-	</sprite>
-	<sprite>
-		<Property name="posx" value="10285" />
-		<Property name="posy" value="-1102" />
-		<Property name="image" value="clouds/default_1/2_small.png" />
-		<Property name="type" value="passive" />
-	</sprite>
-	<sprite>
-		<Property name="posx" value="10447" />
-		<Property name="posy" value="-1040" />
-		<Property name="image" value="clouds/default_1/2_small.png" />
-		<Property name="type" value="passive" />
-	</sprite>
-	<sprite>
-		<Property name="posx" value="9757" />
-		<Property name="posy" value="-1064" />
-		<Property name="image" value="clouds/default_1/2_small.png" />
-		<Property name="type" value="passive" />
-	</sprite>
-	<sprite>
-		<Property name="posx" value="10407" />
-		<Property name="posy" value="-1202" />
-		<Property name="image" value="clouds/default_1/2_small.png" />
-		<Property name="type" value="passive" />
-	</sprite>
-	<sprite>
-		<Property name="posx" value="10202" />
-		<Property name="posy" value="-1364" />
-		<Property name="image" value="clouds/default_1/2_small.png" />
-		<Property name="type" value="passive" />
-	</sprite>
-	<sprite>
-		<Property name="posx" value="9929" />
-		<Property name="posy" value="-1331" />
-		<Property name="image" value="clouds/default_1/2_small.png" />
-		<Property name="type" value="passive" />
-	</sprite>
-	<sprite>
-		<Property name="posx" value="9794" />
-		<Property name="posy" value="-1258" />
-		<Property name="image" value="clouds/default_1/2_small.png" />
-		<Property name="type" value="passive" />
-	</sprite>
-	<sprite>
-		<Property name="posx" value="9657" />
-		<Property name="posy" value="-1234" />
-		<Property name="image" value="clouds/default_1/2_small.png" />
-		<Property name="type" value="passive" />
-	</sprite>
-	<sprite>
-		<Property name="posx" value="9562" />
-		<Property name="posy" value="-901" />
-		<Property name="image" value="clouds/default_1/2_small.png" />
-		<Property name="type" value="passive" />
-	</sprite>
-	<sprite>
-		<Property name="posx" value="9319" />
-		<Property name="posy" value="-763" />
-		<Property name="image" value="clouds/default_1/2_small.png" />
-		<Property name="type" value="passive" />
-	</sprite>
-	<sprite>
-		<Property name="posx" value="9490" />
-		<Property name="posy" value="-674" />
-		<Property name="image" value="clouds/default_1/2_small.png" />
-		<Property name="type" value="passive" />
-	</sprite>
-	<sprite>
-		<Property name="posx" value="9167" />
-		<Property name="posy" value="-722" />
-		<Property name="image" value="clouds/default_1/2_small.png" />
-		<Property name="type" value="passive" />
-	</sprite>
-	<sprite>
-		<Property name="posx" value="9477" />
-		<Property name="posy" value="-795" />
-		<Property name="image" value="clouds/default_1/2_small.png" />
-		<Property name="type" value="passive" />
-	</sprite>
-	<sprite>
-		<Property name="posx" value="9579" />
-		<Property name="posy" value="-982" />
-		<Property name="image" value="clouds/default_1/2_small.png" />
-		<Property name="type" value="passive" />
-	</sprite>
-	<sprite>
-		<Property name="posx" value="8639" />
-		<Property name="posy" value="-908" />
-		<Property name="image" value="clouds/default_1/2_small.png" />
-		<Property name="type" value="passive" />
-	</sprite>
-	<sprite>
-		<Property name="posx" value="8517" />
-		<Property name="posy" value="-1054" />
-		<Property name="image" value="clouds/default_1/2_small.png" />
-		<Property name="type" value="passive" />
-	</sprite>
-	<sprite>
-		<Property name="posx" value="8562" />
-		<Property name="posy" value="-956" />
-		<Property name="image" value="clouds/default_1/2_small.png" />
-		<Property name="type" value="passive" />
-	</sprite>
-	<sprite>
-		<Property name="posx" value="8900" />
-		<Property name="posy" value="-850" />
-		<Property name="image" value="clouds/default_1/2_small.png" />
-		<Property name="type" value="passive" />
-	</sprite>
-	<sprite>
-		<Property name="posx" value="9074" />
-		<Property name="posy" value="-823" />
-		<Property name="image" value="clouds/default_1/2_small.png" />
-		<Property name="type" value="passive" />
-	</sprite>
-	<sprite>
-		<Property name="posx" value="8412" />
-		<Property name="posy" value="-850" />
-		<Property name="image" value="clouds/default_1/2_small.png" />
-		<Property name="type" value="passive" />
-	</sprite>
-	<sprite>
-		<Property name="posx" value="8360" />
-		<Property name="posy" value="-938" />
-		<Property name="image" value="clouds/default_1/2_small.png" />
-		<Property name="type" value="passive" />
-	</sprite>
-	<sprite>
-		<Property name="posx" value="8131" />
-		<Property name="posy" value="-796" />
-		<Property name="image" value="clouds/default_1/2_small.png" />
-		<Property name="type" value="passive" />
-	</sprite>
-	<sprite>
-		<Property name="posx" value="7780" />
-		<Property name="posy" value="-764" />
-		<Property name="image" value="clouds/default_1/2_small.png" />
-		<Property name="type" value="passive" />
-	</sprite>
-	<sprite>
-		<Property name="posx" value="7696" />
-		<Property name="posy" value="-648" />
-		<Property name="image" value="clouds/default_1/2_small.png" />
-		<Property name="type" value="passive" />
-	</sprite>
-	<sprite>
-		<Property name="posx" value="7839" />
-		<Property name="posy" value="-594" />
-		<Property name="image" value="clouds/default_1/2_small.png" />
-		<Property name="type" value="passive" />
-	</sprite>
-	<sprite>
-		<Property name="posx" value="7958" />
-		<Property name="posy" value="-771" />
-		<Property name="image" value="clouds/default_1/2_small.png" />
-		<Property name="type" value="passive" />
-	</sprite>
-	<sprite>
-		<Property name="posx" value="7311" />
-		<Property name="posy" value="-785" />
-		<Property name="image" value="clouds/default_1/2_small.png" />
-		<Property name="type" value="passive" />
-	</sprite>
-	<sprite>
-		<Property name="posx" value="8866" />
-		<Property name="posy" value="-956" />
-		<Property name="image" value="clouds/default_1/2_small.png" />
-		<Property name="type" value="passive" />
-	</sprite>
-	<sprite>
-		<Property name="posx" value="7123" />
-		<Property name="posy" value="-599" />
-		<Property name="image" value="clouds/default_1/2_small.png" />
-		<Property name="type" value="passive" />
-	</sprite>
-	<sprite>
-		<Property name="posx" value="6936" />
-		<Property name="posy" value="-518" />
-		<Property name="image" value="clouds/default_1/2_small.png" />
-		<Property name="type" value="passive" />
-	</sprite>
-	<sprite>
-		<Property name="posx" value="7351" />
-		<Property name="posy" value="-610" />
-		<Property name="image" value="clouds/default_1/2_small.png" />
-		<Property name="type" value="passive" />
-	</sprite>
-	<sprite>
-		<Property name="posx" value="6663" />
-		<Property name="posy" value="-467" />
-		<Property name="image" value="clouds/default_1/2_small.png" />
-		<Property name="type" value="passive" />
-	</sprite>
-	<sprite>
-		<Property name="posx" value="6456" />
-		<Property name="posy" value="-554" />
-		<Property name="image" value="clouds/default_1/2_small.png" />
-		<Property name="type" value="passive" />
-	</sprite>
-	<sprite>
-		<Property name="posx" value="6275" />
-		<Property name="posy" value="-573" />
-		<Property name="image" value="clouds/default_1/2_small.png" />
-		<Property name="type" value="passive" />
-	</sprite>
-	<sprite>
-		<Property name="posx" value="6152" />
-		<Property name="posy" value="-602" />
-		<Property name="image" value="clouds/default_1/2_small.png" />
-		<Property name="type" value="passive" />
-	</sprite>
-	<sprite>
-		<Property name="posx" value="6781" />
-		<Property name="posy" value="-587" />
-		<Property name="image" value="clouds/default_1/2_small.png" />
-		<Property name="type" value="passive" />
-	</sprite>
-	<sprite>
-		<Property name="posx" value="5914" />
-		<Property name="posy" value="-685" />
-		<Property name="image" value="clouds/default_1/2_small.png" />
-		<Property name="type" value="passive" />
-	</sprite>
-	<sprite>
-		<Property name="posx" value="5462" />
-		<Property name="posy" value="-738" />
-		<Property name="image" value="clouds/default_1/2_small.png" />
-		<Property name="type" value="passive" />
-	</sprite>
-	<sprite>
-		<Property name="posx" value="5561" />
-		<Property name="posy" value="-781" />
-		<Property name="image" value="clouds/default_1/2_small.png" />
-		<Property name="type" value="passive" />
-	</sprite>
-	<sprite>
-		<Property name="posx" value="4992" />
-		<Property name="posy" value="-661" />
-		<Property name="image" value="clouds/default_1/2_small.png" />
-		<Property name="type" value="passive" />
-	</sprite>
-	<sprite>
-		<Property name="posx" value="4914" />
-		<Property name="posy" value="-691" />
-		<Property name="image" value="clouds/default_1/2_small.png" />
-		<Property name="type" value="passive" />
-	</sprite>
-	<sprite>
-		<Property name="posx" value="4874" />
-		<Property name="posy" value="-596" />
-		<Property name="image" value="clouds/default_1/2_small.png" />
-		<Property name="type" value="passive" />
-	</sprite>
-	<sprite>
-		<Property name="posx" value="4590" />
-		<Property name="posy" value="-702" />
-		<Property name="image" value="clouds/default_1/2_small.png" />
-		<Property name="type" value="passive" />
-	</sprite>
-	<sprite>
-		<Property name="posx" value="4189" />
-		<Property name="posy" value="-615" />
-		<Property name="image" value="clouds/default_1/2_small.png" />
-		<Property name="type" value="passive" />
-	</sprite>
-	<sprite>
-		<Property name="posx" value="3920" />
-		<Property name="posy" value="-662" />
-		<Property name="image" value="clouds/default_1/2_small.png" />
-		<Property name="type" value="passive" />
-	</sprite>
-	<sprite>
-		<Property name="posx" value="3637" />
-		<Property name="posy" value="-847" />
-		<Property name="image" value="clouds/default_1/2_small.png" />
-		<Property name="type" value="passive" />
-	</sprite>
-	<sprite>
-		<Property name="posx" value="3195" />
-		<Property name="posy" value="-723" />
-		<Property name="image" value="clouds/default_1/2_small.png" />
-		<Property name="type" value="passive" />
-	</sprite>
-	<sprite>
-		<Property name="posx" value="2895" />
-		<Property name="posy" value="-720" />
-		<Property name="image" value="clouds/default_1/2_small.png" />
-		<Property name="type" value="passive" />
-	</sprite>
-	<sprite>
-		<Property name="posx" value="2540" />
-		<Property name="posy" value="-521" />
-		<Property name="image" value="clouds/default_1/2_small.png" />
-		<Property name="type" value="passive" />
-	</sprite>
-	<sprite>
-		<Property name="posx" value="2240" />
-		<Property name="posy" value="-580" />
-		<Property name="image" value="clouds/default_1/2_small.png" />
-		<Property name="type" value="passive" />
-	</sprite>
-	<sprite>
-		<Property name="posx" value="2184" />
-		<Property name="posy" value="-732" />
-		<Property name="image" value="clouds/default_1/2_small.png" />
-		<Property name="type" value="passive" />
-	</sprite>
-	<sprite>
-		<Property name="posx" value="2000" />
-		<Property name="posy" value="-593" />
-		<Property name="image" value="clouds/default_1/2_small.png" />
-		<Property name="type" value="passive" />
-	</sprite>
-	<sprite>
-		<Property name="posx" value="1756" />
-		<Property name="posy" value="-567" />
-		<Property name="image" value="clouds/default_1/2_small.png" />
-		<Property name="type" value="passive" />
-	</sprite>
-	<sprite>
-		<Property name="posx" value="1422" />
-		<Property name="posy" value="-555" />
-		<Property name="image" value="clouds/default_1/2_small.png" />
-		<Property name="type" value="passive" />
-	</sprite>
-	<sprite>
-		<Property name="posx" value="1369" />
-		<Property name="posy" value="-651" />
-		<Property name="image" value="clouds/default_1/2_small.png" />
-		<Property name="type" value="passive" />
-	</sprite>
-	<sprite>
-		<Property name="posx" value="858" />
-		<Property name="posy" value="-684" />
-		<Property name="image" value="clouds/default_1/2_small.png" />
-		<Property name="type" value="passive" />
-	</sprite>
-	<sprite>
-		<Property name="posx" value="619" />
-		<Property name="posy" value="-564" />
-		<Property name="image" value="clouds/default_1/2_small.png" />
-		<Property name="type" value="passive" />
-	</sprite>
-	<sprite>
-		<Property name="posx" value="253" />
-		<Property name="posy" value="-625" />
-		<Property name="image" value="clouds/default_1/2_small.png" />
-		<Property name="type" value="passive" />
-	</sprite>
-	<sprite>
-		<Property name="posx" value="43" />
-		<Property name="posy" value="-593" />
-		<Property name="image" value="clouds/default_1/2_small.png" />
-		<Property name="type" value="passive" />
-	</sprite>
-	<sprite>
-		<Property name="posx" value="14287" />
-		<Property name="posy" value="-170" />
-		<Property name="image" value="blocks/stone/1.png" />
-		<Property name="type" value="massive" />
-	</sprite>
-	<sprite>
-		<Property name="posx" value="14330" />
-		<Property name="posy" value="-170" />
-		<Property name="image" value="blocks/stone/1.png" />
-		<Property name="type" value="massive" />
-	</sprite>
-	<sprite>
-		<Property name="posx" value="14287" />
-		<Property name="posy" value="-213" />
-		<Property name="image" value="blocks/stone/1.png" />
-		<Property name="type" value="massive" />
-	</sprite>
-	<sprite>
-		<Property name="posx" value="14287" />
-		<Property name="posy" value="-256" />
-		<Property name="image" value="blocks/stone/1.png" />
-		<Property name="type" value="massive" />
-	</sprite>
-	<sprite>
-		<Property name="posx" value="14244" />
-		<Property name="posy" value="-170" />
-		<Property name="image" value="blocks/stone/1.png" />
-		<Property name="type" value="massive" />
-	</sprite>
-	<sprite>
-		<Property name="posx" value="14201" />
-		<Property name="posy" value="-170" />
-		<Property name="image" value="blocks/stone/1.png" />
-		<Property name="type" value="massive" />
-	</sprite>
-	<sprite>
-		<Property name="posx" value="14244" />
-		<Property name="posy" value="-213" />
-		<Property name="image" value="blocks/stone/1.png" />
-		<Property name="type" value="massive" />
-	</sprite>
-	<sprite>
-		<Property name="posx" value="15007" />
-		<Property name="posy" value="-170" />
-		<Property name="image" value="blocks/stone/1.png" />
-		<Property name="type" value="massive" />
-	</sprite>
-	<sprite>
-		<Property name="posx" value="15050" />
-		<Property name="posy" value="-170" />
-		<Property name="image" value="blocks/stone/1.png" />
-		<Property name="type" value="massive" />
-	</sprite>
-	<sprite>
-		<Property name="posx" value="15093" />
-		<Property name="posy" value="-170" />
-		<Property name="image" value="blocks/stone/1.png" />
-		<Property name="type" value="massive" />
-	</sprite>
-	<sprite>
-		<Property name="posx" value="14775" />
-		<Property name="posy" value="-170" />
-		<Property name="image" value="blocks/stone/1.png" />
-		<Property name="type" value="massive" />
-	</sprite>
-	<sprite>
-		<Property name="posx" value="14775" />
-		<Property name="posy" value="-213" />
-		<Property name="image" value="blocks/stone/1.png" />
-		<Property name="type" value="massive" />
-	</sprite>
-	<sprite>
-		<Property name="posx" value="14503" />
-		<Property name="posy" value="-171" />
-		<Property name="image" value="blocks/stone/1.png" />
-		<Property name="type" value="massive" />
-	</sprite>
-	<sprite>
-		<Property name="posx" value="14546" />
-		<Property name="posy" value="-171" />
-		<Property name="image" value="blocks/stone/1.png" />
-		<Property name="type" value="massive" />
-	</sprite>
-	<sprite>
-		<Property name="posx" value="15136" />
-		<Property name="posy" value="-170" />
-		<Property name="image" value="blocks/stone/1.png" />
-		<Property name="type" value="massive" />
-	</sprite>
-	<sprite>
-		<Property name="posx" value="15136" />
-		<Property name="posy" value="-213" />
-		<Property name="image" value="blocks/stone/1.png" />
-		<Property name="type" value="massive" />
-	</sprite>
-	<sprite>
-		<Property name="posx" value="13914" />
-		<Property name="posy" value="-170" />
-		<Property name="image" value="blocks/stone/1.png" />
-		<Property name="type" value="massive" />
-	</sprite>
-	<sprite>
-		<Property name="posx" value="13871" />
-		<Property name="posy" value="-170" />
-		<Property name="image" value="blocks/stone/1.png" />
-		<Property name="type" value="massive" />
-	</sprite>
-	<sprite>
-		<Property name="posx" value="13828" />
-		<Property name="posy" value="-170" />
-		<Property name="image" value="blocks/stone/1.png" />
-		<Property name="type" value="massive" />
-	</sprite>
-	<sprite>
-		<Property name="posx" value="11283" />
-		<Property name="posy" value="-79" />
-		<Property name="image" value="ground/jungle_1/grass/3.png" />
-		<Property name="type" value="passive" />
-	</sprite>
-	<sprite>
-		<Property name="posx" value="10253" />
-		<Property name="posy" value="-79" />
-		<Property name="image" value="ground/jungle_1/grass/1.png" />
-		<Property name="type" value="passive" />
-	</sprite>
-	<sprite>
-		<Property name="posx" value="9225" />
-		<Property name="posy" value="-145" />
-		<Property name="image" value="ground/jungle_1/grass/3.png" />
-		<Property name="type" value="passive" />
-	</sprite>
-	<sprite>
-		<Property name="posx" value="1050" />
-		<Property name="posy" value="-255" />
-		<Property name="image" value="game/box/brown1_1.png" />
-		<Property name="type" value="massive" />
-	</sprite>
-	<sprite>
-		<Property name="posx" value="1100" />
-		<Property name="posy" value="-255" />
-		<Property name="image" value="game/box/brown1_1.png" />
-		<Property name="type" value="massive" />
-	</sprite>
-	<sprite>
-		<Property name="posx" value="1150" />
-		<Property name="posy" value="-255" />
-		<Property name="image" value="game/box/brown1_1.png" />
-		<Property name="type" value="massive" />
-	</sprite>
-	<sprite>
-		<Property name="posx" value="9246" />
-		<Property name="posy" value="-148" />
-		<Property name="image" value="ground/green_3/ground/middle/left.png" />
-		<Property name="type" value="massive" />
-	</sprite>
-	<sprite>
-		<Property name="posx" value="9310" />
-		<Property name="posy" value="-85" />
-		<Property name="image" value="ground/green_3/ground/middle/right.png" />
-		<Property name="type" value="massive" />
-	</sprite>
-	<sprite>
-		<Property name="posx" value="9643" />
-		<Property name="posy" value="-84" />
-		<Property name="image" value="ground/green_3/ground/top/left.png" />
-		<Property name="type" value="halfmassive" />
-	</sprite>
-	<enemy>
-		<Property name="type" value="eato" />
-		<Property name="posx" value="398" />
-		<Property name="posy" value="-164" />
-		<Property name="image_dir" value="enemy/eato/brown/" />
-		<Property name="direction" value="top_left" />
-	</enemy>
-	<enemy>
-		<Property name="type" value="furball" />
-		<Property name="posx" value="13867" />
-		<Property name="posy" value="-223" />
-		<Property name="color" value="brown" />
-		<Property name="direction" value="right" />
-	</enemy>
-	<sprite>
-		<Property name="posx" value="5467" />
-		<Property name="posy" value="-216" />
-		<Property name="image" value="ground/jungle_1/grass/1.png" />
-		<Property name="type" value="front_passive" />
-	</sprite>
-	<enemystopper>
-		<Property name="posx" value="13957" />
-		<Property name="posy" value="-187" />
-	</enemystopper>
-	<level_entry>
-		<Property name="posx" value="15996" />
-		<Property name="posy" value="-184" />
-		<Property name="type" value="1" />
-		<Property name="direction" value="up" />
-		<Property name="name" value="sub_1_back" />
-	</level_entry>
-	<sprite>
-		<Property name="posx" value="15956" />
-		<Property name="posy" value="-183" />
-		<Property name="image" value="pipes/green/up.png" />
-		<Property name="type" value="massive" />
-	</sprite>
-	<sprite>
-		<Property name="posx" value="15956" />
-		<Property name="posy" value="-133" />
-		<Property name="image" value="pipes/green/ver.png" />
-		<Property name="type" value="massive" />
-	</sprite>
-	<sprite>
-		<Property name="posx" value="15956" />
-		<Property name="posy" value="-83" />
-		<Property name="image" value="pipes/green/ver.png" />
-		<Property name="type" value="massive" />
-	</sprite>
-	<sprite>
-		<Property name="posx" value="15956" />
-		<Property name="posy" value="-33" />
-		<Property name="image" value="pipes/green/ver.png" />
-		<Property name="type" value="massive" />
-	</sprite>
-</level>
-=======
 <?xml version="1.0" encoding="UTF-8"?>
 <level>
   <information>
@@ -16095,5 +8724,4 @@
     <property name="type" value="massive"/>
   </sprite>
   <script></script>
-</level>
->>>>>>> 3539f07d
+</level>
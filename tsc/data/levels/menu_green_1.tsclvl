--- conflicted
+++ resolved
@@ -1,250 +1,3 @@
-<<<<<<< HEAD
-<?xml version="1.0" encoding="UTF-8"?>
-<level>
-	<information>
-		<Property name="game_version" value="1.8" />
-		<Property name="engine_version" value="31" />
-		<Property name="save_time" value="1231919544" />
-	</information>
-	<settings>
-		<Property name="lvl_author" value="FluXy" />
-		<Property name="lvl_version" value="1.0" />
-		<Property name="lvl_music" value="land/land_5.ogg" />
-		<Property name="cam_limit_x" value="0" />
-		<Property name="cam_limit_y" value="0" />
-		<Property name="cam_limit_w" value="20000" />
-		<Property name="cam_limit_h" value="-4000" />
-		<Property name="cam_fixed_hor_vel" value="0" />
-	</settings>
-	<background>
-		<Property name="type" value="103" />
-		<Property name="bg_color_1_red" value="78" />
-		<Property name="bg_color_1_green" value="187" />
-		<Property name="bg_color_1_blue" value="55" />
-		<Property name="bg_color_2_red" value="66" />
-		<Property name="bg_color_2_green" value="154" />
-		<Property name="bg_color_2_blue" value="55" />
-	</background>
-	<background>
-		<Property name="type" value="1" />
-		<Property name="posx" value="0" />
-		<Property name="posy" value="0" />
-		<Property name="posz" value="0.00011" />
-		<Property name="image" value="game/background/more_hills.png" />
-		<Property name="speedx" value="0.5" />
-		<Property name="speedy" value="0.5" />
-		<Property name="const_velx" value="0" />
-		<Property name="const_vely" value="0" />
-	</background>
-	<player>
-		<Property name="posx" value="-4" />
-		<Property name="posy" value="477" />
-		<Property name="direction" value="right" />
-	</player>
-	<sprite>
-		<Property name="posx" value="709" />
-		<Property name="posy" value="407" />
-		<Property name="image" value="ground/jungle_1/big_plant_2.png" />
-		<Property name="type" value="passive" />
-	</sprite>
-	<sprite>
-		<Property name="posx" value="0" />
-		<Property name="posy" value="536" />
-		<Property name="image" value="ground/green_3/ground/top/left.png" />
-		<Property name="type" value="massive" />
-	</sprite>
-	<sprite>
-		<Property name="posx" value="64" />
-		<Property name="posy" value="536" />
-		<Property name="image" value="ground/green_3/ground/top/1.png" />
-		<Property name="type" value="massive" />
-	</sprite>
-	<sprite>
-		<Property name="posx" value="128" />
-		<Property name="posy" value="536" />
-		<Property name="image" value="ground/green_3/ground/top/1.png" />
-		<Property name="type" value="massive" />
-	</sprite>
-	<sprite>
-		<Property name="posx" value="192" />
-		<Property name="posy" value="536" />
-		<Property name="image" value="ground/green_3/ground/top/1.png" />
-		<Property name="type" value="massive" />
-	</sprite>
-	<sprite>
-		<Property name="posx" value="256" />
-		<Property name="posy" value="536" />
-		<Property name="image" value="ground/green_3/ground/top/1.png" />
-		<Property name="type" value="massive" />
-	</sprite>
-	<sprite>
-		<Property name="posx" value="320" />
-		<Property name="posy" value="536" />
-		<Property name="image" value="ground/green_3/ground/top/1.png" />
-		<Property name="type" value="massive" />
-	</sprite>
-	<sprite>
-		<Property name="posx" value="384" />
-		<Property name="posy" value="536" />
-		<Property name="image" value="ground/green_3/ground/top/1.png" />
-		<Property name="type" value="massive" />
-	</sprite>
-	<sprite>
-		<Property name="posx" value="448" />
-		<Property name="posy" value="536" />
-		<Property name="image" value="ground/green_3/ground/top/1.png" />
-		<Property name="type" value="massive" />
-	</sprite>
-	<sprite>
-		<Property name="posx" value="512" />
-		<Property name="posy" value="536" />
-		<Property name="image" value="ground/green_3/ground/top/1.png" />
-		<Property name="type" value="massive" />
-	</sprite>
-	<sprite>
-		<Property name="posx" value="576" />
-		<Property name="posy" value="536" />
-		<Property name="image" value="ground/green_3/ground/top/1.png" />
-		<Property name="type" value="massive" />
-	</sprite>
-	<sprite>
-		<Property name="posx" value="640" />
-		<Property name="posy" value="536" />
-		<Property name="image" value="ground/green_3/ground/top/1.png" />
-		<Property name="type" value="massive" />
-	</sprite>
-	<sprite>
-		<Property name="posx" value="704" />
-		<Property name="posy" value="536" />
-		<Property name="image" value="ground/green_3/ground/top/1.png" />
-		<Property name="type" value="massive" />
-	</sprite>
-	<sprite>
-		<Property name="posx" value="768" />
-		<Property name="posy" value="536" />
-		<Property name="image" value="ground/green_3/ground/top/1.png" />
-		<Property name="type" value="massive" />
-	</sprite>
-	<sprite>
-		<Property name="posx" value="32" />
-		<Property name="posy" value="280" />
-		<Property name="image" value="ground/jungle_1/big_plant_1.png" />
-		<Property name="type" value="passive" />
-	</sprite>
-	<sprite>
-		<Property name="posx" value="248" />
-		<Property name="posy" value="504" />
-		<Property name="image" value="ground/jungle_1/grass/2.png" />
-		<Property name="type" value="passive" />
-	</sprite>
-	<sprite>
-		<Property name="posx" value="527" />
-		<Property name="posy" value="504" />
-		<Property name="image" value="ground/jungle_1/grass/2.png" />
-		<Property name="type" value="passive" />
-	</sprite>
-	<sprite>
-		<Property name="posx" value="620" />
-		<Property name="posy" value="486" />
-		<Property name="image" value="pipes/orange/ver.png" />
-		<Property name="type" value="massive" />
-	</sprite>
-	<sprite>
-		<Property name="posx" value="620" />
-		<Property name="posy" value="436" />
-		<Property name="image" value="pipes/orange/ver.png" />
-		<Property name="type" value="massive" />
-	</sprite>
-	<sprite>
-		<Property name="posx" value="620" />
-		<Property name="posy" value="386" />
-		<Property name="image" value="pipes/orange/up.png" />
-		<Property name="type" value="massive" />
-	</sprite>
-	<sprite>
-		<Property name="posx" value="112" />
-		<Property name="posy" value="247" />
-		<Property name="image" value="alex/small/stand_right.png" />
-		<Property name="type" value="front_passive" />
-	</sprite>
-	<enemy>
-		<Property name="type" value="flyon" />
-		<Property name="posx" value="648" />
-		<Property name="posy" value="401" />
-		<Property name="direction" value="up" />
-		<Property name="image_dir" value="enemy/flyon/orange/" />
-		<Property name="max_distance" value="200" />
-		<Property name="speed" value="5.8" />
-	</enemy>
-	<enemy>
-		<Property name="type" value="furball" />
-		<Property name="posx" value="462" />
-		<Property name="posy" value="491" />
-		<Property name="color" value="brown" />
-		<Property name="direction" value="right" />
-	</enemy>
-	<sprite>
-		<Property name="posx" value="417" />
-		<Property name="posy" value="504" />
-		<Property name="image" value="ground/jungle_1/grass/3.png" />
-		<Property name="type" value="passive" />
-	</sprite>
-	<sprite>
-		<Property name="posx" value="90" />
-		<Property name="posy" value="305" />
-		<Property name="image" value="ground/jungle_1/slider/1_green_left.png" />
-		<Property name="type" value="massive" />
-	</sprite>
-	<sprite>
-		<Property name="posx" value="112" />
-		<Property name="posy" value="305" />
-		<Property name="image" value="ground/jungle_1/slider/1_green_middle.png" />
-		<Property name="type" value="massive" />
-	</sprite>
-	<sprite>
-		<Property name="posx" value="134" />
-		<Property name="posy" value="305" />
-		<Property name="image" value="ground/jungle_1/slider/1_green_middle.png" />
-		<Property name="type" value="massive" />
-	</sprite>
-	<sprite>
-		<Property name="posx" value="156" />
-		<Property name="posy" value="305" />
-		<Property name="image" value="ground/jungle_1/slider/1_green_middle.png" />
-		<Property name="type" value="massive" />
-	</sprite>
-	<sprite>
-		<Property name="posx" value="178" />
-		<Property name="posy" value="305" />
-		<Property name="image" value="ground/jungle_1/slider/1_green_right.png" />
-		<Property name="type" value="massive" />
-	</sprite>
-	<sprite>
-		<Property name="posx" value="624" />
-		<Property name="posy" value="383" />
-		<Property name="image" value="ground/green_1/hedges/wild_medium.png" />
-		<Property name="type" value="massive" />
-	</sprite>
-	<enemy>
-		<Property name="type" value="eato" />
-		<Property name="posx" value="200" />
-		<Property name="posy" value="500" />
-		<Property name="image_dir" value="enemy/eato/brown/" />
-		<Property name="direction" value="top_left" />
-	</enemy>
-	<item>
-		<Property name="type" value="goldpiece" />
-		<Property name="posx" value="721" />
-		<Property name="posy" value="367" />
-		<Property name="color" value="red" />
-	</item>
-	<item>
-		<Property name="type" value="moon" />
-		<Property name="posx" value="720" />
-		<Property name="posy" value="80" />
-	</item>
-</level>
-=======
 <?xml version="1.0" encoding="UTF-8"?>
 <level>
   <information>
@@ -541,5 +294,4 @@
     <property name="direction" value="down"/>
   </levelexit>
   <script></script>
-</level>
->>>>>>> 1500eb59
+</level>
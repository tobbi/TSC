<<<<<<< HEAD
<?xml version="1.0" encoding="UTF-8"?>
<level>
	<information>
		<Property name="game_version" value="1.8" />
		<Property name="engine_version" value="31" />
		<Property name="save_time" value="1231920089" />
	</information>
	<settings>
		<Property name="lvl_author" value="FluXy" />
		<Property name="lvl_version" value="1.0" />
		<Property name="lvl_music" value="land/land_5.ogg" />
		<Property name="cam_limit_x" value="0" />
		<Property name="cam_limit_y" value="0" />
		<Property name="cam_limit_w" value="20000" />
		<Property name="cam_limit_h" value="-4000" />
		<Property name="cam_fixed_hor_vel" value="0" />
	</settings>
	<background>
		<Property name="type" value="103" />
		<Property name="bg_color_1_red" value="178" />
		<Property name="bg_color_1_green" value="227" />
		<Property name="bg_color_1_blue" value="255" />
		<Property name="bg_color_2_red" value="86" />
		<Property name="bg_color_2_green" value="164" />
		<Property name="bg_color_2_blue" value="225" />
	</background>
	<background>
		<Property name="type" value="1" />
		<Property name="posx" value="0" />
		<Property name="posy" value="0" />
		<Property name="posz" value="0.00011" />
		<Property name="image" value="game/background/blue_hills_1.png" />
		<Property name="speedx" value="0.5" />
		<Property name="speedy" value="0.5" />
		<Property name="const_velx" value="0" />
		<Property name="const_vely" value="0" />
	</background>
	<global_effect>
		<Property name="type" value="1" />
		<Property name="image" value="animation/particles/ice_1.png" />
		<Property name="rect_x" value="0" />
		<Property name="rect_y" value="-1" />
		<Property name="rect_w" value="800" />
		<Property name="rect_h" value="1" />
		<Property name="z" value="0.081" />
		<Property name="z_rand" value="0.01" />
		<Property name="time_to_live" value="12" />
		<Property name="time_to_live_rand" value="0" />
		<Property name="emitter_iteration_interval" value="0.6" />
		<Property name="scale" value="0.15" />
		<Property name="scale_rand" value="0.2" />
		<Property name="speed" value="2" />
		<Property name="speed_rand" value="0.5" />
		<Property name="dir_range_start" value="50" />
		<Property name="dir_range_size" value="80" />
		<Property name="rot_x" value="0" />
		<Property name="rot_y" value="0" />
		<Property name="rot_z" value="0" />
		<Property name="const_rotz" value="0" />
		<Property name="const_rotz_rand" value="0" />
	</global_effect>
	<player>
		<Property name="posx" value="-7" />
		<Property name="posy" value="478" />
		<Property name="direction" value="right" />
	</player>
	<enemy>
		<Property name="type" value="flyon" />
		<Property name="posx" value="646" />
		<Property name="posy" value="408" />
		<Property name="direction" value="up" />
		<Property name="image_dir" value="enemy/flyon/orange/" />
		<Property name="max_distance" value="200" />
		<Property name="speed" value="5.8" />
	</enemy>
	<item>
		<Property name="type" value="goldpiece" />
		<Property name="posx" value="49" />
		<Property name="posy" value="431" />
		<Property name="color" value="yellow" />
	</item>
	<sprite>
		<Property name="posx" value="0" />
		<Property name="posy" value="536" />
		<Property name="image" value="ground/green_3/ground/top/left.png" />
		<Property name="type" value="massive" />
	</sprite>
	<sprite>
		<Property name="posx" value="64" />
		<Property name="posy" value="536" />
		<Property name="image" value="ground/green_3/ground/top/1.png" />
		<Property name="type" value="massive" />
	</sprite>
	<sprite>
		<Property name="posx" value="128" />
		<Property name="posy" value="536" />
		<Property name="image" value="ground/green_3/ground/top/1.png" />
		<Property name="type" value="massive" />
	</sprite>
	<sprite>
		<Property name="posx" value="192" />
		<Property name="posy" value="536" />
		<Property name="image" value="ground/green_3/ground/top/1.png" />
		<Property name="type" value="massive" />
	</sprite>
	<sprite>
		<Property name="posx" value="256" />
		<Property name="posy" value="536" />
		<Property name="image" value="ground/green_3/ground/top/1.png" />
		<Property name="type" value="massive" />
	</sprite>
	<sprite>
		<Property name="posx" value="320" />
		<Property name="posy" value="536" />
		<Property name="image" value="ground/green_3/ground/top/1.png" />
		<Property name="type" value="massive" />
	</sprite>
	<sprite>
		<Property name="posx" value="384" />
		<Property name="posy" value="536" />
		<Property name="image" value="ground/green_3/ground/top/1.png" />
		<Property name="type" value="massive" />
	</sprite>
	<sprite>
		<Property name="posx" value="448" />
		<Property name="posy" value="536" />
		<Property name="image" value="ground/green_3/ground/top/1.png" />
		<Property name="type" value="massive" />
	</sprite>
	<sprite>
		<Property name="posx" value="512" />
		<Property name="posy" value="536" />
		<Property name="image" value="ground/green_3/ground/top/1.png" />
		<Property name="type" value="massive" />
	</sprite>
	<sprite>
		<Property name="posx" value="576" />
		<Property name="posy" value="536" />
		<Property name="image" value="ground/green_3/ground/top/1.png" />
		<Property name="type" value="massive" />
	</sprite>
	<sprite>
		<Property name="posx" value="640" />
		<Property name="posy" value="536" />
		<Property name="image" value="ground/green_3/ground/top/1.png" />
		<Property name="type" value="massive" />
	</sprite>
	<sprite>
		<Property name="posx" value="704" />
		<Property name="posy" value="536" />
		<Property name="image" value="ground/green_3/ground/top/1.png" />
		<Property name="type" value="massive" />
	</sprite>
	<sprite>
		<Property name="posx" value="768" />
		<Property name="posy" value="536" />
		<Property name="image" value="ground/green_3/ground/top/1.png" />
		<Property name="type" value="massive" />
	</sprite>
	<sprite>
		<Property name="posx" value="77" />
		<Property name="posy" value="408" />
		<Property name="image" value="ground/green_2/hedges/big_3.png" />
		<Property name="type" value="passive" />
	</sprite>
	<sprite>
		<Property name="posx" value="410" />
		<Property name="posy" value="493" />
		<Property name="image" value="ground/green_1/hedges/medium_2.png" />
		<Property name="type" value="passive" />
	</sprite>
	<sprite>
		<Property name="posx" value="240" />
		<Property name="posy" value="493" />
		<Property name="image" value="ground/green_1/hedges/small_1.png" />
		<Property name="type" value="passive" />
	</sprite>
	<sprite>
		<Property name="posx" value="620" />
		<Property name="posy" value="486" />
		<Property name="image" value="pipes/orange/ver.png" />
		<Property name="type" value="massive" />
	</sprite>
	<sprite>
		<Property name="posx" value="620" />
		<Property name="posy" value="436" />
		<Property name="image" value="pipes/orange/ver.png" />
		<Property name="type" value="massive" />
	</sprite>
	<sprite>
		<Property name="posx" value="620" />
		<Property name="posy" value="386" />
		<Property name="image" value="pipes/orange/up.png" />
		<Property name="type" value="massive" />
	</sprite>
	<sprite>
		<Property name="posx" value="710" />
		<Property name="posy" value="504" />
		<Property name="image" value="ground/green_2/hedges/small_1.png" />
		<Property name="type" value="passive" />
	</sprite>
	<enemy>
		<Property name="type" value="furball" />
		<Property name="posx" value="359" />
		<Property name="posy" value="491" />
		<Property name="color" value="blue" />
		<Property name="direction" value="left" />
	</enemy>
	<enemy>
		<Property name="type" value="eato" />
		<Property name="posx" value="99" />
		<Property name="posy" value="500" />
		<Property name="image_dir" value="enemy/eato/brown/" />
		<Property name="direction" value="top_left" />
	</enemy>
	<box>
		<Property name="posx" value="583" />
		<Property name="posy" value="386" />
		<Property name="type" value="bonus" />
		<Property name="animation" value="Bonus" />
		<Property name="item" value="25" />
		<Property name="invisible" value="0" />
		<Property name="useable_count" value="1" />
		<Property name="force_best_item" value="0" />
	</box>
	<sprite>
		<Property name="posx" value="34" />
		<Property name="posy" value="478" />
		<Property name="image" value="alex/small/stand_right.png" />
		<Property name="type" value="front_passive" />
	</sprite>
	<item>
		<Property name="type" value="moon" />
		<Property name="posx" value="720" />
		<Property name="posy" value="80" />
	</item>
	<item>
		<Property name="type" value="goldpiece" />
		<Property name="posx" value="75" />
		<Property name="posy" value="388" />
		<Property name="color" value="yellow" />
	</item>
	<item>
		<Property name="type" value="goldpiece" />
		<Property name="posx" value="119" />
		<Property name="posy" value="370" />
		<Property name="color" value="yellow" />
	</item>
	<item>
		<Property name="type" value="goldpiece" />
		<Property name="posx" value="166" />
		<Property name="posy" value="386" />
		<Property name="color" value="yellow" />
	</item>
	<item>
		<Property name="type" value="goldpiece" />
		<Property name="posx" value="191" />
		<Property name="posy" value="426" />
		<Property name="color" value="yellow" />
	</item>
</level>
=======
<?xml version="1.0" encoding="UTF-8"?>
<level>
  <information>
    <property name="game_version" value="2.0.0"/>
    <property name="engine_version" value="46"/>
    <property name="save_time" value="1427404721"/>
  </information>
  <settings>
    <property name="lvl_author" value="FluXy"/>
    <property name="lvl_version" value="1.0"/>
    <property name="lvl_music" value="land/land_5.ogg"/>
    <property name="lvl_description" value=""/>
    <property name="lvl_difficulty" value="0"/>
    <property name="lvl_land_type" value="undefined"/>
    <property name="cam_limit_x" value="0"/>
    <property name="cam_limit_y" value="0"/>
    <property name="cam_limit_w" value="20000"/>
    <property name="cam_limit_h" value="-4600"/>
    <property name="cam_fixed_hor_vel" value="0.000000"/>
    <property name="unload_after_exit" value="0"/>
  </settings>
  <background>
    <property name="type" value="103"/>
    <property name="bg_color_1_red" value="178"/>
    <property name="bg_color_1_green" value="227"/>
    <property name="bg_color_1_blue" value="255"/>
    <property name="bg_color_2_red" value="86"/>
    <property name="bg_color_2_green" value="164"/>
    <property name="bg_color_2_blue" value="225"/>
  </background>
  <background>
    <property name="type" value="1"/>
    <property name="posx" value="0.000000"/>
    <property name="posy" value="0.000000"/>
    <property name="posz" value="0.000110"/>
    <property name="image" value="game/background/blue_hills_1.png"/>
    <property name="speedx" value="0.500000"/>
    <property name="speedy" value="0.500000"/>
    <property name="const_velx" value="0.000000"/>
    <property name="const_vely" value="0.000000"/>
  </background>
  <player>
    <property name="posx" value="-7"/>
    <property name="posy" value="-122"/>
    <property name="direction" value="right"/>
  </player>
  <particle_emitter>
    <property name="posx" value="0"/>
    <property name="posy" value="-601"/>
    <property name="uid" value="1"/>
    <property name="image" value="animation/particles/ice_1.png"/>
    <property name="type" value="passive"/>
    <property name="particle_image" value="animation/particles/ice_1.png"/>
    <property name="pos_z" value="0.081000"/>
    <property name="pos_z_rand" value="0.010000"/>
    <property name="emitter_based_on_camera_pos" value="1"/>
    <property name="particle_based_on_emitter_pos" value="0.000000"/>
    <property name="sizex" value="800"/>
    <property name="sizey" value="1"/>
    <property name="emitter_time_to_live" value="-1.000000"/>
    <property name="emitter_interval" value="0.600000"/>
    <property name="quota" value="1"/>
    <property name="time_to_live" value="12.000000"/>
    <property name="time_to_live_rand" value="0.000000"/>
    <property name="vel" value="2.000000"/>
    <property name="vel_rand" value="0.500000"/>
    <property name="rot_x" value="0.000000"/>
    <property name="rot_y" value="0.000000"/>
    <property name="rot_z" value="0.000000"/>
    <property name="start_rot_z_uses_direction" value="0"/>
    <property name="const_rot_x" value="0.000000"/>
    <property name="const_rot_x_rand" value="0.000000"/>
    <property name="const_rot_y" value="0.000000"/>
    <property name="const_rot_y_rand" value="0.000000"/>
    <property name="const_rot_z" value="0.000000"/>
    <property name="const_rot_z_rand" value="0.000000"/>
    <property name="angle_start" value="50.000000"/>
    <property name="angle_range" value="80.000000"/>
    <property name="size_scale" value="0.150000"/>
    <property name="size_scale_rand" value="0.200000"/>
    <property name="gravity_x" value="0.000000"/>
    <property name="gravity_x_rand" value="0.000000"/>
    <property name="gravity_y" value="0.000000"/>
    <property name="gravity_y_rand" value="0.000000"/>
    <property name="clip_x" value="0"/>
    <property name="clip_y" value="0"/>
    <property name="clip_w" value="800"/>
    <property name="clip_h" value="601"/>
    <property name="clip_mode" value="0"/>
  </particle_emitter>
  <enemy>
    <property name="posx" value="646"/>
    <property name="posy" value="-192"/>
    <property name="uid" value="2"/>
    <property name="image" value="enemy/flyon/orange/closed_1.png"/>
    <property name="type" value="flyon"/>
    <property name="direction" value="up"/>
    <property name="image_dir" value="enemy/flyon/orange/"/>
    <property name="max_distance" value="200"/>
    <property name="speed" value="5.800000"/>
  </enemy>
  <item>
    <property name="posx" value="49"/>
    <property name="posy" value="-169"/>
    <property name="uid" value="3"/>
    <property name="image" value="game/items/goldpiece/yellow/1.png"/>
    <property name="type" value="goldpiece"/>
    <property name="color" value="yellow"/>
  </item>
  <sprite>
    <property name="posx" value="0"/>
    <property name="posy" value="-64"/>
    <property name="uid" value="4"/>
    <property name="image" value="ground/green_3/ground/top/left.png"/>
    <property name="type" value="massive"/>
  </sprite>
  <sprite>
    <property name="posx" value="64"/>
    <property name="posy" value="-64"/>
    <property name="uid" value="5"/>
    <property name="image" value="ground/green_3/ground/top/1.png"/>
    <property name="type" value="massive"/>
  </sprite>
  <sprite>
    <property name="posx" value="128"/>
    <property name="posy" value="-64"/>
    <property name="uid" value="6"/>
    <property name="image" value="ground/green_3/ground/top/1.png"/>
    <property name="type" value="massive"/>
  </sprite>
  <sprite>
    <property name="posx" value="192"/>
    <property name="posy" value="-64"/>
    <property name="uid" value="7"/>
    <property name="image" value="ground/green_3/ground/top/1.png"/>
    <property name="type" value="massive"/>
  </sprite>
  <sprite>
    <property name="posx" value="256"/>
    <property name="posy" value="-64"/>
    <property name="uid" value="8"/>
    <property name="image" value="ground/green_3/ground/top/1.png"/>
    <property name="type" value="massive"/>
  </sprite>
  <sprite>
    <property name="posx" value="320"/>
    <property name="posy" value="-64"/>
    <property name="uid" value="9"/>
    <property name="image" value="ground/green_3/ground/top/1.png"/>
    <property name="type" value="massive"/>
  </sprite>
  <sprite>
    <property name="posx" value="384"/>
    <property name="posy" value="-64"/>
    <property name="uid" value="10"/>
    <property name="image" value="ground/green_3/ground/top/1.png"/>
    <property name="type" value="massive"/>
  </sprite>
  <sprite>
    <property name="posx" value="448"/>
    <property name="posy" value="-64"/>
    <property name="uid" value="11"/>
    <property name="image" value="ground/green_3/ground/top/1.png"/>
    <property name="type" value="massive"/>
  </sprite>
  <sprite>
    <property name="posx" value="512"/>
    <property name="posy" value="-64"/>
    <property name="uid" value="12"/>
    <property name="image" value="ground/green_3/ground/top/1.png"/>
    <property name="type" value="massive"/>
  </sprite>
  <sprite>
    <property name="posx" value="576"/>
    <property name="posy" value="-64"/>
    <property name="uid" value="13"/>
    <property name="image" value="ground/green_3/ground/top/1.png"/>
    <property name="type" value="massive"/>
  </sprite>
  <sprite>
    <property name="posx" value="640"/>
    <property name="posy" value="-64"/>
    <property name="uid" value="14"/>
    <property name="image" value="ground/green_3/ground/top/1.png"/>
    <property name="type" value="massive"/>
  </sprite>
  <sprite>
    <property name="posx" value="704"/>
    <property name="posy" value="-64"/>
    <property name="uid" value="15"/>
    <property name="image" value="ground/green_3/ground/top/1.png"/>
    <property name="type" value="massive"/>
  </sprite>
  <sprite>
    <property name="posx" value="768"/>
    <property name="posy" value="-64"/>
    <property name="uid" value="16"/>
    <property name="image" value="ground/green_3/ground/top/1.png"/>
    <property name="type" value="massive"/>
  </sprite>
  <sprite>
    <property name="posx" value="77"/>
    <property name="posy" value="-192"/>
    <property name="uid" value="17"/>
    <property name="image" value="ground/green_2/hedges/big_3.png"/>
    <property name="type" value="passive"/>
  </sprite>
  <sprite>
    <property name="posx" value="410"/>
    <property name="posy" value="-107"/>
    <property name="uid" value="18"/>
    <property name="image" value="ground/green_1/hedges/medium_2.png"/>
    <property name="type" value="passive"/>
  </sprite>
  <sprite>
    <property name="posx" value="240"/>
    <property name="posy" value="-107"/>
    <property name="uid" value="19"/>
    <property name="image" value="ground/green_1/hedges/small_1.png"/>
    <property name="type" value="passive"/>
  </sprite>
  <sprite>
    <property name="posx" value="620"/>
    <property name="posy" value="-114"/>
    <property name="uid" value="20"/>
    <property name="image" value="pipes/orange/ver_1.png"/>
    <property name="type" value="massive"/>
  </sprite>
  <sprite>
    <property name="posx" value="620"/>
    <property name="posy" value="-164"/>
    <property name="uid" value="21"/>
    <property name="image" value="pipes/orange/ver_1.png"/>
    <property name="type" value="massive"/>
  </sprite>
  <sprite>
    <property name="posx" value="620"/>
    <property name="posy" value="-214"/>
    <property name="uid" value="22"/>
    <property name="image" value="pipes/orange/up_1.png"/>
    <property name="type" value="massive"/>
  </sprite>
  <sprite>
    <property name="posx" value="710"/>
    <property name="posy" value="-96"/>
    <property name="uid" value="23"/>
    <property name="image" value="ground/green_2/hedges/small_1.png"/>
    <property name="type" value="passive"/>
  </sprite>
  <enemy>
    <property name="posx" value="359"/>
    <property name="posy" value="-109"/>
    <property name="uid" value="24"/>
    <property name="image" value="enemy/furball/blue/walk_1.png"/>
    <property name="type" value="furball"/>
    <property name="color" value="blue"/>
    <property name="direction" value="left"/>
  </enemy>
  <enemy>
    <property name="posx" value="99"/>
    <property name="posy" value="-100"/>
    <property name="uid" value="25"/>
    <property name="image" value="enemy/eato/brown/1.png"/>
    <property name="type" value="eato"/>
    <property name="image_dir" value="enemy/eato/brown/"/>
    <property name="direction" value="top_left"/>
  </enemy>
  <box>
    <property name="posx" value="583"/>
    <property name="posy" value="-214"/>
    <property name="uid" value="26"/>
    <property name="image" value="game/box/yellow/bonus/1.png"/>
    <property name="type" value="bonus"/>
    <property name="animation" value="Bonus"/>
    <property name="item" value="25"/>
    <property name="invisible" value="0"/>
    <property name="useable_count" value="1"/>
    <property name="force_best_item" value="0"/>
  </box>
  <sprite>
    <property name="posx" value="34"/>
    <property name="posy" value="-122"/>
    <property name="uid" value="27"/>
    <property name="image" value="maryo/small/stand_right.png"/>
    <property name="type" value="front_passive"/>
  </sprite>
  <item>
    <property name="posx" value="720"/>
    <property name="posy" value="-520"/>
    <property name="uid" value="28"/>
    <property name="image" value="game/items/cookie.png"/>
    <property name="type" value="moon"/>
  </item>
  <item>
    <property name="posx" value="75"/>
    <property name="posy" value="-212"/>
    <property name="uid" value="29"/>
    <property name="image" value="game/items/goldpiece/yellow/1.png"/>
    <property name="type" value="goldpiece"/>
    <property name="color" value="yellow"/>
  </item>
  <item>
    <property name="posx" value="119"/>
    <property name="posy" value="-230"/>
    <property name="uid" value="30"/>
    <property name="image" value="game/items/goldpiece/yellow/1.png"/>
    <property name="type" value="goldpiece"/>
    <property name="color" value="yellow"/>
  </item>
  <item>
    <property name="posx" value="166"/>
    <property name="posy" value="-214"/>
    <property name="uid" value="31"/>
    <property name="image" value="game/items/goldpiece/yellow/1.png"/>
    <property name="type" value="goldpiece"/>
    <property name="color" value="yellow"/>
  </item>
  <item>
    <property name="posx" value="191"/>
    <property name="posy" value="-174"/>
    <property name="uid" value="32"/>
    <property name="image" value="game/items/goldpiece/yellow/1.png"/>
    <property name="type" value="goldpiece"/>
    <property name="color" value="yellow"/>
  </item>
  <levelexit>
    <property name="posx" value="664"/>
    <property name="posy" value="-221"/>
    <property name="uid" value="33"/>
    <property name="image" value=""/>
    <property name="type" value="1"/>
    <property name="camera_motion" value="1"/>
    <property name="direction" value="down"/>
  </levelexit>
  <script></script>
</level>
>>>>>>> 1500eb59
<|MERGE_RESOLUTION|>--- conflicted
+++ resolved
@@ -1,266 +1,3 @@
-<<<<<<< HEAD
-<?xml version="1.0" encoding="UTF-8"?>
-<level>
-	<information>
-		<Property name="game_version" value="1.8" />
-		<Property name="engine_version" value="31" />
-		<Property name="save_time" value="1231920089" />
-	</information>
-	<settings>
-		<Property name="lvl_author" value="FluXy" />
-		<Property name="lvl_version" value="1.0" />
-		<Property name="lvl_music" value="land/land_5.ogg" />
-		<Property name="cam_limit_x" value="0" />
-		<Property name="cam_limit_y" value="0" />
-		<Property name="cam_limit_w" value="20000" />
-		<Property name="cam_limit_h" value="-4000" />
-		<Property name="cam_fixed_hor_vel" value="0" />
-	</settings>
-	<background>
-		<Property name="type" value="103" />
-		<Property name="bg_color_1_red" value="178" />
-		<Property name="bg_color_1_green" value="227" />
-		<Property name="bg_color_1_blue" value="255" />
-		<Property name="bg_color_2_red" value="86" />
-		<Property name="bg_color_2_green" value="164" />
-		<Property name="bg_color_2_blue" value="225" />
-	</background>
-	<background>
-		<Property name="type" value="1" />
-		<Property name="posx" value="0" />
-		<Property name="posy" value="0" />
-		<Property name="posz" value="0.00011" />
-		<Property name="image" value="game/background/blue_hills_1.png" />
-		<Property name="speedx" value="0.5" />
-		<Property name="speedy" value="0.5" />
-		<Property name="const_velx" value="0" />
-		<Property name="const_vely" value="0" />
-	</background>
-	<global_effect>
-		<Property name="type" value="1" />
-		<Property name="image" value="animation/particles/ice_1.png" />
-		<Property name="rect_x" value="0" />
-		<Property name="rect_y" value="-1" />
-		<Property name="rect_w" value="800" />
-		<Property name="rect_h" value="1" />
-		<Property name="z" value="0.081" />
-		<Property name="z_rand" value="0.01" />
-		<Property name="time_to_live" value="12" />
-		<Property name="time_to_live_rand" value="0" />
-		<Property name="emitter_iteration_interval" value="0.6" />
-		<Property name="scale" value="0.15" />
-		<Property name="scale_rand" value="0.2" />
-		<Property name="speed" value="2" />
-		<Property name="speed_rand" value="0.5" />
-		<Property name="dir_range_start" value="50" />
-		<Property name="dir_range_size" value="80" />
-		<Property name="rot_x" value="0" />
-		<Property name="rot_y" value="0" />
-		<Property name="rot_z" value="0" />
-		<Property name="const_rotz" value="0" />
-		<Property name="const_rotz_rand" value="0" />
-	</global_effect>
-	<player>
-		<Property name="posx" value="-7" />
-		<Property name="posy" value="478" />
-		<Property name="direction" value="right" />
-	</player>
-	<enemy>
-		<Property name="type" value="flyon" />
-		<Property name="posx" value="646" />
-		<Property name="posy" value="408" />
-		<Property name="direction" value="up" />
-		<Property name="image_dir" value="enemy/flyon/orange/" />
-		<Property name="max_distance" value="200" />
-		<Property name="speed" value="5.8" />
-	</enemy>
-	<item>
-		<Property name="type" value="goldpiece" />
-		<Property name="posx" value="49" />
-		<Property name="posy" value="431" />
-		<Property name="color" value="yellow" />
-	</item>
-	<sprite>
-		<Property name="posx" value="0" />
-		<Property name="posy" value="536" />
-		<Property name="image" value="ground/green_3/ground/top/left.png" />
-		<Property name="type" value="massive" />
-	</sprite>
-	<sprite>
-		<Property name="posx" value="64" />
-		<Property name="posy" value="536" />
-		<Property name="image" value="ground/green_3/ground/top/1.png" />
-		<Property name="type" value="massive" />
-	</sprite>
-	<sprite>
-		<Property name="posx" value="128" />
-		<Property name="posy" value="536" />
-		<Property name="image" value="ground/green_3/ground/top/1.png" />
-		<Property name="type" value="massive" />
-	</sprite>
-	<sprite>
-		<Property name="posx" value="192" />
-		<Property name="posy" value="536" />
-		<Property name="image" value="ground/green_3/ground/top/1.png" />
-		<Property name="type" value="massive" />
-	</sprite>
-	<sprite>
-		<Property name="posx" value="256" />
-		<Property name="posy" value="536" />
-		<Property name="image" value="ground/green_3/ground/top/1.png" />
-		<Property name="type" value="massive" />
-	</sprite>
-	<sprite>
-		<Property name="posx" value="320" />
-		<Property name="posy" value="536" />
-		<Property name="image" value="ground/green_3/ground/top/1.png" />
-		<Property name="type" value="massive" />
-	</sprite>
-	<sprite>
-		<Property name="posx" value="384" />
-		<Property name="posy" value="536" />
-		<Property name="image" value="ground/green_3/ground/top/1.png" />
-		<Property name="type" value="massive" />
-	</sprite>
-	<sprite>
-		<Property name="posx" value="448" />
-		<Property name="posy" value="536" />
-		<Property name="image" value="ground/green_3/ground/top/1.png" />
-		<Property name="type" value="massive" />
-	</sprite>
-	<sprite>
-		<Property name="posx" value="512" />
-		<Property name="posy" value="536" />
-		<Property name="image" value="ground/green_3/ground/top/1.png" />
-		<Property name="type" value="massive" />
-	</sprite>
-	<sprite>
-		<Property name="posx" value="576" />
-		<Property name="posy" value="536" />
-		<Property name="image" value="ground/green_3/ground/top/1.png" />
-		<Property name="type" value="massive" />
-	</sprite>
-	<sprite>
-		<Property name="posx" value="640" />
-		<Property name="posy" value="536" />
-		<Property name="image" value="ground/green_3/ground/top/1.png" />
-		<Property name="type" value="massive" />
-	</sprite>
-	<sprite>
-		<Property name="posx" value="704" />
-		<Property name="posy" value="536" />
-		<Property name="image" value="ground/green_3/ground/top/1.png" />
-		<Property name="type" value="massive" />
-	</sprite>
-	<sprite>
-		<Property name="posx" value="768" />
-		<Property name="posy" value="536" />
-		<Property name="image" value="ground/green_3/ground/top/1.png" />
-		<Property name="type" value="massive" />
-	</sprite>
-	<sprite>
-		<Property name="posx" value="77" />
-		<Property name="posy" value="408" />
-		<Property name="image" value="ground/green_2/hedges/big_3.png" />
-		<Property name="type" value="passive" />
-	</sprite>
-	<sprite>
-		<Property name="posx" value="410" />
-		<Property name="posy" value="493" />
-		<Property name="image" value="ground/green_1/hedges/medium_2.png" />
-		<Property name="type" value="passive" />
-	</sprite>
-	<sprite>
-		<Property name="posx" value="240" />
-		<Property name="posy" value="493" />
-		<Property name="image" value="ground/green_1/hedges/small_1.png" />
-		<Property name="type" value="passive" />
-	</sprite>
-	<sprite>
-		<Property name="posx" value="620" />
-		<Property name="posy" value="486" />
-		<Property name="image" value="pipes/orange/ver.png" />
-		<Property name="type" value="massive" />
-	</sprite>
-	<sprite>
-		<Property name="posx" value="620" />
-		<Property name="posy" value="436" />
-		<Property name="image" value="pipes/orange/ver.png" />
-		<Property name="type" value="massive" />
-	</sprite>
-	<sprite>
-		<Property name="posx" value="620" />
-		<Property name="posy" value="386" />
-		<Property name="image" value="pipes/orange/up.png" />
-		<Property name="type" value="massive" />
-	</sprite>
-	<sprite>
-		<Property name="posx" value="710" />
-		<Property name="posy" value="504" />
-		<Property name="image" value="ground/green_2/hedges/small_1.png" />
-		<Property name="type" value="passive" />
-	</sprite>
-	<enemy>
-		<Property name="type" value="furball" />
-		<Property name="posx" value="359" />
-		<Property name="posy" value="491" />
-		<Property name="color" value="blue" />
-		<Property name="direction" value="left" />
-	</enemy>
-	<enemy>
-		<Property name="type" value="eato" />
-		<Property name="posx" value="99" />
-		<Property name="posy" value="500" />
-		<Property name="image_dir" value="enemy/eato/brown/" />
-		<Property name="direction" value="top_left" />
-	</enemy>
-	<box>
-		<Property name="posx" value="583" />
-		<Property name="posy" value="386" />
-		<Property name="type" value="bonus" />
-		<Property name="animation" value="Bonus" />
-		<Property name="item" value="25" />
-		<Property name="invisible" value="0" />
-		<Property name="useable_count" value="1" />
-		<Property name="force_best_item" value="0" />
-	</box>
-	<sprite>
-		<Property name="posx" value="34" />
-		<Property name="posy" value="478" />
-		<Property name="image" value="alex/small/stand_right.png" />
-		<Property name="type" value="front_passive" />
-	</sprite>
-	<item>
-		<Property name="type" value="moon" />
-		<Property name="posx" value="720" />
-		<Property name="posy" value="80" />
-	</item>
-	<item>
-		<Property name="type" value="goldpiece" />
-		<Property name="posx" value="75" />
-		<Property name="posy" value="388" />
-		<Property name="color" value="yellow" />
-	</item>
-	<item>
-		<Property name="type" value="goldpiece" />
-		<Property name="posx" value="119" />
-		<Property name="posy" value="370" />
-		<Property name="color" value="yellow" />
-	</item>
-	<item>
-		<Property name="type" value="goldpiece" />
-		<Property name="posx" value="166" />
-		<Property name="posy" value="386" />
-		<Property name="color" value="yellow" />
-	</item>
-	<item>
-		<Property name="type" value="goldpiece" />
-		<Property name="posx" value="191" />
-		<Property name="posy" value="426" />
-		<Property name="color" value="yellow" />
-	</item>
-</level>
-=======
 <?xml version="1.0" encoding="UTF-8"?>
 <level>
   <information>
@@ -596,5 +333,4 @@
     <property name="direction" value="down"/>
   </levelexit>
   <script></script>
-</level>
->>>>>>> 1500eb59
+</level>
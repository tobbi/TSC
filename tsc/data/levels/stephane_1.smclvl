--- conflicted
+++ resolved
@@ -1,4122 +1,3 @@
-<<<<<<< HEAD
-<?xml version="1.0" encoding="UTF-8"?>
-
-<level >
-    <information >
-        <property name="game_version" value="2.0.0" />
-        <property name="engine_version" value="40" />
-        <property name="save_time" value="1292404642" />
-    </information>
-    <settings >
-        <property name="lvl_author" value="Stephane and TSC Team" />
-        <property name="lvl_version" value="1.3" />
-        <property name="lvl_music" value="land/land_4.ogg" />
-        <property name="lvl_description" value="" />
-        <property name="lvl_difficulty" value="0" />
-        <property name="lvl_land_type" value="undefined" />
-        <property name="cam_limit_x" value="0" />
-        <property name="cam_limit_y" value="0" />
-        <property name="cam_limit_w" value="20000" />
-        <property name="cam_limit_h" value="-4600" />
-        <property name="cam_fixed_hor_vel" value="0" />
-    </settings>
-    <background >
-        <property name="type" value="103" />
-        <property name="bg_color_1_red" value="60" />
-        <property name="bg_color_1_green" value="100" />
-        <property name="bg_color_1_blue" value="200" />
-        <property name="bg_color_2_red" value="50" />
-        <property name="bg_color_2_green" value="104" />
-        <property name="bg_color_2_blue" value="200" />
-    </background>
-    <background >
-        <property name="type" value="1" />
-        <property name="posx" value="0" />
-        <property name="posy" value="0" />
-        <property name="posz" value="0.00011" />
-        <property name="image" value="game/background/more_hills.png" />
-        <property name="speedx" value="0.6" />
-        <property name="speedy" value="0.6" />
-        <property name="const_velx" value="0" />
-        <property name="const_vely" value="0" />
-    </background>
-    <player >
-        <property name="posx" value="17" />
-        <property name="posy" value="-120" />
-        <property name="direction" value="right" />
-    </player>
-    <sprite >
-        <property name="posx" value="4530" />
-        <property name="posy" value="-629" />
-        <property name="image" value="ground/green_3/ground/top/1.png" />
-        <property name="type" value="massive" />
-    </sprite>
-    <sprite >
-        <property name="posx" value="4658" />
-        <property name="posy" value="-629" />
-        <property name="image" value="ground/green_3/ground/top/1.png" />
-        <property name="type" value="massive" />
-    </sprite>
-    <sprite >
-        <property name="posx" value="4722" />
-        <property name="posy" value="-629" />
-        <property name="image" value="ground/green_3/ground/top/1.png" />
-        <property name="type" value="massive" />
-    </sprite>
-    <sprite >
-        <property name="posx" value="4786" />
-        <property name="posy" value="-629" />
-        <property name="image" value="ground/green_3/ground/top/1.png" />
-        <property name="type" value="massive" />
-    </sprite>
-    <sprite >
-        <property name="posx" value="4850" />
-        <property name="posy" value="-629" />
-        <property name="image" value="ground/green_3/ground/top/1.png" />
-        <property name="type" value="massive" />
-    </sprite>
-    <sprite >
-        <property name="posx" value="4914" />
-        <property name="posy" value="-629" />
-        <property name="image" value="ground/green_3/ground/top/1.png" />
-        <property name="type" value="massive" />
-    </sprite>
-    <sprite >
-        <property name="posx" value="4978" />
-        <property name="posy" value="-629" />
-        <property name="image" value="ground/green_3/ground/top/1.png" />
-        <property name="type" value="massive" />
-    </sprite>
-    <sprite >
-        <property name="posx" value="4594" />
-        <property name="posy" value="-629" />
-        <property name="image" value="ground/green_3/ground/top/1.png" />
-        <property name="type" value="massive" />
-    </sprite>
-    <sprite >
-        <property name="posx" value="4466" />
-        <property name="posy" value="-629" />
-        <property name="image" value="ground/green_3/ground/top/1.png" />
-        <property name="type" value="massive" />
-    </sprite>
-    <sprite >
-        <property name="posx" value="4402" />
-        <property name="posy" value="-629" />
-        <property name="image" value="ground/green_3/ground/top/1.png" />
-        <property name="type" value="massive" />
-    </sprite>
-    <sprite >
-        <property name="posx" value="4338" />
-        <property name="posy" value="-629" />
-        <property name="image" value="ground/green_3/ground/top/1.png" />
-        <property name="type" value="massive" />
-    </sprite>
-    <sprite >
-        <property name="posx" value="4274" />
-        <property name="posy" value="-629" />
-        <property name="image" value="ground/green_3/ground/top/1.png" />
-        <property name="type" value="massive" />
-    </sprite>
-    <sprite >
-        <property name="posx" value="4146" />
-        <property name="posy" value="-629" />
-        <property name="image" value="ground/green_3/ground/top/1.png" />
-        <property name="type" value="massive" />
-    </sprite>
-    <sprite >
-        <property name="posx" value="4210" />
-        <property name="posy" value="-629" />
-        <property name="image" value="ground/green_3/ground/top/1.png" />
-        <property name="type" value="massive" />
-    </sprite>
-    <sprite >
-        <property name="posx" value="4633" />
-        <property name="posy" value="-29" />
-        <property name="image" value="ground/green_3/ground/top/left.png" />
-        <property name="type" value="massive" />
-    </sprite>
-    <sprite >
-        <property name="posx" value="5209" />
-        <property name="posy" value="-29" />
-        <property name="image" value="ground/green_3/ground/top/1.png" />
-        <property name="type" value="massive" />
-    </sprite>
-    <sprite >
-        <property name="posx" value="4697" />
-        <property name="posy" value="-29" />
-        <property name="image" value="ground/green_3/ground/top/1.png" />
-        <property name="type" value="massive" />
-    </sprite>
-    <sprite >
-        <property name="posx" value="4761" />
-        <property name="posy" value="-29" />
-        <property name="image" value="ground/green_3/ground/top/1.png" />
-        <property name="type" value="massive" />
-    </sprite>
-    <sprite >
-        <property name="posx" value="4825" />
-        <property name="posy" value="-29" />
-        <property name="image" value="ground/green_3/ground/top/1.png" />
-        <property name="type" value="massive" />
-    </sprite>
-    <sprite >
-        <property name="posx" value="4889" />
-        <property name="posy" value="-29" />
-        <property name="image" value="ground/green_3/ground/top/1.png" />
-        <property name="type" value="massive" />
-    </sprite>
-    <sprite >
-        <property name="posx" value="4953" />
-        <property name="posy" value="-29" />
-        <property name="image" value="ground/green_3/ground/top/1.png" />
-        <property name="type" value="massive" />
-    </sprite>
-    <sprite >
-        <property name="posx" value="5017" />
-        <property name="posy" value="-29" />
-        <property name="image" value="ground/green_3/ground/top/1.png" />
-        <property name="type" value="massive" />
-    </sprite>
-    <sprite >
-        <property name="posx" value="5081" />
-        <property name="posy" value="-29" />
-        <property name="image" value="ground/green_3/ground/top/1.png" />
-        <property name="type" value="massive" />
-    </sprite>
-    <sprite >
-        <property name="posx" value="5145" />
-        <property name="posy" value="-29" />
-        <property name="image" value="ground/green_3/ground/top/1.png" />
-        <property name="type" value="massive" />
-    </sprite>
-    <sprite >
-        <property name="posx" value="3908" />
-        <property name="posy" value="-37" />
-        <property name="image" value="ground/green_3/ground/top/1.png" />
-        <property name="type" value="massive" />
-    </sprite>
-    <sprite >
-        <property name="posx" value="3844" />
-        <property name="posy" value="-37" />
-        <property name="image" value="ground/green_3/ground/top/1.png" />
-        <property name="type" value="massive" />
-    </sprite>
-    <sprite >
-        <property name="posx" value="3780" />
-        <property name="posy" value="-37" />
-        <property name="image" value="ground/green_3/ground/top/1.png" />
-        <property name="type" value="massive" />
-    </sprite>
-    <sprite >
-        <property name="posx" value="3716" />
-        <property name="posy" value="-37" />
-        <property name="image" value="ground/green_3/ground/top/1.png" />
-        <property name="type" value="massive" />
-    </sprite>
-    <sprite >
-        <property name="posx" value="3652" />
-        <property name="posy" value="-37" />
-        <property name="image" value="ground/green_3/ground/top/1.png" />
-        <property name="type" value="massive" />
-    </sprite>
-    <sprite >
-        <property name="posx" value="3588" />
-        <property name="posy" value="-37" />
-        <property name="image" value="ground/green_3/ground/top/1.png" />
-        <property name="type" value="massive" />
-    </sprite>
-    <sprite >
-        <property name="posx" value="3524" />
-        <property name="posy" value="-37" />
-        <property name="image" value="ground/green_3/ground/top/1.png" />
-        <property name="type" value="massive" />
-    </sprite>
-    <sprite >
-        <property name="posx" value="3460" />
-        <property name="posy" value="-37" />
-        <property name="image" value="ground/green_3/ground/top/1.png" />
-        <property name="type" value="massive" />
-    </sprite>
-    <sprite >
-        <property name="posx" value="3396" />
-        <property name="posy" value="-37" />
-        <property name="image" value="ground/green_3/ground/top/1.png" />
-        <property name="type" value="massive" />
-    </sprite>
-    <sprite >
-        <property name="posx" value="3332" />
-        <property name="posy" value="-37" />
-        <property name="image" value="ground/green_3/ground/top/1.png" />
-        <property name="type" value="massive" />
-    </sprite>
-    <sprite >
-        <property name="posx" value="3268" />
-        <property name="posy" value="-37" />
-        <property name="image" value="ground/green_3/ground/top/1.png" />
-        <property name="type" value="massive" />
-    </sprite>
-    <sprite >
-        <property name="posx" value="3204" />
-        <property name="posy" value="-37" />
-        <property name="image" value="ground/green_3/ground/top/1.png" />
-        <property name="type" value="massive" />
-    </sprite>
-    <sprite >
-        <property name="posx" value="3140" />
-        <property name="posy" value="-37" />
-        <property name="image" value="ground/green_3/ground/top/1.png" />
-        <property name="type" value="massive" />
-    </sprite>
-    <sprite >
-        <property name="posx" value="3076" />
-        <property name="posy" value="-37" />
-        <property name="image" value="ground/green_3/ground/top/1.png" />
-        <property name="type" value="massive" />
-    </sprite>
-    <sprite >
-        <property name="posx" value="3012" />
-        <property name="posy" value="-37" />
-        <property name="image" value="ground/green_3/ground/top/1.png" />
-        <property name="type" value="massive" />
-    </sprite>
-    <sprite >
-        <property name="posx" value="2948" />
-        <property name="posy" value="-37" />
-        <property name="image" value="ground/green_3/ground/top/1.png" />
-        <property name="type" value="massive" />
-    </sprite>
-    <sprite >
-        <property name="posx" value="2884" />
-        <property name="posy" value="-37" />
-        <property name="image" value="ground/green_3/ground/top/1.png" />
-        <property name="type" value="massive" />
-    </sprite>
-    <sprite >
-        <property name="posx" value="2820" />
-        <property name="posy" value="-37" />
-        <property name="image" value="ground/green_3/ground/top/1.png" />
-        <property name="type" value="massive" />
-    </sprite>
-    <sprite >
-        <property name="posx" value="2756" />
-        <property name="posy" value="-37" />
-        <property name="image" value="ground/green_3/ground/top/1.png" />
-        <property name="type" value="massive" />
-    </sprite>
-    <sprite >
-        <property name="posx" value="2692" />
-        <property name="posy" value="-37" />
-        <property name="image" value="ground/green_3/ground/top/left.png" />
-        <property name="type" value="massive" />
-    </sprite>
-    <sprite >
-        <property name="posx" value="3972" />
-        <property name="posy" value="-37" />
-        <property name="image" value="ground/green_3/ground/top/1.png" />
-        <property name="type" value="massive" />
-    </sprite>
-    <sprite >
-        <property name="posx" value="1292" />
-        <property name="posy" value="-126" />
-        <property name="image" value="ground/green_3/ground/top/1.png" />
-        <property name="type" value="massive" />
-    </sprite>
-    <sprite >
-        <property name="posx" value="853" />
-        <property name="posy" value="-32" />
-        <property name="image" value="ground/green_3/ground/top/1.png" />
-        <property name="type" value="massive" />
-    </sprite>
-    <sprite >
-        <property name="posx" value="789" />
-        <property name="posy" value="-32" />
-        <property name="image" value="ground/green_3/ground/top/1.png" />
-        <property name="type" value="massive" />
-    </sprite>
-    <sprite >
-        <property name="posx" value="725" />
-        <property name="posy" value="-32" />
-        <property name="image" value="ground/green_3/ground/top/1.png" />
-        <property name="type" value="massive" />
-    </sprite>
-    <sprite >
-        <property name="posx" value="661" />
-        <property name="posy" value="-32" />
-        <property name="image" value="ground/green_3/ground/top/1.png" />
-        <property name="type" value="massive" />
-    </sprite>
-    <sprite >
-        <property name="posx" value="554" />
-        <property name="posy" value="-154" />
-        <property name="image" value="ground/green_3/ground/top/1.png" />
-        <property name="type" value="massive" />
-    </sprite>
-    <sprite >
-        <property name="posx" value="490" />
-        <property name="posy" value="-154" />
-        <property name="image" value="ground/green_3/ground/top/1.png" />
-        <property name="type" value="massive" />
-    </sprite>
-    <sprite >
-        <property name="posx" value="426" />
-        <property name="posy" value="-154" />
-        <property name="image" value="ground/green_3/ground/top/1.png" />
-        <property name="type" value="massive" />
-    </sprite>
-    <sprite >
-        <property name="posx" value="362" />
-        <property name="posy" value="-154" />
-        <property name="image" value="ground/green_3/ground/top/1.png" />
-        <property name="type" value="massive" />
-    </sprite>
-    <sprite >
-        <property name="posx" value="298" />
-        <property name="posy" value="-154" />
-        <property name="image" value="ground/green_3/ground/top/1.png" />
-        <property name="type" value="massive" />
-    </sprite>
-    <sprite >
-        <property name="posx" value="234" />
-        <property name="posy" value="-154" />
-        <property name="image" value="ground/green_3/ground/top/left.png" />
-        <property name="type" value="massive" />
-    </sprite>
-    <sprite >
-        <property name="posx" value="234" />
-        <property name="posy" value="-90" />
-        <property name="image" value="ground/green_3/ground/middle/left.png" />
-        <property name="type" value="massive" />
-    </sprite>
-    <sprite >
-        <property name="posx" value="234" />
-        <property name="posy" value="-26" />
-        <property name="image" value="ground/green_3/ground/middle/left.png" />
-        <property name="type" value="massive" />
-    </sprite>
-    <sprite >
-        <property name="posx" value="-17" />
-        <property name="posy" value="-56" />
-        <property name="image" value="ground/green_3/ground/top/1.png" />
-        <property name="type" value="massive" />
-    </sprite>
-    <sprite >
-        <property name="posx" value="47" />
-        <property name="posy" value="-56" />
-        <property name="image" value="ground/green_3/ground/top/1.png" />
-        <property name="type" value="massive" />
-    </sprite>
-    <sprite >
-        <property name="posx" value="111" />
-        <property name="posy" value="-56" />
-        <property name="image" value="ground/green_3/ground/top/right.png" />
-        <property name="type" value="massive" />
-    </sprite>
-    <sprite >
-        <property name="posx" value="-1" />
-        <property name="posy" value="-529" />
-        <property name="image" value="game/box/brown1_1.png" />
-        <property name="type" value="massive" />
-    </sprite>
-    <sprite >
-        <property name="posx" value="42" />
-        <property name="posy" value="-529" />
-        <property name="image" value="game/box/brown1_1.png" />
-        <property name="type" value="massive" />
-    </sprite>
-    <sprite >
-        <property name="posx" value="85" />
-        <property name="posy" value="-529" />
-        <property name="image" value="game/box/brown1_1.png" />
-        <property name="type" value="massive" />
-    </sprite>
-    <sprite >
-        <property name="posx" value="42" />
-        <property name="posy" value="-572" />
-        <property name="image" value="game/box/brown1_1.png" />
-        <property name="type" value="massive" />
-    </sprite>
-    <sprite >
-        <property name="posx" value="-1" />
-        <property name="posy" value="-572" />
-        <property name="image" value="game/box/brown1_1.png" />
-        <property name="type" value="massive" />
-    </sprite>
-    <sprite >
-        <property name="posx" value="-1" />
-        <property name="posy" value="-615" />
-        <property name="image" value="game/box/brown1_1.png" />
-        <property name="type" value="massive" />
-    </sprite>
-    <sprite >
-        <property name="posx" value="-1" />
-        <property name="posy" value="-486" />
-        <property name="image" value="game/box/brown1_1.png" />
-        <property name="type" value="massive" />
-    </sprite>
-    <sprite >
-        <property name="posx" value="-1" />
-        <property name="posy" value="-443" />
-        <property name="image" value="game/box/brown1_1.png" />
-        <property name="type" value="massive" />
-    </sprite>
-    <sprite >
-        <property name="posx" value="-1" />
-        <property name="posy" value="-658" />
-        <property name="image" value="game/box/brown1_1.png" />
-        <property name="type" value="massive" />
-    </sprite>
-    <sprite >
-        <property name="posx" value="-1" />
-        <property name="posy" value="-701" />
-        <property name="image" value="game/box/brown1_1.png" />
-        <property name="type" value="massive" />
-    </sprite>
-    <sprite >
-        <property name="posx" value="-1" />
-        <property name="posy" value="-744" />
-        <property name="image" value="game/box/brown1_1.png" />
-        <property name="type" value="massive" />
-    </sprite>
-    <sprite >
-        <property name="posx" value="-1" />
-        <property name="posy" value="-400" />
-        <property name="image" value="game/box/brown1_1.png" />
-        <property name="type" value="massive" />
-    </sprite>
-    <sprite >
-        <property name="posx" value="-1" />
-        <property name="posy" value="-357" />
-        <property name="image" value="game/box/brown1_1.png" />
-        <property name="type" value="massive" />
-    </sprite>
-    <sprite >
-        <property name="posx" value="-1" />
-        <property name="posy" value="-314" />
-        <property name="image" value="game/box/brown1_1.png" />
-        <property name="type" value="massive" />
-    </sprite>
-    <sprite >
-        <property name="posx" value="-1" />
-        <property name="posy" value="-271" />
-        <property name="image" value="game/box/brown1_1.png" />
-        <property name="type" value="massive" />
-    </sprite>
-    <sprite >
-        <property name="posx" value="-1" />
-        <property name="posy" value="-228" />
-        <property name="image" value="game/box/brown1_1.png" />
-        <property name="type" value="massive" />
-    </sprite>
-    <sprite >
-        <property name="posx" value="202" />
-        <property name="posy" value="-463" />
-        <property name="image" value="game/box/brown1_1.png" />
-        <property name="type" value="massive" />
-    </sprite>
-    <sprite >
-        <property name="posx" value="245" />
-        <property name="posy" value="-463" />
-        <property name="image" value="game/box/brown1_1.png" />
-        <property name="type" value="massive" />
-    </sprite>
-    <sprite >
-        <property name="posx" value="288" />
-        <property name="posy" value="-463" />
-        <property name="image" value="game/box/brown1_1.png" />
-        <property name="type" value="massive" />
-    </sprite>
-    <sprite >
-        <property name="posx" value="380" />
-        <property name="posy" value="-386" />
-        <property name="image" value="game/box/brown1_1.png" />
-        <property name="type" value="massive" />
-    </sprite>
-    <sprite >
-        <property name="posx" value="423" />
-        <property name="posy" value="-386" />
-        <property name="image" value="game/box/brown1_1.png" />
-        <property name="type" value="massive" />
-    </sprite>
-    <box >
-        <property name="posx" value="1925" />
-        <property name="posy" value="-70" />
-        <property name="type" value="bonus" />
-        <property name="animation" value="Default" />
-        <property name="item" value="8" />
-        <property name="invisible" value="1" />
-        <property name="useable_count" value="2" />
-        <property name="force_best_item" value="0" />
-        <property name="gold_color" value="red" />
-    </box>
-    <sprite >
-        <property name="posx" value="-1" />
-        <property name="posy" value="-787" />
-        <property name="image" value="game/box/brown1_1.png" />
-        <property name="type" value="massive" />
-    </sprite>
-    <sprite >
-        <property name="posx" value="-1" />
-        <property name="posy" value="-830" />
-        <property name="image" value="game/box/brown1_1.png" />
-        <property name="type" value="massive" />
-    </sprite>
-    <sprite >
-        <property name="posx" value="-1" />
-        <property name="posy" value="-873" />
-        <property name="image" value="game/box/brown1_1.png" />
-        <property name="type" value="massive" />
-    </sprite>
-    <sprite >
-        <property name="posx" value="1398" />
-        <property name="posy" value="-113" />
-        <property name="image" value="blocks/stone/1.png" />
-        <property name="type" value="massive" />
-    </sprite>
-    <sprite >
-        <property name="posx" value="1442" />
-        <property name="posy" value="-113" />
-        <property name="image" value="blocks/stone/1.png" />
-        <property name="type" value="massive" />
-    </sprite>
-    <sprite >
-        <property name="posx" value="1486" />
-        <property name="posy" value="-113" />
-        <property name="image" value="blocks/stone/1.png" />
-        <property name="type" value="massive" />
-    </sprite>
-    <sprite >
-        <property name="posx" value="1530" />
-        <property name="posy" value="-113" />
-        <property name="image" value="blocks/stone/1.png" />
-        <property name="type" value="massive" />
-    </sprite>
-    <sprite >
-        <property name="posx" value="1574" />
-        <property name="posy" value="-113" />
-        <property name="image" value="blocks/stone/1.png" />
-        <property name="type" value="massive" />
-    </sprite>
-    <sprite >
-        <property name="posx" value="1618" />
-        <property name="posy" value="-113" />
-        <property name="image" value="blocks/stone/1.png" />
-        <property name="type" value="massive" />
-    </sprite>
-    <sprite >
-        <property name="posx" value="1662" />
-        <property name="posy" value="-113" />
-        <property name="image" value="blocks/stone/1.png" />
-        <property name="type" value="massive" />
-    </sprite>
-    <sprite >
-        <property name="posx" value="1838" />
-        <property name="posy" value="-115" />
-        <property name="image" value="blocks/stone/1.png" />
-        <property name="type" value="massive" />
-    </sprite>
-    <sprite >
-        <property name="posx" value="1838" />
-        <property name="posy" value="-158" />
-        <property name="image" value="blocks/stone/1.png" />
-        <property name="type" value="massive" />
-    </sprite>
-    <sprite >
-        <property name="posx" value="1706" />
-        <property name="posy" value="-113" />
-        <property name="image" value="blocks/stone/1.png" />
-        <property name="type" value="massive" />
-    </sprite>
-    <sprite >
-        <property name="posx" value="1838" />
-        <property name="posy" value="-201" />
-        <property name="image" value="blocks/stone/1.png" />
-        <property name="type" value="massive" />
-    </sprite>
-    <sprite >
-        <property name="posx" value="1882" />
-        <property name="posy" value="-201" />
-        <property name="image" value="blocks/stone/1.png" />
-        <property name="type" value="massive" />
-    </sprite>
-    <sprite >
-        <property name="posx" value="466" />
-        <property name="posy" value="-386" />
-        <property name="image" value="game/box/brown1_1.png" />
-        <property name="type" value="massive" />
-    </sprite>
-    <sprite >
-        <property name="posx" value="1882" />
-        <property name="posy" value="-245" />
-        <property name="image" value="blocks/stone/1.png" />
-        <property name="type" value="massive" />
-    </sprite>
-    <sprite >
-        <property name="posx" value="1926" />
-        <property name="posy" value="-245" />
-        <property name="image" value="blocks/stone/1.png" />
-        <property name="type" value="massive" />
-    </sprite>
-    <sprite >
-        <property name="posx" value="1926" />
-        <property name="posy" value="-289" />
-        <property name="image" value="blocks/stone/1.png" />
-        <property name="type" value="massive" />
-    </sprite>
-    <sprite >
-        <property name="posx" value="1970" />
-        <property name="posy" value="-289" />
-        <property name="image" value="blocks/stone/1.png" />
-        <property name="type" value="massive" />
-    </sprite>
-    <sprite >
-        <property name="posx" value="1926" />
-        <property name="posy" value="-201" />
-        <property name="image" value="blocks/stone/1.png" />
-        <property name="type" value="massive" />
-    </sprite>
-    <sprite >
-        <property name="posx" value="1970" />
-        <property name="posy" value="-245" />
-        <property name="image" value="blocks/stone/1.png" />
-        <property name="type" value="massive" />
-    </sprite>
-    <sprite >
-        <property name="posx" value="1970" />
-        <property name="posy" value="-201" />
-        <property name="image" value="blocks/stone/1.png" />
-        <property name="type" value="massive" />
-    </sprite>
-    <sprite >
-        <property name="posx" value="2014" />
-        <property name="posy" value="-289" />
-        <property name="image" value="blocks/stone/1.png" />
-        <property name="type" value="massive" />
-    </sprite>
-    <sprite >
-        <property name="posx" value="2058" />
-        <property name="posy" value="-289" />
-        <property name="image" value="blocks/stone/1.png" />
-        <property name="type" value="massive" />
-    </sprite>
-    <sprite >
-        <property name="posx" value="2102" />
-        <property name="posy" value="-289" />
-        <property name="image" value="blocks/stone/1.png" />
-        <property name="type" value="massive" />
-    </sprite>
-    <sprite >
-        <property name="posx" value="2146" />
-        <property name="posy" value="-289" />
-        <property name="image" value="blocks/stone/1.png" />
-        <property name="type" value="massive" />
-    </sprite>
-    <sprite >
-        <property name="posx" value="2190" />
-        <property name="posy" value="-289" />
-        <property name="image" value="blocks/stone/1.png" />
-        <property name="type" value="massive" />
-    </sprite>
-    <sprite >
-        <property name="posx" value="2191" />
-        <property name="posy" value="-245" />
-        <property name="image" value="blocks/stone/1.png" />
-        <property name="type" value="massive" />
-    </sprite>
-    <sprite >
-        <property name="posx" value="2235" />
-        <property name="posy" value="-245" />
-        <property name="image" value="blocks/stone/1.png" />
-        <property name="type" value="massive" />
-    </sprite>
-    <sprite >
-        <property name="posx" value="2279" />
-        <property name="posy" value="-245" />
-        <property name="image" value="blocks/stone/1.png" />
-        <property name="type" value="massive" />
-    </sprite>
-    <sprite >
-        <property name="posx" value="2237" />
-        <property name="posy" value="-201" />
-        <property name="image" value="blocks/stone/1.png" />
-        <property name="type" value="massive" />
-    </sprite>
-    <sprite >
-        <property name="posx" value="2281" />
-        <property name="posy" value="-201" />
-        <property name="image" value="blocks/stone/1.png" />
-        <property name="type" value="massive" />
-    </sprite>
-    <sprite >
-        <property name="posx" value="2325" />
-        <property name="posy" value="-201" />
-        <property name="image" value="blocks/stone/1.png" />
-        <property name="type" value="massive" />
-    </sprite>
-    <sprite >
-        <property name="posx" value="2234" />
-        <property name="posy" value="-289" />
-        <property name="image" value="blocks/stone/1.png" />
-        <property name="type" value="massive" />
-    </sprite>
-    <sprite >
-        <property name="posx" value="1882" />
-        <property name="posy" value="-115" />
-        <property name="image" value="blocks/stone/1.png" />
-        <property name="type" value="massive" />
-    </sprite>
-    <sprite >
-        <property name="posx" value="1882" />
-        <property name="posy" value="-158" />
-        <property name="image" value="blocks/stone/1.png" />
-        <property name="type" value="massive" />
-    </sprite>
-    <sprite >
-        <property name="posx" value="1882" />
-        <property name="posy" value="-71" />
-        <property name="image" value="blocks/stone/1.png" />
-        <property name="type" value="massive" />
-    </sprite>
-    <sprite >
-        <property name="posx" value="1926" />
-        <property name="posy" value="-27" />
-        <property name="image" value="blocks/stone/1.png" />
-        <property name="type" value="massive" />
-    </sprite>
-    <sprite >
-        <property name="posx" value="1970" />
-        <property name="posy" value="-27" />
-        <property name="image" value="blocks/stone/1.png" />
-        <property name="type" value="massive" />
-    </sprite>
-    <sprite >
-        <property name="posx" value="2014" />
-        <property name="posy" value="-27" />
-        <property name="image" value="blocks/stone/1.png" />
-        <property name="type" value="massive" />
-    </sprite>
-    <sprite >
-        <property name="posx" value="2058" />
-        <property name="posy" value="-27" />
-        <property name="image" value="blocks/stone/1.png" />
-        <property name="type" value="massive" />
-    </sprite>
-    <sprite >
-        <property name="posx" value="2102" />
-        <property name="posy" value="-27" />
-        <property name="image" value="blocks/stone/1.png" />
-        <property name="type" value="massive" />
-    </sprite>
-    <sprite >
-        <property name="posx" value="2146" />
-        <property name="posy" value="-27" />
-        <property name="image" value="blocks/stone/1.png" />
-        <property name="type" value="massive" />
-    </sprite>
-    <sprite >
-        <property name="posx" value="2190" />
-        <property name="posy" value="-27" />
-        <property name="image" value="blocks/stone/1.png" />
-        <property name="type" value="massive" />
-    </sprite>
-    <sprite >
-        <property name="posx" value="2234" />
-        <property name="posy" value="-27" />
-        <property name="image" value="blocks/stone/1.png" />
-        <property name="type" value="massive" />
-    </sprite>
-    <sprite >
-        <property name="posx" value="2278" />
-        <property name="posy" value="-27" />
-        <property name="image" value="blocks/stone/1.png" />
-        <property name="type" value="massive" />
-    </sprite>
-    <sprite >
-        <property name="posx" value="2322" />
-        <property name="posy" value="-27" />
-        <property name="image" value="blocks/stone/1.png" />
-        <property name="type" value="massive" />
-    </sprite>
-    <sprite >
-        <property name="posx" value="2366" />
-        <property name="posy" value="-27" />
-        <property name="image" value="blocks/stone/1.png" />
-        <property name="type" value="massive" />
-    </sprite>
-    <sprite >
-        <property name="posx" value="2410" />
-        <property name="posy" value="-27" />
-        <property name="image" value="blocks/stone/1.png" />
-        <property name="type" value="massive" />
-    </sprite>
-    <sprite >
-        <property name="posx" value="2454" />
-        <property name="posy" value="-27" />
-        <property name="image" value="blocks/stone/1.png" />
-        <property name="type" value="massive" />
-    </sprite>
-    <sprite >
-        <property name="posx" value="2498" />
-        <property name="posy" value="-27" />
-        <property name="image" value="blocks/stone/1.png" />
-        <property name="type" value="massive" />
-    </sprite>
-    <sprite >
-        <property name="posx" value="3320" />
-        <property name="posy" value="-252" />
-        <property name="image" value="game/box/brown1_1.png" />
-        <property name="type" value="massive" />
-    </sprite>
-    <sprite >
-        <property name="posx" value="3363" />
-        <property name="posy" value="-252" />
-        <property name="image" value="game/box/brown1_1.png" />
-        <property name="type" value="massive" />
-    </sprite>
-    <sprite >
-        <property name="posx" value="3406" />
-        <property name="posy" value="-252" />
-        <property name="image" value="game/box/brown1_1.png" />
-        <property name="type" value="massive" />
-    </sprite>
-    <sprite >
-        <property name="posx" value="3277" />
-        <property name="posy" value="-80" />
-        <property name="image" value="game/box/brown1_1.png" />
-        <property name="type" value="massive" />
-    </sprite>
-    <sprite >
-        <property name="posx" value="3277" />
-        <property name="posy" value="-123" />
-        <property name="image" value="game/box/brown1_1.png" />
-        <property name="type" value="massive" />
-    </sprite>
-    <sprite >
-        <property name="posx" value="3277" />
-        <property name="posy" value="-166" />
-        <property name="image" value="game/box/brown1_1.png" />
-        <property name="type" value="massive" />
-    </sprite>
-    <sprite >
-        <property name="posx" value="3277" />
-        <property name="posy" value="-209" />
-        <property name="image" value="game/box/brown1_1.png" />
-        <property name="type" value="massive" />
-    </sprite>
-    <sprite >
-        <property name="posx" value="3277" />
-        <property name="posy" value="-252" />
-        <property name="image" value="game/box/brown1_1.png" />
-        <property name="type" value="massive" />
-    </sprite>
-    <sprite >
-        <property name="posx" value="3234" />
-        <property name="posy" value="-252" />
-        <property name="image" value="game/box/brown1_1.png" />
-        <property name="type" value="massive" />
-    </sprite>
-    <sprite >
-        <property name="posx" value="2497" />
-        <property name="posy" value="-313" />
-        <property name="image" value="blocks/stone/1.png" />
-        <property name="type" value="massive" />
-    </sprite>
-    <sprite >
-        <property name="posx" value="2671" />
-        <property name="posy" value="-313" />
-        <property name="image" value="blocks/stone/1.png" />
-        <property name="type" value="massive" />
-    </sprite>
-    <sprite >
-        <property name="posx" value="2830" />
-        <property name="posy" value="-313" />
-        <property name="image" value="blocks/stone/1.png" />
-        <property name="type" value="massive" />
-    </sprite>
-    <sprite >
-        <property name="posx" value="3118" />
-        <property name="posy" value="-397" />
-        <property name="image" value="game/box/brown1_1.png" />
-        <property name="type" value="massive" />
-    </sprite>
-    <sprite >
-        <property name="posx" value="3161" />
-        <property name="posy" value="-397" />
-        <property name="image" value="game/box/brown1_1.png" />
-        <property name="type" value="massive" />
-    </sprite>
-    <sprite >
-        <property name="posx" value="3204" />
-        <property name="posy" value="-397" />
-        <property name="image" value="game/box/brown1_1.png" />
-        <property name="type" value="massive" />
-    </sprite>
-    <sprite >
-        <property name="posx" value="3138" />
-        <property name="posy" value="-961" />
-        <property name="image" value="game/box/brown1_1.png" />
-        <property name="type" value="massive" />
-    </sprite>
-    <sprite >
-        <property name="posx" value="3246" />
-        <property name="posy" value="-538" />
-        <property name="image" value="game/box/brown1_1.png" />
-        <property name="type" value="massive" />
-    </sprite>
-    <sprite >
-        <property name="posx" value="3166" />
-        <property name="posy" value="-831" />
-        <property name="image" value="game/box/brown1_1.png" />
-        <property name="type" value="massive" />
-    </sprite>
-    <sprite >
-        <property name="posx" value="3348" />
-        <property name="posy" value="-599" />
-        <property name="image" value="game/box/brown1_1.png" />
-        <property name="type" value="massive" />
-    </sprite>
-    <sprite >
-        <property name="posx" value="-1" />
-        <property name="posy" value="-916" />
-        <property name="image" value="game/box/brown1_1.png" />
-        <property name="type" value="massive" />
-    </sprite>
-    <sprite >
-        <property name="posx" value="2542" />
-        <property name="posy" value="-70" />
-        <property name="image" value="blocks/stone/1.png" />
-        <property name="type" value="massive" />
-    </sprite>
-    <sprite >
-        <property name="posx" value="2542" />
-        <property name="posy" value="-114" />
-        <property name="image" value="blocks/stone/1.png" />
-        <property name="type" value="massive" />
-    </sprite>
-    <sprite >
-        <property name="posx" value="2542" />
-        <property name="posy" value="-158" />
-        <property name="image" value="blocks/stone/1.png" />
-        <property name="type" value="massive" />
-    </sprite>
-    <sprite >
-        <property name="posx" value="2454" />
-        <property name="posy" value="-1079" />
-        <property name="image" value="blocks/stone/1.png" />
-        <property name="type" value="massive" />
-    </sprite>
-    <sprite >
-        <property name="posx" value="2454" />
-        <property name="posy" value="-1035" />
-        <property name="image" value="blocks/stone/1.png" />
-        <property name="type" value="massive" />
-    </sprite>
-    <sprite >
-        <property name="posx" value="2454" />
-        <property name="posy" value="-991" />
-        <property name="image" value="blocks/stone/1.png" />
-        <property name="type" value="massive" />
-    </sprite>
-    <sprite >
-        <property name="posx" value="2454" />
-        <property name="posy" value="-947" />
-        <property name="image" value="blocks/stone/1.png" />
-        <property name="type" value="massive" />
-    </sprite>
-    <sprite >
-        <property name="posx" value="2454" />
-        <property name="posy" value="-903" />
-        <property name="image" value="blocks/stone/1.png" />
-        <property name="type" value="massive" />
-    </sprite>
-    <sprite >
-        <property name="posx" value="2454" />
-        <property name="posy" value="-859" />
-        <property name="image" value="blocks/stone/1.png" />
-        <property name="type" value="massive" />
-    </sprite>
-    <sprite >
-        <property name="posx" value="2454" />
-        <property name="posy" value="-815" />
-        <property name="image" value="blocks/stone/1.png" />
-        <property name="type" value="massive" />
-    </sprite>
-    <sprite >
-        <property name="posx" value="2454" />
-        <property name="posy" value="-771" />
-        <property name="image" value="blocks/stone/1.png" />
-        <property name="type" value="massive" />
-    </sprite>
-    <sprite >
-        <property name="posx" value="2454" />
-        <property name="posy" value="-727" />
-        <property name="image" value="blocks/stone/1.png" />
-        <property name="type" value="massive" />
-    </sprite>
-    <sprite >
-        <property name="posx" value="3529" />
-        <property name="posy" value="-294" />
-        <property name="image" value="game/box/brown1_1.png" />
-        <property name="type" value="massive" />
-    </sprite>
-    <sprite >
-        <property name="posx" value="3572" />
-        <property name="posy" value="-294" />
-        <property name="image" value="game/box/brown1_1.png" />
-        <property name="type" value="massive" />
-    </sprite>
-    <sprite >
-        <property name="posx" value="3615" />
-        <property name="posy" value="-294" />
-        <property name="image" value="game/box/brown1_1.png" />
-        <property name="type" value="massive" />
-    </sprite>
-    <sprite >
-        <property name="posx" value="3609" />
-        <property name="posy" value="-80" />
-        <property name="image" value="blocks/stone/1.png" />
-        <property name="type" value="massive" />
-    </sprite>
-    <sprite >
-        <property name="posx" value="3738" />
-        <property name="posy" value="-80" />
-        <property name="image" value="blocks/stone/1.png" />
-        <property name="type" value="massive" />
-    </sprite>
-    <sprite >
-        <property name="posx" value="3652" />
-        <property name="posy" value="-80" />
-        <property name="image" value="blocks/stone/1.png" />
-        <property name="type" value="massive" />
-    </sprite>
-    <sprite >
-        <property name="posx" value="3695" />
-        <property name="posy" value="-80" />
-        <property name="image" value="blocks/stone/1.png" />
-        <property name="type" value="massive" />
-    </sprite>
-    <sprite >
-        <property name="posx" value="3910" />
-        <property name="posy" value="-183" />
-        <property name="image" value="blocks/stone/1.png" />
-        <property name="type" value="massive" />
-    </sprite>
-    <sprite >
-        <property name="posx" value="3953" />
-        <property name="posy" value="-183" />
-        <property name="image" value="blocks/stone/1.png" />
-        <property name="type" value="massive" />
-    </sprite>
-    <sprite >
-        <property name="posx" value="3996" />
-        <property name="posy" value="-183" />
-        <property name="image" value="blocks/stone/1.png" />
-        <property name="type" value="massive" />
-    </sprite>
-    <sprite >
-        <property name="posx" value="4496" />
-        <property name="posy" value="-27" />
-        <property name="image" value="blocks/stone/1.png" />
-        <property name="type" value="massive" />
-    </sprite>
-    <sprite >
-        <property name="posx" value="-1" />
-        <property name="posy" value="-959" />
-        <property name="image" value="game/box/brown1_1.png" />
-        <property name="type" value="massive" />
-    </sprite>
-    <sprite >
-        <property name="posx" value="-1" />
-        <property name="posy" value="-1002" />
-        <property name="image" value="game/box/brown1_1.png" />
-        <property name="type" value="massive" />
-    </sprite>
-    <sprite >
-        <property name="posx" value="3936" />
-        <property name="posy" value="-430" />
-        <property name="image" value="blocks/stone/1.png" />
-        <property name="type" value="massive" />
-    </sprite>
-    <sprite >
-        <property name="posx" value="3893" />
-        <property name="posy" value="-430" />
-        <property name="image" value="blocks/stone/1.png" />
-        <property name="type" value="massive" />
-    </sprite>
-    <sprite >
-        <property name="posx" value="3893" />
-        <property name="posy" value="-577" />
-        <property name="image" value="blocks/stone/1.png" />
-        <property name="type" value="massive" />
-    </sprite>
-    <sprite >
-        <property name="posx" value="4423" />
-        <property name="posy" value="-824" />
-        <property name="image" value="game/box/brown1_1.png" />
-        <property name="type" value="massive" />
-    </sprite>
-    <sprite >
-        <property name="posx" value="4466" />
-        <property name="posy" value="-824" />
-        <property name="image" value="game/box/brown1_1.png" />
-        <property name="type" value="massive" />
-    </sprite>
-    <sprite >
-        <property name="posx" value="4509" />
-        <property name="posy" value="-824" />
-        <property name="image" value="game/box/brown1_1.png" />
-        <property name="type" value="massive" />
-    </sprite>
-    <sprite >
-        <property name="posx" value="4595" />
-        <property name="posy" value="-824" />
-        <property name="image" value="game/box/brown1_1.png" />
-        <property name="type" value="massive" />
-    </sprite>
-    <sprite >
-        <property name="posx" value="4724" />
-        <property name="posy" value="-824" />
-        <property name="image" value="game/box/brown1_1.png" />
-        <property name="type" value="massive" />
-    </sprite>
-    <sprite >
-        <property name="posx" value="4681" />
-        <property name="posy" value="-824" />
-        <property name="image" value="game/box/brown1_1.png" />
-        <property name="type" value="massive" />
-    </sprite>
-    <sprite >
-        <property name="posx" value="4638" />
-        <property name="posy" value="-824" />
-        <property name="image" value="game/box/brown1_1.png" />
-        <property name="type" value="massive" />
-    </sprite>
-    <sprite >
-        <property name="posx" value="4552" />
-        <property name="posy" value="-824" />
-        <property name="image" value="game/box/brown1_1.png" />
-        <property name="type" value="massive" />
-    </sprite>
-    <item >
-        <property name="type" value="goldpiece" />
-        <property name="posx" value="4552" />
-        <property name="posy" value="-904" />
-        <property name="color" value="yellow" />
-    </item>
-    <sprite >
-        <property name="posx" value="4767" />
-        <property name="posy" value="-824" />
-        <property name="image" value="game/box/brown1_1.png" />
-        <property name="type" value="massive" />
-    </sprite>
-    <sprite >
-        <property name="posx" value="5442" />
-        <property name="posy" value="-424" />
-        <property name="image" value="blocks/stone/1.png" />
-        <property name="type" value="massive" />
-    </sprite>
-    <sprite >
-        <property name="posx" value="5398" />
-        <property name="posy" value="-424" />
-        <property name="image" value="blocks/stone/1.png" />
-        <property name="type" value="massive" />
-    </sprite>
-    <sprite >
-        <property name="posx" value="5580" />
-        <property name="posy" value="-597" />
-        <property name="image" value="blocks/stone/1.png" />
-        <property name="type" value="massive" />
-    </sprite>
-    <sprite >
-        <property name="posx" value="5640" />
-        <property name="posy" value="-597" />
-        <property name="image" value="blocks/stone/1.png" />
-        <property name="type" value="massive" />
-    </sprite>
-    <sprite >
-        <property name="posx" value="5700" />
-        <property name="posy" value="-597" />
-        <property name="image" value="blocks/stone/1.png" />
-        <property name="type" value="massive" />
-    </sprite>
-    <sprite >
-        <property name="posx" value="5760" />
-        <property name="posy" value="-597" />
-        <property name="image" value="blocks/stone/1.png" />
-        <property name="type" value="massive" />
-    </sprite>
-    <sprite >
-        <property name="posx" value="5940" />
-        <property name="posy" value="-597" />
-        <property name="image" value="blocks/stone/1.png" />
-        <property name="type" value="massive" />
-    </sprite>
-    <sprite >
-        <property name="posx" value="6000" />
-        <property name="posy" value="-597" />
-        <property name="image" value="blocks/stone/1.png" />
-        <property name="type" value="massive" />
-    </sprite>
-    <sprite >
-        <property name="posx" value="6060" />
-        <property name="posy" value="-597" />
-        <property name="image" value="blocks/stone/1.png" />
-        <property name="type" value="massive" />
-    </sprite>
-    <sprite >
-        <property name="posx" value="6120" />
-        <property name="posy" value="-597" />
-        <property name="image" value="blocks/stone/1.png" />
-        <property name="type" value="massive" />
-    </sprite>
-    <sprite >
-        <property name="posx" value="6300" />
-        <property name="posy" value="-597" />
-        <property name="image" value="blocks/stone/1.png" />
-        <property name="type" value="massive" />
-    </sprite>
-    <sprite >
-        <property name="posx" value="6360" />
-        <property name="posy" value="-597" />
-        <property name="image" value="blocks/stone/1.png" />
-        <property name="type" value="massive" />
-    </sprite>
-    <sprite >
-        <property name="posx" value="6420" />
-        <property name="posy" value="-597" />
-        <property name="image" value="blocks/stone/1.png" />
-        <property name="type" value="massive" />
-    </sprite>
-    <sprite >
-        <property name="posx" value="6480" />
-        <property name="posy" value="-597" />
-        <property name="image" value="blocks/stone/1.png" />
-        <property name="type" value="massive" />
-    </sprite>
-    <sprite >
-        <property name="posx" value="6780" />
-        <property name="posy" value="-597" />
-        <property name="image" value="blocks/stone/1.png" />
-        <property name="type" value="massive" />
-    </sprite>
-    <sprite >
-        <property name="posx" value="6840" />
-        <property name="posy" value="-616" />
-        <property name="image" value="blocks/stone/1.png" />
-        <property name="type" value="massive" />
-    </sprite>
-    <sprite >
-        <property name="posx" value="6884" />
-        <property name="posy" value="-616" />
-        <property name="image" value="blocks/stone/1.png" />
-        <property name="type" value="massive" />
-    </sprite>
-    <sprite >
-        <property name="posx" value="6928" />
-        <property name="posy" value="-616" />
-        <property name="image" value="blocks/stone/1.png" />
-        <property name="type" value="massive" />
-    </sprite>
-    <sprite >
-        <property name="posx" value="6884" />
-        <property name="posy" value="-792" />
-        <property name="image" value="blocks/stone/1.png" />
-        <property name="type" value="massive" />
-    </sprite>
-    <sprite >
-        <property name="posx" value="6928" />
-        <property name="posy" value="-792" />
-        <property name="image" value="blocks/stone/1.png" />
-        <property name="type" value="massive" />
-    </sprite>
-    <sprite >
-        <property name="posx" value="6972" />
-        <property name="posy" value="-792" />
-        <property name="image" value="blocks/stone/1.png" />
-        <property name="type" value="massive" />
-    </sprite>
-    <sprite >
-        <property name="posx" value="6840" />
-        <property name="posy" value="-792" />
-        <property name="image" value="blocks/stone/1.png" />
-        <property name="type" value="massive" />
-    </sprite>
-    <sprite >
-        <property name="posx" value="7016" />
-        <property name="posy" value="-616" />
-        <property name="image" value="blocks/stone/1.png" />
-        <property name="type" value="massive" />
-    </sprite>
-    <sprite >
-        <property name="posx" value="6972" />
-        <property name="posy" value="-616" />
-        <property name="image" value="blocks/stone/1.png" />
-        <property name="type" value="massive" />
-    </sprite>
-    <sprite >
-        <property name="posx" value="7016" />
-        <property name="posy" value="-792" />
-        <property name="image" value="blocks/stone/1.png" />
-        <property name="type" value="massive" />
-    </sprite>
-    <sprite >
-        <property name="posx" value="7060" />
-        <property name="posy" value="-792" />
-        <property name="image" value="blocks/stone/1.png" />
-        <property name="type" value="massive" />
-    </sprite>
-    <sprite >
-        <property name="posx" value="7104" />
-        <property name="posy" value="-792" />
-        <property name="image" value="blocks/stone/1.png" />
-        <property name="type" value="massive" />
-    </sprite>
-    <sprite >
-        <property name="posx" value="7104" />
-        <property name="posy" value="-836" />
-        <property name="image" value="blocks/stone/1.png" />
-        <property name="type" value="massive" />
-    </sprite>
-    <sprite >
-        <property name="posx" value="7104" />
-        <property name="posy" value="-880" />
-        <property name="image" value="blocks/stone/1.png" />
-        <property name="type" value="massive" />
-    </sprite>
-    <sprite >
-        <property name="posx" value="7148" />
-        <property name="posy" value="-924" />
-        <property name="image" value="blocks/stone/1.png" />
-        <property name="type" value="massive" />
-    </sprite>
-    <sprite >
-        <property name="posx" value="7060" />
-        <property name="posy" value="-616" />
-        <property name="image" value="blocks/stone/1.png" />
-        <property name="type" value="massive" />
-    </sprite>
-    <sprite >
-        <property name="posx" value="7104" />
-        <property name="posy" value="-616" />
-        <property name="image" value="blocks/stone/1.png" />
-        <property name="type" value="massive" />
-    </sprite>
-    <sprite >
-        <property name="posx" value="7148" />
-        <property name="posy" value="-616" />
-        <property name="image" value="blocks/stone/1.png" />
-        <property name="type" value="massive" />
-    </sprite>
-    <sprite >
-        <property name="posx" value="7192" />
-        <property name="posy" value="-616" />
-        <property name="image" value="blocks/stone/1.png" />
-        <property name="type" value="massive" />
-    </sprite>
-    <sprite >
-        <property name="posx" value="7236" />
-        <property name="posy" value="-616" />
-        <property name="image" value="blocks/stone/1.png" />
-        <property name="type" value="massive" />
-    </sprite>
-    <sprite >
-        <property name="posx" value="7280" />
-        <property name="posy" value="-616" />
-        <property name="image" value="blocks/stone/1.png" />
-        <property name="type" value="massive" />
-    </sprite>
-    <sprite >
-        <property name="posx" value="7236" />
-        <property name="posy" value="-924" />
-        <property name="image" value="blocks/stone/1.png" />
-        <property name="type" value="massive" />
-    </sprite>
-    <sprite >
-        <property name="posx" value="7324" />
-        <property name="posy" value="-924" />
-        <property name="image" value="blocks/stone/1.png" />
-        <property name="type" value="massive" />
-    </sprite>
-    <sprite >
-        <property name="posx" value="7280" />
-        <property name="posy" value="-924" />
-        <property name="image" value="blocks/stone/1.png" />
-        <property name="type" value="massive" />
-    </sprite>
-    <sprite >
-        <property name="posx" value="7456" />
-        <property name="posy" value="-836" />
-        <property name="image" value="blocks/stone/1.png" />
-        <property name="type" value="massive" />
-    </sprite>
-    <sprite >
-        <property name="posx" value="7368" />
-        <property name="posy" value="-616" />
-        <property name="image" value="blocks/stone/1.png" />
-        <property name="type" value="massive" />
-    </sprite>
-    <sprite >
-        <property name="posx" value="7324" />
-        <property name="posy" value="-616" />
-        <property name="image" value="blocks/stone/1.png" />
-        <property name="type" value="massive" />
-    </sprite>
-    <sprite >
-        <property name="posx" value="7412" />
-        <property name="posy" value="-616" />
-        <property name="image" value="blocks/stone/1.png" />
-        <property name="type" value="massive" />
-    </sprite>
-    <sprite >
-        <property name="posx" value="7456" />
-        <property name="posy" value="-616" />
-        <property name="image" value="blocks/stone/1.png" />
-        <property name="type" value="massive" />
-    </sprite>
-    <sprite >
-        <property name="posx" value="7456" />
-        <property name="posy" value="-660" />
-        <property name="image" value="blocks/stone/1.png" />
-        <property name="type" value="massive" />
-    </sprite>
-    <sprite >
-        <property name="posx" value="7456" />
-        <property name="posy" value="-704" />
-        <property name="image" value="blocks/stone/1.png" />
-        <property name="type" value="massive" />
-    </sprite>
-    <sprite >
-        <property name="posx" value="7456" />
-        <property name="posy" value="-748" />
-        <property name="image" value="blocks/stone/1.png" />
-        <property name="type" value="massive" />
-    </sprite>
-    <sprite >
-        <property name="posx" value="7456" />
-        <property name="posy" value="-792" />
-        <property name="image" value="blocks/stone/1.png" />
-        <property name="type" value="massive" />
-    </sprite>
-    <sprite >
-        <property name="posx" value="7456" />
-        <property name="posy" value="-880" />
-        <property name="image" value="blocks/stone/1.png" />
-        <property name="type" value="massive" />
-    </sprite>
-    <sprite >
-        <property name="posx" value="7412" />
-        <property name="posy" value="-924" />
-        <property name="image" value="blocks/stone/1.png" />
-        <property name="type" value="massive" />
-    </sprite>
-    <sprite >
-        <property name="posx" value="7368" />
-        <property name="posy" value="-924" />
-        <property name="image" value="blocks/stone/1.png" />
-        <property name="type" value="massive" />
-    </sprite>
-    <sprite >
-        <property name="posx" value="7192" />
-        <property name="posy" value="-924" />
-        <property name="image" value="blocks/stone/1.png" />
-        <property name="type" value="massive" />
-    </sprite>
-    <sprite >
-        <property name="posx" value="7104" />
-        <property name="posy" value="-924" />
-        <property name="image" value="blocks/stone/1.png" />
-        <property name="type" value="massive" />
-    </sprite>
-    <sprite >
-        <property name="posx" value="7456" />
-        <property name="posy" value="-924" />
-        <property name="image" value="blocks/stone/1.png" />
-        <property name="type" value="massive" />
-    </sprite>
-    <sprite >
-        <property name="posx" value="7462" />
-        <property name="posy" value="-333" />
-        <property name="image" value="blocks/stone/1.png" />
-        <property name="type" value="massive" />
-    </sprite>
-    <sprite >
-        <property name="posx" value="7506" />
-        <property name="posy" value="-333" />
-        <property name="image" value="blocks/stone/1.png" />
-        <property name="type" value="massive" />
-    </sprite>
-    <sprite >
-        <property name="posx" value="7550" />
-        <property name="posy" value="-333" />
-        <property name="image" value="blocks/stone/1.png" />
-        <property name="type" value="massive" />
-    </sprite>
-    <sprite >
-        <property name="posx" value="1882" />
-        <property name="posy" value="-27" />
-        <property name="image" value="blocks/stone/1.png" />
-        <property name="type" value="massive" />
-    </sprite>
-    <sprite >
-        <property name="posx" value="2542" />
-        <property name="posy" value="-27" />
-        <property name="image" value="blocks/stone/1.png" />
-        <property name="type" value="massive" />
-    </sprite>
-    <sprite >
-        <property name="posx" value="5370" />
-        <property name="posy" value="-150" />
-        <property name="image" value="pipes/blue/up.png" />
-        <property name="type" value="massive" />
-    </sprite>
-    <sprite >
-        <property name="posx" value="5370" />
-        <property name="posy" value="-100" />
-        <property name="image" value="pipes/blue/ver.png" />
-        <property name="type" value="massive" />
-    </sprite>
-    <sprite >
-        <property name="posx" value="5370" />
-        <property name="posy" value="-50" />
-        <property name="image" value="pipes/blue/ver.png" />
-        <property name="type" value="massive" />
-    </sprite>
-    <sprite >
-        <property name="posx" value="5210" />
-        <property name="posy" value="-79" />
-        <property name="image" value="pipes/grey/up.png" />
-        <property name="type" value="massive" />
-    </sprite>
-    <sprite >
-        <property name="posx" value="5210" />
-        <property name="posy" value="-29" />
-        <property name="image" value="pipes/grey/ver.png" />
-        <property name="type" value="massive" />
-    </sprite>
-    <sprite >
-        <property name="posx" value="5558" />
-        <property name="posy" value="-224" />
-        <property name="image" value="pipes/grey/up.png" />
-        <property name="type" value="massive" />
-    </sprite>
-    <sprite >
-        <property name="posx" value="5558" />
-        <property name="posy" value="-174" />
-        <property name="image" value="pipes/grey/ver.png" />
-        <property name="type" value="massive" />
-    </sprite>
-    <sprite >
-        <property name="posx" value="1305" />
-        <property name="posy" value="-76" />
-        <property name="image" value="pipes/grey/ver.png" />
-        <property name="type" value="massive" />
-    </sprite>
-    <sprite >
-        <property name="posx" value="1305" />
-        <property name="posy" value="-26" />
-        <property name="image" value="pipes/grey/ver.png" />
-        <property name="type" value="massive" />
-    </sprite>
-    <sprite >
-        <property name="posx" value="883" />
-        <property name="posy" value="-108" />
-        <property name="image" value="pipes/grey/ver.png" />
-        <property name="type" value="massive" />
-    </sprite>
-    <sprite >
-        <property name="posx" value="883" />
-        <property name="posy" value="-58" />
-        <property name="image" value="pipes/grey/ver.png" />
-        <property name="type" value="massive" />
-    </sprite>
-    <sprite >
-        <property name="posx" value="883" />
-        <property name="posy" value="-8" />
-        <property name="image" value="pipes/grey/ver.png" />
-        <property name="type" value="massive" />
-    </sprite>
-    <sprite >
-        <property name="posx" value="586" />
-        <property name="posy" value="-198" />
-        <property name="image" value="pipes/grey/up.png" />
-        <property name="type" value="massive" />
-    </sprite>
-    <sprite >
-        <property name="posx" value="586" />
-        <property name="posy" value="-148" />
-        <property name="image" value="pipes/grey/ver.png" />
-        <property name="type" value="massive" />
-    </sprite>
-    <sprite >
-        <property name="posx" value="586" />
-        <property name="posy" value="-98" />
-        <property name="image" value="pipes/grey/ver.png" />
-        <property name="type" value="massive" />
-    </sprite>
-    <sprite >
-        <property name="posx" value="586" />
-        <property name="posy" value="-48" />
-        <property name="image" value="pipes/grey/ver.png" />
-        <property name="type" value="massive" />
-    </sprite>
-    <sprite >
-        <property name="posx" value="1743" />
-        <property name="posy" value="-113" />
-        <property name="image" value="pipes/grey/up.png" />
-        <property name="type" value="massive" />
-    </sprite>
-    <sprite >
-        <property name="posx" value="1743" />
-        <property name="posy" value="-63" />
-        <property name="image" value="pipes/grey/ver.png" />
-        <property name="type" value="massive" />
-    </sprite>
-    <sprite >
-        <property name="posx" value="1743" />
-        <property name="posy" value="-13" />
-        <property name="image" value="pipes/grey/ver.png" />
-        <property name="type" value="massive" />
-    </sprite>
-    <sprite >
-        <property name="posx" value="6662" />
-        <property name="posy" value="-359" />
-        <property name="image" value="ground/green_1/hedges/wild_medium.png" />
-        <property name="type" value="massive" />
-    </sprite>
-    <sprite >
-        <property name="posx" value="6879" />
-        <property name="posy" value="-273" />
-        <property name="image" value="ground/green_1/hedges/wild_medium.png" />
-        <property name="type" value="massive" />
-    </sprite>
-    <sprite >
-        <property name="posx" value="7273" />
-        <property name="posy" value="-273" />
-        <property name="image" value="ground/green_1/hedges/wild_medium.png" />
-        <property name="type" value="massive" />
-    </sprite>
-    <sprite >
-        <property name="posx" value="7088" />
-        <property name="posy" value="-294" />
-        <property name="image" value="ground/green_1/hedges/wild_medium.png" />
-        <property name="type" value="massive" />
-    </sprite>
-    <sprite >
-        <property name="posx" value="6525" />
-        <property name="posy" value="-385" />
-        <property name="image" value="ground/green_1/hedges/wild_medium.png" />
-        <property name="type" value="massive" />
-    </sprite>
-    <sprite >
-        <property name="posx" value="4496" />
-        <property name="posy" value="-70" />
-        <property name="image" value="blocks/stone/1.png" />
-        <property name="type" value="massive" />
-    </sprite>
-    <sprite >
-        <property name="posx" value="4496" />
-        <property name="posy" value="-113" />
-        <property name="image" value="blocks/stone/1.png" />
-        <property name="type" value="massive" />
-    </sprite>
-    <sprite >
-        <property name="posx" value="4496" />
-        <property name="posy" value="-156" />
-        <property name="image" value="blocks/stone/1.png" />
-        <property name="type" value="massive" />
-    </sprite>
-    <sprite >
-        <property name="posx" value="4496" />
-        <property name="posy" value="-199" />
-        <property name="image" value="blocks/stone/1.png" />
-        <property name="type" value="massive" />
-    </sprite>
-    <sprite >
-        <property name="posx" value="4496" />
-        <property name="posy" value="-242" />
-        <property name="image" value="blocks/stone/1.png" />
-        <property name="type" value="massive" />
-    </sprite>
-    <sprite >
-        <property name="posx" value="4496" />
-        <property name="posy" value="-285" />
-        <property name="image" value="blocks/stone/1.png" />
-        <property name="type" value="massive" />
-    </sprite>
-    <sprite >
-        <property name="posx" value="4141" />
-        <property name="posy" value="-543" />
-        <property name="image" value="blocks/stone/1.png" />
-        <property name="type" value="massive" />
-    </sprite>
-    <sprite >
-        <property name="posx" value="4141" />
-        <property name="posy" value="-500" />
-        <property name="image" value="blocks/stone/1.png" />
-        <property name="type" value="massive" />
-    </sprite>
-    <sprite >
-        <property name="posx" value="4141" />
-        <property name="posy" value="-457" />
-        <property name="image" value="blocks/stone/1.png" />
-        <property name="type" value="massive" />
-    </sprite>
-    <sprite >
-        <property name="posx" value="4141" />
-        <property name="posy" value="-414" />
-        <property name="image" value="blocks/stone/1.png" />
-        <property name="type" value="massive" />
-    </sprite>
-    <sprite >
-        <property name="posx" value="4141" />
-        <property name="posy" value="-371" />
-        <property name="image" value="blocks/stone/1.png" />
-        <property name="type" value="massive" />
-    </sprite>
-    <sprite >
-        <property name="posx" value="4141" />
-        <property name="posy" value="-328" />
-        <property name="image" value="blocks/stone/1.png" />
-        <property name="type" value="massive" />
-    </sprite>
-    <sprite >
-        <property name="posx" value="4141" />
-        <property name="posy" value="-285" />
-        <property name="image" value="blocks/stone/1.png" />
-        <property name="type" value="massive" />
-    </sprite>
-    <sprite >
-        <property name="posx" value="4141" />
-        <property name="posy" value="-242" />
-        <property name="image" value="blocks/stone/1.png" />
-        <property name="type" value="massive" />
-    </sprite>
-    <sprite >
-        <property name="posx" value="4141" />
-        <property name="posy" value="-199" />
-        <property name="image" value="blocks/stone/1.png" />
-        <property name="type" value="massive" />
-    </sprite>
-    <sprite >
-        <property name="posx" value="4141" />
-        <property name="posy" value="-156" />
-        <property name="image" value="blocks/stone/1.png" />
-        <property name="type" value="massive" />
-    </sprite>
-    <sprite >
-        <property name="posx" value="4141" />
-        <property name="posy" value="-113" />
-        <property name="image" value="blocks/stone/1.png" />
-        <property name="type" value="massive" />
-    </sprite>
-    <sprite >
-        <property name="posx" value="4141" />
-        <property name="posy" value="-70" />
-        <property name="image" value="blocks/stone/1.png" />
-        <property name="type" value="massive" />
-    </sprite>
-    <sprite >
-        <property name="posx" value="4141" />
-        <property name="posy" value="-27" />
-        <property name="image" value="blocks/stone/1.png" />
-        <property name="type" value="massive" />
-    </sprite>
-    <sprite >
-        <property name="posx" value="4098" />
-        <property name="posy" value="-328" />
-        <property name="image" value="blocks/stone/1.png" />
-        <property name="type" value="massive" />
-    </sprite>
-    <sprite >
-        <property name="posx" value="4055" />
-        <property name="posy" value="-328" />
-        <property name="image" value="blocks/stone/1.png" />
-        <property name="type" value="massive" />
-    </sprite>
-    <sprite >
-        <property name="posx" value="3652" />
-        <property name="posy" value="-123" />
-        <property name="image" value="blocks/stone/1.png" />
-        <property name="type" value="massive" />
-    </sprite>
-    <sprite >
-        <property name="posx" value="3695" />
-        <property name="posy" value="-123" />
-        <property name="image" value="blocks/stone/1.png" />
-        <property name="type" value="massive" />
-    </sprite>
-    <sprite >
-        <property name="posx" value="282" />
-        <property name="posy" value="-169" />
-        <property name="image" value="ground/green_1/hedges/small_2.png" />
-        <property name="type" value="passive" />
-    </sprite>
-    <sprite >
-        <property name="posx" value="1210" />
-        <property name="posy" value="-141" />
-        <property name="image" value="ground/green_1/hedges/small_2.png" />
-        <property name="type" value="passive" />
-    </sprite>
-    <sprite >
-        <property name="posx" value="1544" />
-        <property name="posy" value="-158" />
-        <property name="image" value="ground/green_1/hedges/big_1.png" />
-        <property name="type" value="passive" />
-    </sprite>
-    <sprite >
-        <property name="posx" value="2918" />
-        <property name="posy" value="-521" />
-        <property name="image" value="clouds/default_1/2_small.png" />
-        <property name="type" value="passive" />
-    </sprite>
-    <sprite >
-        <property name="posx" value="2739" />
-        <property name="posy" value="-77" />
-        <property name="image" value="ground/green_1/hedges/small_1.png" />
-        <property name="type" value="passive" />
-    </sprite>
-    <sprite >
-        <property name="posx" value="2835" />
-        <property name="posy" value="-467" />
-        <property name="image" value="clouds/default_1/2_small.png" />
-        <property name="type" value="passive" />
-    </sprite>
-    <sprite >
-        <property name="posx" value="324" />
-        <property name="posy" value="-897" />
-        <property name="image" value="clouds/default_1/2_big.png" />
-        <property name="type" value="passive" />
-    </sprite>
-    <sprite >
-        <property name="posx" value="177" />
-        <property name="posy" value="-806" />
-        <property name="image" value="clouds/default_1/2_small.png" />
-        <property name="type" value="passive" />
-    </sprite>
-    <sprite >
-        <property name="posx" value="3383" />
-        <property name="posy" value="-554" />
-        <property name="image" value="clouds/default_1/2_small.png" />
-        <property name="type" value="passive" />
-    </sprite>
-    <sprite >
-        <property name="posx" value="636" />
-        <property name="posy" value="-74" />
-        <property name="image" value="ground/green_1/hedges/medium_2.png" />
-        <property name="type" value="passive" />
-    </sprite>
-    <sprite >
-        <property name="posx" value="3719" />
-        <property name="posy" value="-748" />
-        <property name="image" value="clouds/default_1/2_small.png" />
-        <property name="type" value="passive" />
-    </sprite>
-    <sprite >
-        <property name="posx" value="3530" />
-        <property name="posy" value="-519" />
-        <property name="image" value="clouds/default_1/2_small.png" />
-        <property name="type" value="passive" />
-    </sprite>
-    <sprite >
-        <property name="posx" value="842" />
-        <property name="posy" value="-529" />
-        <property name="image" value="clouds/default_1/2_small.png" />
-        <property name="type" value="passive" />
-    </sprite>
-    <sprite >
-        <property name="posx" value="945" />
-        <property name="posy" value="-568" />
-        <property name="image" value="clouds/default_1/2_small.png" />
-        <property name="type" value="passive" />
-    </sprite>
-    <sprite >
-        <property name="posx" value="3470" />
-        <property name="posy" value="-54" />
-        <property name="image" value="ground/green_1/plant_r.png" />
-        <property name="type" value="passive" />
-    </sprite>
-    <sprite >
-        <property name="posx" value="3905" />
-        <property name="posy" value="-52" />
-        <property name="image" value="ground/green_1/plant_m.png" />
-        <property name="type" value="passive" />
-    </sprite>
-    <sprite >
-        <property name="posx" value="3783" />
-        <property name="posy" value="-54" />
-        <property name="image" value="ground/green_1/plant_l.png" />
-        <property name="type" value="passive" />
-    </sprite>
-    <sprite >
-        <property name="posx" value="2966" />
-        <property name="posy" value="-283" />
-        <property name="image" value="ground/green_1/plant_r.png" />
-        <property name="type" value="passive" />
-    </sprite>
-    <sprite >
-        <property name="posx" value="1023" />
-        <property name="posy" value="-143" />
-        <property name="image" value="ground/green_1/plant_l.png" />
-        <property name="type" value="passive" />
-    </sprite>
-    <sprite >
-        <property name="posx" value="134" />
-        <property name="posy" value="-66" />
-        <property name="image" value="ground/green_1/plant_m.png" />
-        <property name="type" value="passive" />
-    </sprite>
-    <sprite >
-        <property name="posx" value="414" />
-        <property name="posy" value="-165" />
-        <property name="image" value="ground/green_1/plant_m.png" />
-        <property name="type" value="passive" />
-    </sprite>
-    <sprite >
-        <property name="posx" value="23" />
-        <property name="posy" value="-72" />
-        <property name="image" value="ground/green_1/plant_l.png" />
-        <property name="type" value="passive" />
-    </sprite>
-    <sprite >
-        <property name="posx" value="867" />
-        <property name="posy" value="-48" />
-        <property name="image" value="ground/green_1/plant_r.png" />
-        <property name="type" value="passive" />
-    </sprite>
-    <sprite >
-        <property name="posx" value="4892" />
-        <property name="posy" value="-183" />
-        <property name="image" value="ground/green_1/hedges/big_1.png" />
-        <property name="type" value="passive" />
-    </sprite>
-    <sprite >
-        <property name="posx" value="2089" />
-        <property name="posy" value="-627" />
-        <property name="image" value="clouds/default_1/2_small.png" />
-        <property name="type" value="passive" />
-    </sprite>
-    <sprite >
-        <property name="posx" value="1925" />
-        <property name="posy" value="-672" />
-        <property name="image" value="clouds/default_1/2_small.png" />
-        <property name="type" value="passive" />
-    </sprite>
-    <sprite >
-        <property name="posx" value="4989" />
-        <property name="posy" value="-927" />
-        <property name="image" value="clouds/default_1/2_small.png" />
-        <property name="type" value="passive" />
-    </sprite>
-    <sprite >
-        <property name="posx" value="6064" />
-        <property name="posy" value="-608" />
-        <property name="image" value="ground/green_1/plant_m.png" />
-        <property name="type" value="passive" />
-    </sprite>
-    <sprite >
-        <property name="posx" value="4286" />
-        <property name="posy" value="-644" />
-        <property name="image" value="ground/green_1/hedges/small_2.png" />
-        <property name="type" value="passive" />
-    </sprite>
-    <sprite >
-        <property name="posx" value="6397" />
-        <property name="posy" value="-1220" />
-        <property name="image" value="clouds/default_1/2_big.png" />
-        <property name="type" value="passive" />
-    </sprite>
-    <sprite >
-        <property name="posx" value="6752" />
-        <property name="posy" value="-1139" />
-        <property name="image" value="clouds/default_1/2_small.png" />
-        <property name="type" value="passive" />
-    </sprite>
-    <sprite >
-        <property name="posx" value="7774" />
-        <property name="posy" value="-1064" />
-        <property name="image" value="clouds/default_1/2_small.png" />
-        <property name="type" value="passive" />
-    </sprite>
-    <sprite >
-        <property name="posx" value="7651" />
-        <property name="posy" value="-1120" />
-        <property name="image" value="clouds/default_1/2_small.png" />
-        <property name="type" value="passive" />
-    </sprite>
-    <sprite >
-        <property name="posx" value="7541" />
-        <property name="posy" value="-345" />
-        <property name="image" value="ground/green_1/plant_r.png" />
-        <property name="type" value="passive" />
-    </sprite>
-    <sprite >
-        <property name="posx" value="6978" />
-        <property name="posy" value="-629" />
-        <property name="image" value="ground/green_1/plant_m.png" />
-        <property name="type" value="passive" />
-    </sprite>
-    <sprite >
-        <property name="posx" value="7166" />
-        <property name="posy" value="-936" />
-        <property name="image" value="ground/green_1/plant_l.png" />
-        <property name="type" value="passive" />
-    </sprite>
-    <sprite >
-        <property name="posx" value="5722" />
-        <property name="posy" value="-173" />
-        <property name="image" value="ground/green_1/hedges/small_1.png" />
-        <property name="type" value="passive" />
-    </sprite>
-    <sprite >
-        <property name="posx" value="6098" />
-        <property name="posy" value="-890" />
-        <property name="image" value="clouds/default_1/2_small.png" />
-        <property name="type" value="passive" />
-    </sprite>
-    <sprite >
-        <property name="posx" value="6195" />
-        <property name="posy" value="-932" />
-        <property name="image" value="clouds/default_1/2_small.png" />
-        <property name="type" value="passive" />
-    </sprite>
-    <sprite >
-        <property name="posx" value="5812" />
-        <property name="posy" value="-904" />
-        <property name="image" value="clouds/default_1/2_small.png" />
-        <property name="type" value="passive" />
-    </sprite>
-    <sprite >
-        <property name="posx" value="5570" />
-        <property name="posy" value="-646" />
-        <property name="image" value="signs/default_1/1_ending.png" />
-        <property name="type" value="passive" />
-    </sprite>
-    <sprite >
-        <property name="posx" value="7385" />
-        <property name="posy" value="-633" />
-        <property name="image" value="ground/green_1/plant_l.png" />
-        <property name="type" value="passive" />
-    </sprite>
-    <sprite >
-        <property name="posx" value="7503" />
-        <property name="posy" value="-1089" />
-        <property name="image" value="ground/green_1/kplant_head.png" />
-        <property name="type" value="passive" />
-    </sprite>
-    <sprite >
-        <property name="posx" value="7299" />
-        <property name="posy" value="-714" />
-        <property name="image" value="game/level/door_yellow_1.png" />
-        <property name="type" value="passive" />
-    </sprite>
-    <enemy >
-        <property name="type" value="furball" />
-        <property name="posx" value="755" />
-        <property name="posy" value="-79" />
-        <property name="color" value="brown" />
-        <property name="direction" value="right" />
-    </enemy>
-    <enemy >
-        <property name="type" value="flyon" />
-        <property name="posx" value="1335" />
-        <property name="posy" value="-121" />
-        <property name="direction" value="up" />
-        <property name="image_dir" value="enemy/flyon/orange/" />
-        <property name="max_distance" value="200" />
-        <property name="speed" value="5.8" />
-    </enemy>
-    <enemy >
-        <property name="type" value="flyon" />
-        <property name="posx" value="1772" />
-        <property name="posy" value="-94" />
-        <property name="direction" value="up" />
-        <property name="image_dir" value="enemy/flyon/orange/" />
-        <property name="max_distance" value="200" />
-        <property name="speed" value="5.8" />
-    </enemy>
-    <enemy >
-        <property name="type" value="furball" />
-        <property name="posx" value="1574" />
-        <property name="posy" value="-362" />
-        <property name="color" value="brown" />
-        <property name="direction" value="right" />
-    </enemy>
-    <enemy >
-        <property name="type" value="army" />
-        <property name="posx" value="2106" />
-        <property name="posy" value="-364" />
-        <property name="color" value="red" />
-        <property name="direction" value="right" />
-    </enemy>
-    <enemy >
-        <property name="type" value="furball" />
-        <property name="posx" value="2869" />
-        <property name="posy" value="-81" />
-        <property name="color" value="brown" />
-        <property name="direction" value="right" />
-    </enemy>
-    <enemy >
-        <property name="type" value="furball" />
-        <property name="posx" value="2921" />
-        <property name="posy" value="-81" />
-        <property name="color" value="brown" />
-        <property name="direction" value="right" />
-    </enemy>
-    <enemy >
-        <property name="type" value="furball" />
-        <property name="posx" value="2972" />
-        <property name="posy" value="-82" />
-        <property name="color" value="brown" />
-        <property name="direction" value="right" />
-    </enemy>
-    <enemy >
-        <property name="type" value="krush" />
-        <property name="posx" value="3360" />
-        <property name="posy" value="-120" />
-        <property name="direction" value="right" />
-    </enemy>
-    <enemy >
-        <property name="type" value="army" />
-        <property name="posx" value="3564" />
-        <property name="posy" value="-373" />
-        <property name="color" value="red" />
-        <property name="direction" value="right" />
-    </enemy>
-    <enemy >
-        <property name="type" value="krush" />
-        <property name="posx" value="3862" />
-        <property name="posy" value="-124" />
-        <property name="direction" value="right" />
-    </enemy>
-    <enemy >
-        <property name="type" value="army" />
-        <property name="posx" value="4367" />
-        <property name="posy" value="-715" />
-        <property name="color" value="red" />
-        <property name="direction" value="right" />
-    </enemy>
-    <enemy >
-        <property name="type" value="furball" />
-        <property name="posx" value="4573" />
-        <property name="posy" value="-877" />
-        <property name="color" value="brown" />
-        <property name="direction" value="right" />
-    </enemy>
-    <enemy >
-        <property name="type" value="furball" />
-        <property name="posx" value="6515" />
-        <property name="posy" value="-644" />
-        <property name="color" value="brown" />
-        <property name="direction" value="right" />
-    </enemy>
-    <enemy >
-        <property name="type" value="furball" />
-        <property name="posx" value="5711" />
-        <property name="posy" value="-183" />
-        <property name="color" value="brown" />
-        <property name="direction" value="right" />
-    </enemy>
-    <enemy >
-        <property name="type" value="furball" />
-        <property name="posx" value="6610" />
-        <property name="posy" value="-644" />
-        <property name="color" value="brown" />
-        <property name="direction" value="right" />
-    </enemy>
-    <enemy >
-        <property name="type" value="army" />
-        <property name="posx" value="7151" />
-        <property name="posy" value="-699" />
-        <property name="color" value="red" />
-        <property name="direction" value="right" />
-    </enemy>
-    <enemy >
-        <property name="type" value="army" />
-        <property name="posx" value="4744" />
-        <property name="posy" value="-109" />
-        <property name="color" value="red" />
-        <property name="direction" value="right" />
-    </enemy>
-    <item >
-        <property name="type" value="goldpiece" />
-        <property name="posx" value="48" />
-        <property name="posy" value="-620" />
-        <property name="color" value="yellow" />
-    </item>
-    <item >
-        <property name="type" value="goldpiece" />
-        <property name="posx" value="90" />
-        <property name="posy" value="-575" />
-        <property name="color" value="yellow" />
-    </item>
-    <item >
-        <property name="type" value="goldpiece" />
-        <property name="posx" value="90" />
-        <property name="posy" value="-619" />
-        <property name="color" value="yellow" />
-    </item>
-    <item >
-        <property name="type" value="goldpiece" />
-        <property name="posx" value="48" />
-        <property name="posy" value="-662" />
-        <property name="color" value="yellow" />
-    </item>
-    <item >
-        <property name="type" value="goldpiece" />
-        <property name="posx" value="90" />
-        <property name="posy" value="-663" />
-        <property name="color" value="yellow" />
-    </item>
-    <box >
-        <property name="posx" value="736" />
-        <property name="posy" value="-170" />
-        <property name="type" value="bonus" />
-        <property name="animation" value="Default" />
-        <property name="item" value="8" />
-        <property name="invisible" value="0" />
-        <property name="useable_count" value="1" />
-        <property name="force_best_item" value="0" />
-        <property name="gold_color" value="yellow" />
-    </box>
-    <box >
-        <property name="posx" value="779" />
-        <property name="posy" value="-170" />
-        <property name="type" value="bonus" />
-        <property name="animation" value="Default" />
-        <property name="item" value="8" />
-        <property name="invisible" value="0" />
-        <property name="useable_count" value="1" />
-        <property name="force_best_item" value="0" />
-        <property name="gold_color" value="yellow" />
-    </box>
-    <box >
-        <property name="posx" value="1118" />
-        <property name="posy" value="-418" />
-        <property name="type" value="bonus" />
-        <property name="animation" value="Bonus" />
-        <property name="item" value="24" />
-        <property name="invisible" value="0" />
-        <property name="useable_count" value="1" />
-        <property name="force_best_item" value="0" />
-    </box>
-    <box >
-        <property name="posx" value="1080" />
-        <property name="posy" value="-276" />
-        <property name="type" value="bonus" />
-        <property name="animation" value="Default" />
-        <property name="item" value="8" />
-        <property name="invisible" value="0" />
-        <property name="useable_count" value="1" />
-        <property name="force_best_item" value="0" />
-        <property name="gold_color" value="yellow" />
-    </box>
-    <box >
-        <property name="posx" value="1123" />
-        <property name="posy" value="-276" />
-        <property name="type" value="bonus" />
-        <property name="animation" value="Default" />
-        <property name="item" value="8" />
-        <property name="invisible" value="0" />
-        <property name="useable_count" value="1" />
-        <property name="force_best_item" value="0" />
-        <property name="gold_color" value="yellow" />
-    </box>
-    <box >
-        <property name="posx" value="1166" />
-        <property name="posy" value="-276" />
-        <property name="type" value="bonus" />
-        <property name="animation" value="Default" />
-        <property name="item" value="8" />
-        <property name="invisible" value="0" />
-        <property name="useable_count" value="1" />
-        <property name="force_best_item" value="0" />
-        <property name="gold_color" value="yellow" />
-    </box>
-    <item >
-        <property name="type" value="goldpiece" />
-        <property name="posx" value="1534" />
-        <property name="posy" value="-161" />
-        <property name="color" value="yellow" />
-    </item>
-    <item >
-        <property name="type" value="goldpiece" />
-        <property name="posx" value="1621" />
-        <property name="posy" value="-162" />
-        <property name="color" value="yellow" />
-    </item>
-    <item >
-        <property name="type" value="goldpiece" />
-        <property name="posx" value="1446" />
-        <property name="posy" value="-162" />
-        <property name="color" value="yellow" />
-    </item>
-    <box >
-        <property name="posx" value="1970" />
-        <property name="posy" value="-332" />
-        <property name="type" value="bonus" />
-        <property name="animation" value="Default" />
-        <property name="item" value="8" />
-        <property name="invisible" value="0" />
-        <property name="useable_count" value="1" />
-        <property name="force_best_item" value="0" />
-        <property name="gold_color" value="yellow" />
-    </box>
-    <item >
-        <property name="type" value="goldpiece" />
-        <property name="posx" value="2064" />
-        <property name="posy" value="-119" />
-        <property name="color" value="yellow" />
-    </item>
-    <item >
-        <property name="type" value="goldpiece" />
-        <property name="posx" value="2110" />
-        <property name="posy" value="-119" />
-        <property name="color" value="yellow" />
-    </item>
-    <item >
-        <property name="type" value="goldpiece" />
-        <property name="posx" value="2155" />
-        <property name="posy" value="-119" />
-        <property name="color" value="yellow" />
-    </item>
-    <item >
-        <property name="type" value="goldpiece" />
-        <property name="posx" value="2110" />
-        <property name="posy" value="-170" />
-        <property name="color" value="yellow" />
-    </item>
-    <box >
-        <property name="posx" value="1574" />
-        <property name="posy" value="-316" />
-        <property name="type" value="spin" />
-        <property name="invisible" value="0" />
-        <property name="useable_count" value="-1" />
-    </box>
-    <item >
-        <property name="type" value="goldpiece" />
-        <property name="posx" value="1533" />
-        <property name="posy" value="-408" />
-        <property name="color" value="yellow" />
-    </item>
-    <item >
-        <property name="type" value="goldpiece" />
-        <property name="posx" value="1619" />
-        <property name="posy" value="-408" />
-        <property name="color" value="yellow" />
-    </item>
-    <item >
-        <property name="type" value="goldpiece" />
-        <property name="posx" value="1580" />
-        <property name="posy" value="-408" />
-        <property name="color" value="yellow" />
-    </item>
-    <item >
-        <property name="type" value="goldpiece" />
-        <property name="posx" value="3237" />
-        <property name="posy" value="-207" />
-        <property name="color" value="yellow" />
-    </item>
-    <item >
-        <property name="type" value="goldpiece" />
-        <property name="posx" value="3237" />
-        <property name="posy" value="-165" />
-        <property name="color" value="yellow" />
-    </item>
-    <item >
-        <property name="type" value="goldpiece" />
-        <property name="posx" value="3237" />
-        <property name="posy" value="-121" />
-        <property name="color" value="yellow" />
-    </item>
-    <item >
-        <property name="type" value="goldpiece" />
-        <property name="posx" value="3237" />
-        <property name="posy" value="-77" />
-        <property name="color" value="yellow" />
-    </item>
-    <box >
-        <property name="posx" value="3117" />
-        <property name="posy" value="-538" />
-        <property name="type" value="spin" />
-        <property name="invisible" value="0" />
-        <property name="useable_count" value="-1" />
-    </box>
-    <box >
-        <property name="posx" value="3160" />
-        <property name="posy" value="-538" />
-        <property name="type" value="spin" />
-        <property name="invisible" value="0" />
-        <property name="useable_count" value="-1" />
-    </box>
-    <box >
-        <property name="posx" value="3203" />
-        <property name="posy" value="-538" />
-        <property name="type" value="spin" />
-        <property name="invisible" value="0" />
-        <property name="useable_count" value="-1" />
-    </box>
-    <box >
-        <property name="posx" value="3198" />
-        <property name="posy" value="-672" />
-        <property name="type" value="bonus" />
-        <property name="animation" value="Bonus" />
-        <property name="item" value="24" />
-        <property name="invisible" value="0" />
-        <property name="useable_count" value="1" />
-        <property name="force_best_item" value="0" />
-    </box>
-    <enemystopper >
-        <property name="posx" value="1473" />
-        <property name="posy" value="-332" />
-    </enemystopper>
-    <enemystopper >
-        <property name="posx" value="1701" />
-        <property name="posy" value="-330" />
-    </enemystopper>
-    <enemystopper >
-        <property name="posx" value="2276" />
-        <property name="posy" value="-304" />
-    </enemystopper>
-    <box >
-        <property name="posx" value="1531" />
-        <property name="posy" value="-316" />
-        <property name="type" value="spin" />
-        <property name="invisible" value="0" />
-        <property name="useable_count" value="-1" />
-    </box>
-    <box >
-        <property name="posx" value="1617" />
-        <property name="posy" value="-316" />
-        <property name="type" value="spin" />
-        <property name="invisible" value="0" />
-        <property name="useable_count" value="-1" />
-    </box>
-    <sprite >
-        <property name="posx" value="784" />
-        <property name="posy" value="-823" />
-        <property name="image" value="clouds/default_1/1_middle.png" />
-        <property name="type" value="halfmassive" />
-    </sprite>
-    <enemystopper >
-        <property name="posx" value="2684" />
-        <property name="posy" value="-51" />
-    </enemystopper>
-    <sprite >
-        <property name="posx" value="2506" />
-        <property name="posy" value="-1168" />
-        <property name="image" value="clouds/default_1/1_middle.png" />
-        <property name="type" value="halfmassive" />
-    </sprite>
-    <sprite >
-        <property name="posx" value="4690" />
-        <property name="posy" value="-1254" />
-        <property name="image" value="clouds/default_1/1_middle.png" />
-        <property name="type" value="halfmassive" />
-    </sprite>
-    <sprite >
-        <property name="posx" value="2549" />
-        <property name="posy" value="-950" />
-        <property name="image" value="game/box/white1_1.png" />
-        <property name="type" value="halfmassive" />
-    </sprite>
-    <sprite >
-        <property name="posx" value="2592" />
-        <property name="posy" value="-950" />
-        <property name="image" value="game/box/white1_1.png" />
-        <property name="type" value="halfmassive" />
-    </sprite>
-    <sprite >
-        <property name="posx" value="2635" />
-        <property name="posy" value="-950" />
-        <property name="image" value="game/box/white1_1.png" />
-        <property name="type" value="halfmassive" />
-    </sprite>
-    <sprite >
-        <property name="posx" value="2678" />
-        <property name="posy" value="-950" />
-        <property name="image" value="game/box/white1_1.png" />
-        <property name="type" value="halfmassive" />
-    </sprite>
-    <sprite >
-        <property name="posx" value="2721" />
-        <property name="posy" value="-950" />
-        <property name="image" value="game/box/white1_1.png" />
-        <property name="type" value="halfmassive" />
-    </sprite>
-    <sprite >
-        <property name="posx" value="2764" />
-        <property name="posy" value="-950" />
-        <property name="image" value="game/box/white1_1.png" />
-        <property name="type" value="halfmassive" />
-    </sprite>
-    <item >
-        <property name="type" value="goldpiece" />
-        <property name="posx" value="2553" />
-        <property name="posy" value="-994" />
-        <property name="color" value="yellow" />
-    </item>
-    <item >
-        <property name="type" value="goldpiece" />
-        <property name="posx" value="2596" />
-        <property name="posy" value="-994" />
-        <property name="color" value="yellow" />
-    </item>
-    <item >
-        <property name="type" value="goldpiece" />
-        <property name="posx" value="2639" />
-        <property name="posy" value="-994" />
-        <property name="color" value="yellow" />
-    </item>
-    <item >
-        <property name="type" value="goldpiece" />
-        <property name="posx" value="2682" />
-        <property name="posy" value="-994" />
-        <property name="color" value="yellow" />
-    </item>
-    <item >
-        <property name="type" value="goldpiece" />
-        <property name="posx" value="2725" />
-        <property name="posy" value="-994" />
-        <property name="color" value="yellow" />
-    </item>
-    <item >
-        <property name="type" value="goldpiece" />
-        <property name="posx" value="2767" />
-        <property name="posy" value="-994" />
-        <property name="color" value="yellow" />
-    </item>
-    <item >
-        <property name="type" value="goldpiece" />
-        <property name="posx" value="2504" />
-        <property name="posy" value="-994" />
-        <property name="color" value="yellow" />
-    </item>
-    <item >
-        <property name="type" value="goldpiece" />
-        <property name="posx" value="2505" />
-        <property name="posy" value="-1035" />
-        <property name="color" value="yellow" />
-    </item>
-    <item >
-        <property name="type" value="goldpiece" />
-        <property name="posx" value="2505" />
-        <property name="posy" value="-1078" />
-        <property name="color" value="yellow" />
-    </item>
-    <item >
-        <property name="type" value="goldpiece" />
-        <property name="posx" value="2504" />
-        <property name="posy" value="-952" />
-        <property name="color" value="yellow" />
-    </item>
-    <item >
-        <property name="type" value="goldpiece" />
-        <property name="posx" value="2553" />
-        <property name="posy" value="-1035" />
-        <property name="color" value="yellow" />
-    </item>
-    <item >
-        <property name="type" value="goldpiece" />
-        <property name="posx" value="2596" />
-        <property name="posy" value="-1035" />
-        <property name="color" value="yellow" />
-    </item>
-    <item >
-        <property name="type" value="goldpiece" />
-        <property name="posx" value="2639" />
-        <property name="posy" value="-1035" />
-        <property name="color" value="yellow" />
-    </item>
-    <item >
-        <property name="type" value="goldpiece" />
-        <property name="posx" value="2682" />
-        <property name="posy" value="-1035" />
-        <property name="color" value="yellow" />
-    </item>
-    <item >
-        <property name="type" value="goldpiece" />
-        <property name="posx" value="2725" />
-        <property name="posy" value="-1035" />
-        <property name="color" value="yellow" />
-    </item>
-    <item >
-        <property name="type" value="goldpiece" />
-        <property name="posx" value="2767" />
-        <property name="posy" value="-1035" />
-        <property name="color" value="yellow" />
-    </item>
-    <item >
-        <property name="type" value="goldpiece" />
-        <property name="posx" value="2553" />
-        <property name="posy" value="-1078" />
-        <property name="color" value="yellow" />
-    </item>
-    <item >
-        <property name="type" value="goldpiece" />
-        <property name="posx" value="2596" />
-        <property name="posy" value="-1078" />
-        <property name="color" value="yellow" />
-    </item>
-    <item >
-        <property name="type" value="goldpiece" />
-        <property name="posx" value="2639" />
-        <property name="posy" value="-1078" />
-        <property name="color" value="yellow" />
-    </item>
-    <item >
-        <property name="type" value="goldpiece" />
-        <property name="posx" value="2682" />
-        <property name="posy" value="-1078" />
-        <property name="color" value="yellow" />
-    </item>
-    <item >
-        <property name="type" value="goldpiece" />
-        <property name="posx" value="2725" />
-        <property name="posy" value="-1078" />
-        <property name="color" value="yellow" />
-    </item>
-    <item >
-        <property name="type" value="goldpiece" />
-        <property name="posx" value="2767" />
-        <property name="posy" value="-1078" />
-        <property name="color" value="yellow" />
-    </item>
-    <sprite >
-        <property name="posx" value="1435" />
-        <property name="posy" value="-904" />
-        <property name="image" value="clouds/default_1/1_middle.png" />
-        <property name="type" value="halfmassive" />
-    </sprite>
-    <item >
-        <property name="type" value="goldpiece" />
-        <property name="posx" value="3610" />
-        <property name="posy" value="-125" />
-        <property name="color" value="yellow" />
-    </item>
-    <item >
-        <property name="type" value="goldpiece" />
-        <property name="posx" value="3657" />
-        <property name="posy" value="-169" />
-        <property name="color" value="yellow" />
-    </item>
-    <item >
-        <property name="type" value="goldpiece" />
-        <property name="posx" value="3700" />
-        <property name="posy" value="-169" />
-        <property name="color" value="yellow" />
-    </item>
-    <item >
-        <property name="type" value="goldpiece" />
-        <property name="posx" value="3743" />
-        <property name="posy" value="-125" />
-        <property name="color" value="yellow" />
-    </item>
-    <item >
-        <property name="type" value="goldpiece" />
-        <property name="posx" value="3567" />
-        <property name="posy" value="-82" />
-        <property name="color" value="yellow" />
-    </item>
-    <item >
-        <property name="type" value="goldpiece" />
-        <property name="posx" value="3787" />
-        <property name="posy" value="-82" />
-        <property name="color" value="yellow" />
-    </item>
-    <enemystopper >
-        <property name="posx" value="3654" />
-        <property name="posy" value="-310" />
-    </enemystopper>
-    <enemystopper >
-        <property name="posx" value="3517" />
-        <property name="posy" value="-309" />
-    </enemystopper>
-    <box >
-        <property name="posx" value="1037" />
-        <property name="posy" value="-276" />
-        <property name="type" value="bonus" />
-        <property name="animation" value="Default" />
-        <property name="item" value="8" />
-        <property name="invisible" value="0" />
-        <property name="useable_count" value="1" />
-        <property name="force_best_item" value="0" />
-        <property name="gold_color" value="yellow" />
-    </box>
-    <box >
-        <property name="posx" value="1209" />
-        <property name="posy" value="-276" />
-        <property name="type" value="bonus" />
-        <property name="animation" value="Default" />
-        <property name="item" value="8" />
-        <property name="invisible" value="0" />
-        <property name="useable_count" value="1" />
-        <property name="force_best_item" value="0" />
-        <property name="gold_color" value="yellow" />
-    </box>
-    <enemystopper >
-        <property name="posx" value="4083" />
-        <property name="posy" value="-54" />
-    </enemystopper>
-    <item >
-        <property name="type" value="goldpiece" />
-        <property name="posx" value="3898" />
-        <property name="posy" value="-622" />
-        <property name="color" value="yellow" />
-    </item>
-    <item >
-        <property name="type" value="goldpiece" />
-        <property name="posx" value="3898" />
-        <property name="posy" value="-665" />
-        <property name="color" value="yellow" />
-    </item>
-    <box >
-        <property name="posx" value="4173" />
-        <property name="posy" value="-672" />
-        <property name="type" value="bonus" />
-        <property name="animation" value="Default" />
-        <property name="item" value="8" />
-        <property name="invisible" value="0" />
-        <property name="useable_count" value="2" />
-        <property name="force_best_item" value="0" />
-        <property name="gold_color" value="yellow" />
-    </box>
-    <box >
-        <property name="posx" value="4988" />
-        <property name="posy" value="-672" />
-        <property name="type" value="bonus" />
-        <property name="animation" value="Default" />
-        <property name="item" value="8" />
-        <property name="invisible" value="0" />
-        <property name="useable_count" value="2" />
-        <property name="force_best_item" value="0" />
-        <property name="gold_color" value="yellow" />
-    </box>
-    <sprite >
-        <property name="posx" value="4220" />
-        <property name="posy" value="-879" />
-        <property name="image" value="ground/jungle_1/beanstalk_2_right.png" />
-        <property name="type" value="passive" />
-    </sprite>
-    <sprite >
-        <property name="posx" value="5030" />
-        <property name="posy" value="-879" />
-        <property name="image" value="ground/jungle_1/beanstalk_2.png" />
-        <property name="type" value="passive" />
-    </sprite>
-    <item >
-        <property name="type" value="goldpiece" />
-        <property name="posx" value="4596" />
-        <property name="posy" value="-905" />
-        <property name="color" value="yellow" />
-    </item>
-    <item >
-        <property name="type" value="goldpiece" />
-        <property name="posx" value="4552" />
-        <property name="posy" value="-866" />
-        <property name="color" value="yellow" />
-    </item>
-    <item >
-        <property name="type" value="goldpiece" />
-        <property name="posx" value="4596" />
-        <property name="posy" value="-867" />
-        <property name="color" value="yellow" />
-    </item>
-    <enemystopper >
-        <property name="posx" value="4404" />
-        <property name="posy" value="-841" />
-    </enemystopper>
-    <enemystopper >
-        <property name="posx" value="4807" />
-        <property name="posy" value="-841" />
-    </enemystopper>
-    <box >
-        <property name="posx" value="6032" />
-        <property name="posy" value="-776" />
-        <property name="type" value="bonus" />
-        <property name="animation" value="Bonus" />
-        <property name="item" value="24" />
-        <property name="invisible" value="0" />
-        <property name="useable_count" value="1" />
-        <property name="force_best_item" value="0" />
-    </box>
-    <box >
-        <property name="posx" value="6600" />
-        <property name="posy" value="-597" />
-        <property name="type" value="spin" />
-        <property name="invisible" value="0" />
-        <property name="useable_count" value="-1" />
-    </box>
-    <sprite >
-        <property name="posx" value="7012" />
-        <property name="posy" value="-131" />
-        <property name="image" value="ground/green_1/hedges/wild_medium.png" />
-        <property name="type" value="massive" />
-    </sprite>
-    <box >
-        <property name="posx" value="6720" />
-        <property name="posy" value="-597" />
-        <property name="type" value="bonus" />
-        <property name="animation" value="Default" />
-        <property name="item" value="8" />
-        <property name="invisible" value="0" />
-        <property name="useable_count" value="1" />
-        <property name="force_best_item" value="0" />
-        <property name="gold_color" value="yellow" />
-    </box>
-    <box >
-        <property name="posx" value="6660" />
-        <property name="posy" value="-597" />
-        <property name="type" value="bonus" />
-        <property name="animation" value="Default" />
-        <property name="item" value="24" />
-        <property name="invisible" value="0" />
-        <property name="useable_count" value="1" />
-        <property name="force_best_item" value="1" />
-    </box>
-    <enemystopper >
-        <property name="posx" value="6285" />
-        <property name="posy" value="-612" />
-    </enemystopper>
-    <levelexit >
-        <property name="posx" value="7318" />
-        <property name="posy" value="-635" />
-        <property name="type" value="0" />
-        <property name="camera_motion" value="1" />
-    </levelexit>
-    <sprite >
-        <property name="posx" value="7503" />
-        <property name="posy" value="-375" />
-        <property name="image" value="ground/green_1/kplant.png" />
-        <property name="type" value="climbable" />
-    </sprite>
-    <item >
-        <property name="type" value="goldpiece" />
-        <property name="posx" value="7107" />
-        <property name="posy" value="-976" />
-        <property name="color" value="yellow" />
-    </item>
-    <item >
-        <property name="type" value="goldpiece" />
-        <property name="posx" value="7193" />
-        <property name="posy" value="-976" />
-        <property name="color" value="yellow" />
-    </item>
-    <item >
-        <property name="type" value="goldpiece" />
-        <property name="posx" value="7282" />
-        <property name="posy" value="-976" />
-        <property name="color" value="yellow" />
-    </item>
-    <item >
-        <property name="type" value="goldpiece" />
-        <property name="posx" value="7370" />
-        <property name="posy" value="-976" />
-        <property name="color" value="yellow" />
-    </item>
-    <item >
-        <property name="type" value="goldpiece" />
-        <property name="posx" value="7457" />
-        <property name="posy" value="-976" />
-        <property name="color" value="yellow" />
-    </item>
-    <enemystopper >
-        <property name="posx" value="5862" />
-        <property name="posy" value="-151" />
-    </enemystopper>
-    <box >
-        <property name="posx" value="1488" />
-        <property name="posy" value="-316" />
-        <property name="type" value="spin" />
-        <property name="invisible" value="0" />
-        <property name="useable_count" value="-1" />
-    </box>
-    <box >
-        <property name="posx" value="1660" />
-        <property name="posy" value="-316" />
-        <property name="type" value="spin" />
-        <property name="invisible" value="0" />
-        <property name="useable_count" value="-1" />
-    </box>
-    <enemystopper >
-        <property name="posx" value="6825" />
-        <property name="posy" value="-631" />
-    </enemystopper>
-    <enemystopper >
-        <property name="posx" value="4625" />
-        <property name="posy" value="-44" />
-    </enemystopper>
-    <item >
-        <property name="type" value="goldpiece" />
-        <property name="posx" value="4675" />
-        <property name="posy" value="-101" />
-        <property name="color" value="yellow" />
-    </item>
-    <item >
-        <property name="type" value="goldpiece" />
-        <property name="posx" value="4675" />
-        <property name="posy" value="-150" />
-        <property name="color" value="yellow" />
-    </item>
-    <item >
-        <property name="type" value="goldpiece" />
-        <property name="posx" value="4675" />
-        <property name="posy" value="-200" />
-        <property name="color" value="yellow" />
-    </item>
-    <sprite >
-        <property name="posx" value="7503" />
-        <property name="posy" value="-417" />
-        <property name="image" value="ground/green_1/kplant.png" />
-        <property name="type" value="climbable" />
-    </sprite>
-    <sprite >
-        <property name="posx" value="7503" />
-        <property name="posy" value="-459" />
-        <property name="image" value="ground/green_1/kplant.png" />
-        <property name="type" value="climbable" />
-    </sprite>
-    <sprite >
-        <property name="posx" value="7503" />
-        <property name="posy" value="-501" />
-        <property name="image" value="ground/green_1/kplant.png" />
-        <property name="type" value="climbable" />
-    </sprite>
-    <sprite >
-        <property name="posx" value="7503" />
-        <property name="posy" value="-543" />
-        <property name="image" value="ground/green_1/kplant.png" />
-        <property name="type" value="climbable" />
-    </sprite>
-    <sprite >
-        <property name="posx" value="7503" />
-        <property name="posy" value="-585" />
-        <property name="image" value="ground/green_1/kplant.png" />
-        <property name="type" value="climbable" />
-    </sprite>
-    <sprite >
-        <property name="posx" value="7503" />
-        <property name="posy" value="-627" />
-        <property name="image" value="ground/green_1/kplant.png" />
-        <property name="type" value="climbable" />
-    </sprite>
-    <sprite >
-        <property name="posx" value="7503" />
-        <property name="posy" value="-669" />
-        <property name="image" value="ground/green_1/kplant.png" />
-        <property name="type" value="climbable" />
-    </sprite>
-    <sprite >
-        <property name="posx" value="7503" />
-        <property name="posy" value="-711" />
-        <property name="image" value="ground/green_1/kplant.png" />
-        <property name="type" value="climbable" />
-    </sprite>
-    <sprite >
-        <property name="posx" value="7503" />
-        <property name="posy" value="-753" />
-        <property name="image" value="ground/green_1/kplant.png" />
-        <property name="type" value="climbable" />
-    </sprite>
-    <sprite >
-        <property name="posx" value="7503" />
-        <property name="posy" value="-795" />
-        <property name="image" value="ground/green_1/kplant.png" />
-        <property name="type" value="climbable" />
-    </sprite>
-    <sprite >
-        <property name="posx" value="7503" />
-        <property name="posy" value="-837" />
-        <property name="image" value="ground/green_1/kplant.png" />
-        <property name="type" value="climbable" />
-    </sprite>
-    <sprite >
-        <property name="posx" value="7503" />
-        <property name="posy" value="-879" />
-        <property name="image" value="ground/green_1/kplant.png" />
-        <property name="type" value="climbable" />
-    </sprite>
-    <sprite >
-        <property name="posx" value="7503" />
-        <property name="posy" value="-921" />
-        <property name="image" value="ground/green_1/kplant.png" />
-        <property name="type" value="climbable" />
-    </sprite>
-    <sprite >
-        <property name="posx" value="7503" />
-        <property name="posy" value="-963" />
-        <property name="image" value="ground/green_1/kplant.png" />
-        <property name="type" value="climbable" />
-    </sprite>
-    <sprite >
-        <property name="posx" value="7503" />
-        <property name="posy" value="-1005" />
-        <property name="image" value="ground/green_1/kplant.png" />
-        <property name="type" value="climbable" />
-    </sprite>
-    <sprite >
-        <property name="posx" value="7503" />
-        <property name="posy" value="-1047" />
-        <property name="image" value="ground/green_1/kplant.png" />
-        <property name="type" value="climbable" />
-    </sprite>
-    <sprite >
-        <property name="posx" value="298" />
-        <property name="posy" value="-90" />
-        <property name="image" value="ground/green_3/ground/middle/1.png" />
-        <property name="type" value="passive" />
-    </sprite>
-    <sprite >
-        <property name="posx" value="298" />
-        <property name="posy" value="-26" />
-        <property name="image" value="ground/green_3/ground/middle/1.png" />
-        <property name="type" value="passive" />
-    </sprite>
-    <sprite >
-        <property name="posx" value="362" />
-        <property name="posy" value="-90" />
-        <property name="image" value="ground/green_3/ground/middle/1.png" />
-        <property name="type" value="passive" />
-    </sprite>
-    <sprite >
-        <property name="posx" value="362" />
-        <property name="posy" value="-26" />
-        <property name="image" value="ground/green_3/ground/middle/1.png" />
-        <property name="type" value="passive" />
-    </sprite>
-    <sprite >
-        <property name="posx" value="426" />
-        <property name="posy" value="-90" />
-        <property name="image" value="ground/green_3/ground/middle/1.png" />
-        <property name="type" value="passive" />
-    </sprite>
-    <sprite >
-        <property name="posx" value="426" />
-        <property name="posy" value="-26" />
-        <property name="image" value="ground/green_3/ground/middle/1.png" />
-        <property name="type" value="passive" />
-    </sprite>
-    <sprite >
-        <property name="posx" value="490" />
-        <property name="posy" value="-90" />
-        <property name="image" value="ground/green_3/ground/middle/1.png" />
-        <property name="type" value="passive" />
-    </sprite>
-    <sprite >
-        <property name="posx" value="490" />
-        <property name="posy" value="-26" />
-        <property name="image" value="ground/green_3/ground/middle/1.png" />
-        <property name="type" value="passive" />
-    </sprite>
-    <sprite >
-        <property name="posx" value="554" />
-        <property name="posy" value="-90" />
-        <property name="image" value="ground/green_3/ground/middle/1.png" />
-        <property name="type" value="passive" />
-    </sprite>
-    <sprite >
-        <property name="posx" value="554" />
-        <property name="posy" value="-26" />
-        <property name="image" value="ground/green_3/ground/middle/1.png" />
-        <property name="type" value="passive" />
-    </sprite>
-    <sprite >
-        <property name="posx" value="972" />
-        <property name="posy" value="-126" />
-        <property name="image" value="ground/green_3/ground/top/1.png" />
-        <property name="type" value="massive" />
-    </sprite>
-    <sprite >
-        <property name="posx" value="1036" />
-        <property name="posy" value="-126" />
-        <property name="image" value="ground/green_3/ground/top/1.png" />
-        <property name="type" value="massive" />
-    </sprite>
-    <sprite >
-        <property name="posx" value="1100" />
-        <property name="posy" value="-126" />
-        <property name="image" value="ground/green_3/ground/top/1.png" />
-        <property name="type" value="massive" />
-    </sprite>
-    <sprite >
-        <property name="posx" value="1164" />
-        <property name="posy" value="-126" />
-        <property name="image" value="ground/green_3/ground/top/1.png" />
-        <property name="type" value="massive" />
-    </sprite>
-    <sprite >
-        <property name="posx" value="1228" />
-        <property name="posy" value="-126" />
-        <property name="image" value="ground/green_3/ground/top/1.png" />
-        <property name="type" value="massive" />
-    </sprite>
-    <sprite >
-        <property name="posx" value="1305" />
-        <property name="posy" value="-126" />
-        <property name="image" value="pipes/grey/up.png" />
-        <property name="type" value="massive" />
-    </sprite>
-    <sprite >
-        <property name="posx" value="972" />
-        <property name="posy" value="-62" />
-        <property name="image" value="ground/green_3/ground/middle/1.png" />
-        <property name="type" value="passive" />
-    </sprite>
-    <sprite >
-        <property name="posx" value="1036" />
-        <property name="posy" value="-62" />
-        <property name="image" value="ground/green_3/ground/middle/1.png" />
-        <property name="type" value="passive" />
-    </sprite>
-    <sprite >
-        <property name="posx" value="1100" />
-        <property name="posy" value="-62" />
-        <property name="image" value="ground/green_3/ground/middle/1.png" />
-        <property name="type" value="passive" />
-    </sprite>
-    <sprite >
-        <property name="posx" value="1164" />
-        <property name="posy" value="-62" />
-        <property name="image" value="ground/green_3/ground/middle/1.png" />
-        <property name="type" value="passive" />
-    </sprite>
-    <sprite >
-        <property name="posx" value="1228" />
-        <property name="posy" value="-62" />
-        <property name="image" value="ground/green_3/ground/middle/1.png" />
-        <property name="type" value="passive" />
-    </sprite>
-    <sprite >
-        <property name="posx" value="1292" />
-        <property name="posy" value="-62" />
-        <property name="image" value="ground/green_3/ground/middle/1.png" />
-        <property name="type" value="passive" />
-    </sprite>
-    <sprite >
-        <property name="posx" value="2919" />
-        <property name="posy" value="-203" />
-        <property name="image" value="ground/green_3/ground/middle/left.png" />
-        <property name="type" value="passive" />
-    </sprite>
-    <sprite >
-        <property name="posx" value="3175" />
-        <property name="posy" value="-203" />
-        <property name="image" value="ground/green_3/ground/middle/right.png" />
-        <property name="type" value="passive" />
-    </sprite>
-    <sprite >
-        <property name="posx" value="3175" />
-        <property name="posy" value="-139" />
-        <property name="image" value="ground/green_3/ground/middle/right.png" />
-        <property name="type" value="passive" />
-    </sprite>
-    <sprite >
-        <property name="posx" value="2983" />
-        <property name="posy" value="-203" />
-        <property name="image" value="ground/green_3/ground/middle/1.png" />
-        <property name="type" value="passive" />
-    </sprite>
-    <sprite >
-        <property name="posx" value="3047" />
-        <property name="posy" value="-203" />
-        <property name="image" value="ground/green_3/ground/middle/1.png" />
-        <property name="type" value="passive" />
-    </sprite>
-    <sprite >
-        <property name="posx" value="3068" />
-        <property name="posy" value="-192" />
-        <property name="image" value="ground/green_1/plant_l.png" />
-        <property name="type" value="passive" />
-    </sprite>
-    <sprite >
-        <property name="posx" value="3111" />
-        <property name="posy" value="-203" />
-        <property name="image" value="ground/green_3/ground/middle/1.png" />
-        <property name="type" value="passive" />
-    </sprite>
-    <sprite >
-        <property name="posx" value="3111" />
-        <property name="posy" value="-139" />
-        <property name="image" value="ground/green_3/ground/middle/1.png" />
-        <property name="type" value="passive" />
-    </sprite>
-    <sprite >
-        <property name="posx" value="3111" />
-        <property name="posy" value="-75" />
-        <property name="image" value="ground/green_3/ground/middle/1.png" />
-        <property name="type" value="passive" />
-    </sprite>
-    <sprite >
-        <property name="posx" value="3175" />
-        <property name="posy" value="-75" />
-        <property name="image" value="ground/green_3/ground/middle/right.png" />
-        <property name="type" value="passive" />
-    </sprite>
-    <sprite >
-        <property name="posx" value="2919" />
-        <property name="posy" value="-267" />
-        <property name="image" value="ground/green_3/ground/top/left.png" />
-        <property name="type" value="halfmassive" />
-    </sprite>
-    <sprite >
-        <property name="posx" value="2983" />
-        <property name="posy" value="-267" />
-        <property name="image" value="ground/green_3/ground/top/1.png" />
-        <property name="type" value="halfmassive" />
-    </sprite>
-    <sprite >
-        <property name="posx" value="3047" />
-        <property name="posy" value="-267" />
-        <property name="image" value="ground/green_3/ground/top/1.png" />
-        <property name="type" value="halfmassive" />
-    </sprite>
-    <sprite >
-        <property name="posx" value="3111" />
-        <property name="posy" value="-267" />
-        <property name="image" value="ground/green_3/ground/top/1.png" />
-        <property name="type" value="halfmassive" />
-    </sprite>
-    <sprite >
-        <property name="posx" value="3175" />
-        <property name="posy" value="-267" />
-        <property name="image" value="ground/green_3/ground/top/right.png" />
-        <property name="type" value="halfmassive" />
-    </sprite>
-    <sprite >
-        <property name="posx" value="2847" />
-        <property name="posy" value="-111" />
-        <property name="image" value="ground/green_3/ground/middle/left.png" />
-        <property name="type" value="passive" />
-    </sprite>
-    <sprite >
-        <property name="posx" value="2847" />
-        <property name="posy" value="-47" />
-        <property name="image" value="ground/green_3/ground/middle/left.png" />
-        <property name="type" value="passive" />
-    </sprite>
-    <sprite >
-        <property name="posx" value="3103" />
-        <property name="posy" value="-111" />
-        <property name="image" value="ground/green_3/ground/middle/right.png" />
-        <property name="type" value="passive" />
-    </sprite>
-    <sprite >
-        <property name="posx" value="3103" />
-        <property name="posy" value="-47" />
-        <property name="image" value="ground/green_3/ground/middle/right.png" />
-        <property name="type" value="passive" />
-    </sprite>
-    <sprite >
-        <property name="posx" value="2911" />
-        <property name="posy" value="-111" />
-        <property name="image" value="ground/green_3/ground/middle/1.png" />
-        <property name="type" value="passive" />
-    </sprite>
-    <sprite >
-        <property name="posx" value="2975" />
-        <property name="posy" value="-111" />
-        <property name="image" value="ground/green_3/ground/middle/1.png" />
-        <property name="type" value="passive" />
-    </sprite>
-    <sprite >
-        <property name="posx" value="3039" />
-        <property name="posy" value="-111" />
-        <property name="image" value="ground/green_3/ground/middle/1.png" />
-        <property name="type" value="passive" />
-    </sprite>
-    <sprite >
-        <property name="posx" value="2911" />
-        <property name="posy" value="-47" />
-        <property name="image" value="ground/green_3/ground/middle/1.png" />
-        <property name="type" value="passive" />
-    </sprite>
-    <sprite >
-        <property name="posx" value="2975" />
-        <property name="posy" value="-47" />
-        <property name="image" value="ground/green_3/ground/middle/1.png" />
-        <property name="type" value="passive" />
-    </sprite>
-    <sprite >
-        <property name="posx" value="3039" />
-        <property name="posy" value="-47" />
-        <property name="image" value="ground/green_3/ground/middle/1.png" />
-        <property name="type" value="passive" />
-    </sprite>
-    <sprite >
-        <property name="posx" value="3136" />
-        <property name="posy" value="-53" />
-        <property name="image" value="ground/green_1/plant_m.png" />
-        <property name="type" value="passive" />
-    </sprite>
-    <sprite >
-        <property name="posx" value="2847" />
-        <property name="posy" value="-175" />
-        <property name="image" value="ground/green_3/ground/top/left.png" />
-        <property name="type" value="halfmassive" />
-    </sprite>
-    <sprite >
-        <property name="posx" value="2911" />
-        <property name="posy" value="-175" />
-        <property name="image" value="ground/green_3/ground/top/1.png" />
-        <property name="type" value="halfmassive" />
-    </sprite>
-    <sprite >
-        <property name="posx" value="2975" />
-        <property name="posy" value="-175" />
-        <property name="image" value="ground/green_3/ground/top/1.png" />
-        <property name="type" value="halfmassive" />
-    </sprite>
-    <sprite >
-        <property name="posx" value="3039" />
-        <property name="posy" value="-175" />
-        <property name="image" value="ground/green_3/ground/top/1.png" />
-        <property name="type" value="halfmassive" />
-    </sprite>
-    <sprite >
-        <property name="posx" value="3103" />
-        <property name="posy" value="-175" />
-        <property name="image" value="ground/green_3/ground/top/right.png" />
-        <property name="type" value="halfmassive" />
-    </sprite>
-    <sprite >
-        <property name="posx" value="5544" />
-        <property name="posy" value="-71" />
-        <property name="image" value="ground/green_3/ground/middle/left.png" />
-        <property name="type" value="massive" />
-    </sprite>
-    <sprite >
-        <property name="posx" value="5544" />
-        <property name="posy" value="-7" />
-        <property name="image" value="ground/green_3/ground/middle/left.png" />
-        <property name="type" value="massive" />
-    </sprite>
-    <sprite >
-        <property name="posx" value="5800" />
-        <property name="posy" value="-71" />
-        <property name="image" value="ground/green_3/ground/middle/right.png" />
-        <property name="type" value="massive" />
-    </sprite>
-    <sprite >
-        <property name="posx" value="5800" />
-        <property name="posy" value="-7" />
-        <property name="image" value="ground/green_3/ground/middle/right.png" />
-        <property name="type" value="massive" />
-    </sprite>
-    <sprite >
-        <property name="posx" value="5608" />
-        <property name="posy" value="-71" />
-        <property name="image" value="ground/green_3/ground/middle/1.png" />
-        <property name="type" value="passive" />
-    </sprite>
-    <sprite >
-        <property name="posx" value="5608" />
-        <property name="posy" value="-7" />
-        <property name="image" value="ground/green_3/ground/middle/1.png" />
-        <property name="type" value="passive" />
-    </sprite>
-    <sprite >
-        <property name="posx" value="5672" />
-        <property name="posy" value="-71" />
-        <property name="image" value="ground/green_3/ground/middle/1.png" />
-        <property name="type" value="passive" />
-    </sprite>
-    <sprite >
-        <property name="posx" value="5672" />
-        <property name="posy" value="-7" />
-        <property name="image" value="ground/green_3/ground/middle/1.png" />
-        <property name="type" value="passive" />
-    </sprite>
-    <sprite >
-        <property name="posx" value="5736" />
-        <property name="posy" value="-71" />
-        <property name="image" value="ground/green_3/ground/middle/1.png" />
-        <property name="type" value="passive" />
-    </sprite>
-    <sprite >
-        <property name="posx" value="5736" />
-        <property name="posy" value="-7" />
-        <property name="image" value="ground/green_3/ground/middle/1.png" />
-        <property name="type" value="passive" />
-    </sprite>
-    <sprite >
-        <property name="posx" value="5800" />
-        <property name="posy" value="-135" />
-        <property name="image" value="ground/green_3/ground/top/right.png" />
-        <property name="type" value="massive" />
-    </sprite>
-    <sprite >
-        <property name="posx" value="5736" />
-        <property name="posy" value="-135" />
-        <property name="image" value="ground/green_3/ground/top/1.png" />
-        <property name="type" value="massive" />
-    </sprite>
-    <sprite >
-        <property name="posx" value="5672" />
-        <property name="posy" value="-135" />
-        <property name="image" value="ground/green_3/ground/top/1.png" />
-        <property name="type" value="massive" />
-    </sprite>
-    <sprite >
-        <property name="posx" value="5608" />
-        <property name="posy" value="-135" />
-        <property name="image" value="ground/green_3/ground/top/1.png" />
-        <property name="type" value="massive" />
-    </sprite>
-    <sprite >
-        <property name="posx" value="5544" />
-        <property name="posy" value="-135" />
-        <property name="image" value="ground/green_3/ground/top/left.png" />
-        <property name="type" value="massive" />
-    </sprite>
-    <sprite >
-        <property name="posx" value="5073" />
-        <property name="posy" value="-79" />
-        <property name="image" value="ground/jungle_1/berry_1.png" />
-        <property name="type" value="passive" />
-    </sprite>
-    <sprite >
-        <property name="posx" value="5042" />
-        <property name="posy" value="-565" />
-        <property name="image" value="ground/green_3/ground/middle/right.png" />
-        <property name="type" value="massive" />
-    </sprite>
-    <sprite >
-        <property name="posx" value="5042" />
-        <property name="posy" value="-501" />
-        <property name="image" value="ground/green_3/ground/middle/right.png" />
-        <property name="type" value="massive" />
-    </sprite>
-    <sprite >
-        <property name="posx" value="5042" />
-        <property name="posy" value="-437" />
-        <property name="image" value="ground/green_3/ground/middle/right.png" />
-        <property name="type" value="massive" />
-    </sprite>
-    <sprite >
-        <property name="posx" value="5042" />
-        <property name="posy" value="-373" />
-        <property name="image" value="ground/green_3/ground/bottom/right.png" />
-        <property name="type" value="massive" />
-    </sprite>
-    <sprite >
-        <property name="posx" value="4978" />
-        <property name="posy" value="-373" />
-        <property name="image" value="ground/green_3/ground/bottom/1.png" />
-        <property name="type" value="massive" />
-    </sprite>
-    <sprite >
-        <property name="posx" value="4914" />
-        <property name="posy" value="-373" />
-        <property name="image" value="ground/green_3/ground/bottom/1.png" />
-        <property name="type" value="massive" />
-    </sprite>
-    <sprite >
-        <property name="posx" value="4850" />
-        <property name="posy" value="-373" />
-        <property name="image" value="ground/green_3/ground/bottom/1.png" />
-        <property name="type" value="massive" />
-    </sprite>
-    <sprite >
-        <property name="posx" value="4786" />
-        <property name="posy" value="-373" />
-        <property name="image" value="ground/green_3/ground/bottom/1.png" />
-        <property name="type" value="massive" />
-    </sprite>
-    <sprite >
-        <property name="posx" value="4722" />
-        <property name="posy" value="-373" />
-        <property name="image" value="ground/green_3/ground/bottom/1.png" />
-        <property name="type" value="massive" />
-    </sprite>
-    <sprite >
-        <property name="posx" value="4658" />
-        <property name="posy" value="-373" />
-        <property name="image" value="ground/green_3/ground/bottom/1.png" />
-        <property name="type" value="massive" />
-    </sprite>
-    <sprite >
-        <property name="posx" value="4594" />
-        <property name="posy" value="-373" />
-        <property name="image" value="ground/green_3/ground/bottom/1.png" />
-        <property name="type" value="massive" />
-    </sprite>
-    <sprite >
-        <property name="posx" value="4530" />
-        <property name="posy" value="-373" />
-        <property name="image" value="ground/green_3/ground/bottom/1.png" />
-        <property name="type" value="massive" />
-    </sprite>
-    <sprite >
-        <property name="posx" value="4146" />
-        <property name="posy" value="-565" />
-        <property name="image" value="ground/green_3/ground/middle/1.png" />
-        <property name="type" value="passive" />
-    </sprite>
-    <sprite >
-        <property name="posx" value="4141" />
-        <property name="posy" value="-586" />
-        <property name="image" value="blocks/stone/1.png" />
-        <property name="type" value="massive" />
-    </sprite>
-    <sprite >
-        <property name="posx" value="4141" />
-        <property name="posy" value="-629" />
-        <property name="image" value="blocks/stone/1.png" />
-        <property name="type" value="massive" />
-    </sprite>
-    <sprite >
-        <property name="posx" value="4496" />
-        <property name="posy" value="-328" />
-        <property name="image" value="blocks/stone/1.png" />
-        <property name="type" value="massive" />
-    </sprite>
-    <sprite >
-        <property name="posx" value="4146" />
-        <property name="posy" value="-501" />
-        <property name="image" value="ground/green_3/ground/middle/1.png" />
-        <property name="type" value="passive" />
-    </sprite>
-    <sprite >
-        <property name="posx" value="4146" />
-        <property name="posy" value="-437" />
-        <property name="image" value="ground/green_3/ground/middle/1.png" />
-        <property name="type" value="passive" />
-    </sprite>
-    <sprite >
-        <property name="posx" value="4146" />
-        <property name="posy" value="-373" />
-        <property name="image" value="ground/green_3/ground/middle/1.png" />
-        <property name="type" value="passive" />
-    </sprite>
-    <sprite >
-        <property name="posx" value="4146" />
-        <property name="posy" value="-309" />
-        <property name="image" value="ground/green_3/ground/middle/1.png" />
-        <property name="type" value="passive" />
-    </sprite>
-    <sprite >
-        <property name="posx" value="4146" />
-        <property name="posy" value="-245" />
-        <property name="image" value="ground/green_3/ground/middle/1.png" />
-        <property name="type" value="passive" />
-    </sprite>
-    <sprite >
-        <property name="posx" value="4146" />
-        <property name="posy" value="-181" />
-        <property name="image" value="ground/green_3/ground/middle/1.png" />
-        <property name="type" value="passive" />
-    </sprite>
-    <sprite >
-        <property name="posx" value="4146" />
-        <property name="posy" value="-117" />
-        <property name="image" value="ground/green_3/ground/middle/1.png" />
-        <property name="type" value="passive" />
-    </sprite>
-    <sprite >
-        <property name="posx" value="4146" />
-        <property name="posy" value="-53" />
-        <property name="image" value="ground/green_3/ground/middle/1.png" />
-        <property name="type" value="passive" />
-    </sprite>
-    <sprite >
-        <property name="posx" value="4210" />
-        <property name="posy" value="-565" />
-        <property name="image" value="ground/green_3/ground/middle/1.png" />
-        <property name="type" value="passive" />
-    </sprite>
-    <sprite >
-        <property name="posx" value="4210" />
-        <property name="posy" value="-501" />
-        <property name="image" value="ground/green_3/ground/middle/1.png" />
-        <property name="type" value="passive" />
-    </sprite>
-    <sprite >
-        <property name="posx" value="4210" />
-        <property name="posy" value="-437" />
-        <property name="image" value="ground/green_3/ground/middle/1.png" />
-        <property name="type" value="passive" />
-    </sprite>
-    <sprite >
-        <property name="posx" value="4210" />
-        <property name="posy" value="-373" />
-        <property name="image" value="ground/green_3/ground/middle/1.png" />
-        <property name="type" value="passive" />
-    </sprite>
-    <sprite >
-        <property name="posx" value="4210" />
-        <property name="posy" value="-309" />
-        <property name="image" value="ground/green_3/ground/middle/1.png" />
-        <property name="type" value="passive" />
-    </sprite>
-    <sprite >
-        <property name="posx" value="4210" />
-        <property name="posy" value="-245" />
-        <property name="image" value="ground/green_3/ground/middle/1.png" />
-        <property name="type" value="passive" />
-    </sprite>
-    <sprite >
-        <property name="posx" value="4210" />
-        <property name="posy" value="-181" />
-        <property name="image" value="ground/green_3/ground/middle/1.png" />
-        <property name="type" value="passive" />
-    </sprite>
-    <sprite >
-        <property name="posx" value="4210" />
-        <property name="posy" value="-117" />
-        <property name="image" value="ground/green_3/ground/middle/1.png" />
-        <property name="type" value="passive" />
-    </sprite>
-    <sprite >
-        <property name="posx" value="4210" />
-        <property name="posy" value="-53" />
-        <property name="image" value="ground/green_3/ground/middle/1.png" />
-        <property name="type" value="passive" />
-    </sprite>
-    <sprite >
-        <property name="posx" value="4274" />
-        <property name="posy" value="-565" />
-        <property name="image" value="ground/green_3/ground/middle/1.png" />
-        <property name="type" value="passive" />
-    </sprite>
-    <sprite >
-        <property name="posx" value="4274" />
-        <property name="posy" value="-501" />
-        <property name="image" value="ground/green_3/ground/middle/1.png" />
-        <property name="type" value="passive" />
-    </sprite>
-    <sprite >
-        <property name="posx" value="4274" />
-        <property name="posy" value="-437" />
-        <property name="image" value="ground/green_3/ground/middle/1.png" />
-        <property name="type" value="passive" />
-    </sprite>
-    <sprite >
-        <property name="posx" value="4274" />
-        <property name="posy" value="-373" />
-        <property name="image" value="ground/green_3/ground/middle/1.png" />
-        <property name="type" value="passive" />
-    </sprite>
-    <sprite >
-        <property name="posx" value="4274" />
-        <property name="posy" value="-309" />
-        <property name="image" value="ground/green_3/ground/middle/1.png" />
-        <property name="type" value="passive" />
-    </sprite>
-    <sprite >
-        <property name="posx" value="4274" />
-        <property name="posy" value="-245" />
-        <property name="image" value="ground/green_3/ground/middle/1.png" />
-        <property name="type" value="passive" />
-    </sprite>
-    <sprite >
-        <property name="posx" value="4274" />
-        <property name="posy" value="-181" />
-        <property name="image" value="ground/green_3/ground/middle/1.png" />
-        <property name="type" value="passive" />
-    </sprite>
-    <sprite >
-        <property name="posx" value="4274" />
-        <property name="posy" value="-117" />
-        <property name="image" value="ground/green_3/ground/middle/1.png" />
-        <property name="type" value="passive" />
-    </sprite>
-    <sprite >
-        <property name="posx" value="4274" />
-        <property name="posy" value="-53" />
-        <property name="image" value="ground/green_3/ground/middle/1.png" />
-        <property name="type" value="passive" />
-    </sprite>
-    <sprite >
-        <property name="posx" value="4338" />
-        <property name="posy" value="-565" />
-        <property name="image" value="ground/green_3/ground/middle/1.png" />
-        <property name="type" value="passive" />
-    </sprite>
-    <sprite >
-        <property name="posx" value="4338" />
-        <property name="posy" value="-501" />
-        <property name="image" value="ground/green_3/ground/middle/1.png" />
-        <property name="type" value="passive" />
-    </sprite>
-    <sprite >
-        <property name="posx" value="4338" />
-        <property name="posy" value="-437" />
-        <property name="image" value="ground/green_3/ground/middle/1.png" />
-        <property name="type" value="passive" />
-    </sprite>
-    <sprite >
-        <property name="posx" value="4338" />
-        <property name="posy" value="-373" />
-        <property name="image" value="ground/green_3/ground/middle/1.png" />
-        <property name="type" value="passive" />
-    </sprite>
-    <sprite >
-        <property name="posx" value="4338" />
-        <property name="posy" value="-309" />
-        <property name="image" value="ground/green_3/ground/middle/1.png" />
-        <property name="type" value="passive" />
-    </sprite>
-    <sprite >
-        <property name="posx" value="4338" />
-        <property name="posy" value="-245" />
-        <property name="image" value="ground/green_3/ground/middle/1.png" />
-        <property name="type" value="passive" />
-    </sprite>
-    <sprite >
-        <property name="posx" value="4338" />
-        <property name="posy" value="-181" />
-        <property name="image" value="ground/green_3/ground/middle/1.png" />
-        <property name="type" value="passive" />
-    </sprite>
-    <sprite >
-        <property name="posx" value="4338" />
-        <property name="posy" value="-117" />
-        <property name="image" value="ground/green_3/ground/middle/1.png" />
-        <property name="type" value="passive" />
-    </sprite>
-    <sprite >
-        <property name="posx" value="4338" />
-        <property name="posy" value="-53" />
-        <property name="image" value="ground/green_3/ground/middle/1.png" />
-        <property name="type" value="passive" />
-    </sprite>
-    <sprite >
-        <property name="posx" value="4402" />
-        <property name="posy" value="-565" />
-        <property name="image" value="ground/green_3/ground/middle/1.png" />
-        <property name="type" value="passive" />
-    </sprite>
-    <sprite >
-        <property name="posx" value="4402" />
-        <property name="posy" value="-501" />
-        <property name="image" value="ground/green_3/ground/middle/1.png" />
-        <property name="type" value="passive" />
-    </sprite>
-    <sprite >
-        <property name="posx" value="4402" />
-        <property name="posy" value="-437" />
-        <property name="image" value="ground/green_3/ground/middle/1.png" />
-        <property name="type" value="passive" />
-    </sprite>
-    <sprite >
-        <property name="posx" value="4402" />
-        <property name="posy" value="-373" />
-        <property name="image" value="ground/green_3/ground/middle/1.png" />
-        <property name="type" value="passive" />
-    </sprite>
-    <sprite >
-        <property name="posx" value="4402" />
-        <property name="posy" value="-309" />
-        <property name="image" value="ground/green_3/ground/middle/1.png" />
-        <property name="type" value="passive" />
-    </sprite>
-    <sprite >
-        <property name="posx" value="4402" />
-        <property name="posy" value="-245" />
-        <property name="image" value="ground/green_3/ground/middle/1.png" />
-        <property name="type" value="passive" />
-    </sprite>
-    <sprite >
-        <property name="posx" value="4402" />
-        <property name="posy" value="-181" />
-        <property name="image" value="ground/green_3/ground/middle/1.png" />
-        <property name="type" value="passive" />
-    </sprite>
-    <sprite >
-        <property name="posx" value="4402" />
-        <property name="posy" value="-117" />
-        <property name="image" value="ground/green_3/ground/middle/1.png" />
-        <property name="type" value="passive" />
-    </sprite>
-    <sprite >
-        <property name="posx" value="4402" />
-        <property name="posy" value="-53" />
-        <property name="image" value="ground/green_3/ground/middle/1.png" />
-        <property name="type" value="passive" />
-    </sprite>
-    <sprite >
-        <property name="posx" value="4466" />
-        <property name="posy" value="-565" />
-        <property name="image" value="ground/green_3/ground/middle/1.png" />
-        <property name="type" value="passive" />
-    </sprite>
-    <sprite >
-        <property name="posx" value="4466" />
-        <property name="posy" value="-501" />
-        <property name="image" value="ground/green_3/ground/middle/1.png" />
-        <property name="type" value="passive" />
-    </sprite>
-    <sprite >
-        <property name="posx" value="4466" />
-        <property name="posy" value="-437" />
-        <property name="image" value="ground/green_3/ground/middle/1.png" />
-        <property name="type" value="passive" />
-    </sprite>
-    <sprite >
-        <property name="posx" value="4466" />
-        <property name="posy" value="-373" />
-        <property name="image" value="ground/green_3/ground/middle/right_bottom.png" />
-        <property name="type" value="passive" />
-    </sprite>
-    <sprite >
-        <property name="posx" value="4466" />
-        <property name="posy" value="-309" />
-        <property name="image" value="ground/green_3/ground/middle/1.png" />
-        <property name="type" value="passive" />
-    </sprite>
-    <sprite >
-        <property name="posx" value="4466" />
-        <property name="posy" value="-245" />
-        <property name="image" value="ground/green_3/ground/middle/1.png" />
-        <property name="type" value="passive" />
-    </sprite>
-    <sprite >
-        <property name="posx" value="4466" />
-        <property name="posy" value="-181" />
-        <property name="image" value="ground/green_3/ground/middle/1.png" />
-        <property name="type" value="passive" />
-    </sprite>
-    <sprite >
-        <property name="posx" value="4466" />
-        <property name="posy" value="-117" />
-        <property name="image" value="ground/green_3/ground/middle/1.png" />
-        <property name="type" value="passive" />
-    </sprite>
-    <sprite >
-        <property name="posx" value="4466" />
-        <property name="posy" value="-53" />
-        <property name="image" value="ground/green_3/ground/middle/1.png" />
-        <property name="type" value="passive" />
-    </sprite>
-    <sprite >
-        <property name="posx" value="4530" />
-        <property name="posy" value="-565" />
-        <property name="image" value="ground/green_3/ground/middle/1.png" />
-        <property name="type" value="passive" />
-    </sprite>
-    <sprite >
-        <property name="posx" value="4530" />
-        <property name="posy" value="-501" />
-        <property name="image" value="ground/green_3/ground/middle/1.png" />
-        <property name="type" value="passive" />
-    </sprite>
-    <sprite >
-        <property name="posx" value="4530" />
-        <property name="posy" value="-437" />
-        <property name="image" value="ground/green_3/ground/middle/1.png" />
-        <property name="type" value="passive" />
-    </sprite>
-    <sprite >
-        <property name="posx" value="4594" />
-        <property name="posy" value="-565" />
-        <property name="image" value="ground/green_3/ground/middle/1.png" />
-        <property name="type" value="passive" />
-    </sprite>
-    <sprite >
-        <property name="posx" value="4594" />
-        <property name="posy" value="-501" />
-        <property name="image" value="ground/green_3/ground/middle/1.png" />
-        <property name="type" value="passive" />
-    </sprite>
-    <sprite >
-        <property name="posx" value="4594" />
-        <property name="posy" value="-437" />
-        <property name="image" value="ground/green_3/ground/middle/1.png" />
-        <property name="type" value="passive" />
-    </sprite>
-    <sprite >
-        <property name="posx" value="4658" />
-        <property name="posy" value="-565" />
-        <property name="image" value="ground/green_3/ground/middle/1.png" />
-        <property name="type" value="passive" />
-    </sprite>
-    <sprite >
-        <property name="posx" value="4658" />
-        <property name="posy" value="-501" />
-        <property name="image" value="ground/green_3/ground/middle/1.png" />
-        <property name="type" value="passive" />
-    </sprite>
-    <sprite >
-        <property name="posx" value="4658" />
-        <property name="posy" value="-437" />
-        <property name="image" value="ground/green_3/ground/middle/1.png" />
-        <property name="type" value="passive" />
-    </sprite>
-    <sprite >
-        <property name="posx" value="4722" />
-        <property name="posy" value="-565" />
-        <property name="image" value="ground/green_3/ground/middle/1.png" />
-        <property name="type" value="passive" />
-    </sprite>
-    <sprite >
-        <property name="posx" value="4722" />
-        <property name="posy" value="-501" />
-        <property name="image" value="ground/green_3/ground/middle/1.png" />
-        <property name="type" value="passive" />
-    </sprite>
-    <sprite >
-        <property name="posx" value="4722" />
-        <property name="posy" value="-437" />
-        <property name="image" value="ground/green_3/ground/middle/1.png" />
-        <property name="type" value="passive" />
-    </sprite>
-    <sprite >
-        <property name="posx" value="4786" />
-        <property name="posy" value="-565" />
-        <property name="image" value="ground/green_3/ground/middle/1.png" />
-        <property name="type" value="passive" />
-    </sprite>
-    <sprite >
-        <property name="posx" value="4786" />
-        <property name="posy" value="-501" />
-        <property name="image" value="ground/green_3/ground/middle/1.png" />
-        <property name="type" value="passive" />
-    </sprite>
-    <sprite >
-        <property name="posx" value="4786" />
-        <property name="posy" value="-437" />
-        <property name="image" value="ground/green_3/ground/middle/1.png" />
-        <property name="type" value="passive" />
-    </sprite>
-    <sprite >
-        <property name="posx" value="4850" />
-        <property name="posy" value="-565" />
-        <property name="image" value="ground/green_3/ground/middle/1.png" />
-        <property name="type" value="passive" />
-    </sprite>
-    <sprite >
-        <property name="posx" value="4850" />
-        <property name="posy" value="-501" />
-        <property name="image" value="ground/green_3/ground/middle/1.png" />
-        <property name="type" value="passive" />
-    </sprite>
-    <sprite >
-        <property name="posx" value="4850" />
-        <property name="posy" value="-437" />
-        <property name="image" value="ground/green_3/ground/middle/1.png" />
-        <property name="type" value="passive" />
-    </sprite>
-    <sprite >
-        <property name="posx" value="4914" />
-        <property name="posy" value="-565" />
-        <property name="image" value="ground/green_3/ground/middle/1.png" />
-        <property name="type" value="passive" />
-    </sprite>
-    <sprite >
-        <property name="posx" value="4914" />
-        <property name="posy" value="-501" />
-        <property name="image" value="ground/green_3/ground/middle/1.png" />
-        <property name="type" value="passive" />
-    </sprite>
-    <sprite >
-        <property name="posx" value="4914" />
-        <property name="posy" value="-437" />
-        <property name="image" value="ground/green_3/ground/middle/1.png" />
-        <property name="type" value="passive" />
-    </sprite>
-    <sprite >
-        <property name="posx" value="4978" />
-        <property name="posy" value="-565" />
-        <property name="image" value="ground/green_3/ground/middle/1.png" />
-        <property name="type" value="passive" />
-    </sprite>
-    <sprite >
-        <property name="posx" value="4978" />
-        <property name="posy" value="-501" />
-        <property name="image" value="ground/green_3/ground/middle/1.png" />
-        <property name="type" value="passive" />
-    </sprite>
-    <sprite >
-        <property name="posx" value="4978" />
-        <property name="posy" value="-437" />
-        <property name="image" value="ground/green_3/ground/middle/1.png" />
-        <property name="type" value="passive" />
-    </sprite>
-    <sprite >
-        <property name="posx" value="5042" />
-        <property name="posy" value="-629" />
-        <property name="image" value="ground/green_3/ground/top/right.png" />
-        <property name="type" value="massive" />
-    </sprite>
-    <sprite >
-        <property name="posx" value="3993" />
-        <property name="posy" value="-38" />
-        <property name="image" value="pipes/grey/up.png" />
-        <property name="type" value="massive" />
-    </sprite>
-    <sprite >
-        <property name="posx" value="3993" />
-        <property name="posy" value="12" />
-        <property name="image" value="pipes/grey/ver.png" />
-        <property name="type" value="massive" />
-    </sprite>
-    <sprite >
-        <property name="posx" value="883" />
-        <property name="posy" value="-158" />
-        <property name="image" value="pipes/grey/up.png" />
-        <property name="type" value="massive" />
-    </sprite>
-    <item >
-        <property name="type" value="goldpiece" />
-        <property name="posx" value="4637" />
-        <property name="posy" value="-200" />
-        <property name="color" value="yellow" />
-    </item>
-    <item >
-        <property name="type" value="goldpiece" />
-        <property name="posx" value="4637" />
-        <property name="posy" value="-150" />
-        <property name="color" value="yellow" />
-    </item>
-    <item >
-        <property name="type" value="goldpiece" />
-        <property name="posx" value="4637" />
-        <property name="posy" value="-101" />
-        <property name="color" value="yellow" />
-    </item>
-    <box >
-        <property name="posx" value="6540" />
-        <property name="posy" value="-597" />
-        <property name="type" value="spin" />
-        <property name="invisible" value="0" />
-        <property name="useable_count" value="-1" />
-    </box>
-    <sprite >
-        <property name="posx" value="6767" />
-        <property name="posy" value="-179" />
-        <property name="image" value="ground/green_1/hedges/wild_medium.png" />
-        <property name="type" value="massive" />
-    </sprite>
-    <sprite >
-        <property name="posx" value="2898" />
-        <property name="posy" value="-1234" />
-        <property name="image" value="clouds/default_1/2_small.png" />
-        <property name="type" value="passive" />
-    </sprite>
-    <sprite >
-        <property name="posx" value="3170" />
-        <property name="posy" value="-1287" />
-        <property name="image" value="clouds/default_1/2_small.png" />
-        <property name="type" value="passive" />
-    </sprite>
-    <sprite >
-        <property name="posx" value="4630" />
-        <property name="posy" value="-72" />
-        <property name="image" value="ground/jungle_2/hedge/1_yellow.png" />
-        <property name="type" value="passive" />
-    </sprite>
-    <item >
-        <property name="type" value="goldpiece" />
-        <property name="posx" value="4675" />
-        <property name="posy" value="-249" />
-        <property name="color" value="yellow" />
-    </item>
-    <item >
-        <property name="type" value="goldpiece" />
-        <property name="posx" value="4637" />
-        <property name="posy" value="-249" />
-        <property name="color" value="yellow" />
-    </item>
-</level>
-=======
 <?xml version="1.0" encoding="UTF-8"?>
 <level>
   <information>
@@ -8969,5 +4850,4 @@
     <property name="type" value="passive"/>
   </sprite>
   <script></script>
-</level>
->>>>>>> 3539f07d
+</level>
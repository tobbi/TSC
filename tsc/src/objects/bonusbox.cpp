--- conflicted
+++ resolved
@@ -226,21 +226,12 @@
     }
 
     if (m_gold_color == COL_YELLOW) {
-<<<<<<< HEAD
-        m_item_image = pVideo->Get_Package_Surface("game/items/goldpiece/yellow/1.png");
+        m_item_image = cImageSet::Fetch_Single_Image("game/items/goldpiece/yellow/jewel.imgset");
         m_name = _("Bonusbox Jewel");
-    }
-    else if (m_gold_color == COL_RED) {
-        m_item_image = pVideo->Get_Package_Surface("game/items/goldpiece/red/1.png");
-        m_name = _("Bonusbox Red Jewel");
-=======
-        m_item_image = cImageSet::Fetch_Single_Image("game/items/goldpiece/yellow/jewel.imgset");
-        m_name = _("Bonusbox Yellow Goldpiece");
     }
     else if (m_gold_color == COL_RED) {
         m_item_image = cImageSet::Fetch_Single_Image("game/items/goldpiece/red/jewel.imgset");
-        m_name = _("Bonusbox Red Goldpiece");
->>>>>>> 33afa2b5
+        m_name = _("Bonusbox Red Jewel");
     }
     else {
         cerr << "Warning : Unknown Bonusbox Gold Color " << m_gold_color << endl;

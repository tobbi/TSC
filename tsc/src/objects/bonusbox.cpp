--- conflicted
+++ resolved
@@ -228,21 +228,12 @@
     }
 
     if (m_gold_color == COL_YELLOW) {
-<<<<<<< HEAD
         m_item_image = pVideo->Get_Package_Surface("game/items/goldpiece/yellow/1.png");
-        m_name = _("Bonusbox Yellow Goldpiece");
+        m_name = _("Bonusbox Jewel");
     }
     else if (m_gold_color == COL_RED) {
         m_item_image = pVideo->Get_Package_Surface("game/items/goldpiece/red/1.png");
-        m_name = _("Bonusbox Red Goldpiece");
-=======
-        m_item_image = pVideo->Get_Surface("game/items/goldpiece/yellow/1.png");
-        m_name = _("Bonusbox Jewel");
-    }
-    else if (m_gold_color == COL_RED) {
-        m_item_image = pVideo->Get_Surface("game/items/goldpiece/red/1.png");
         m_name = _("Bonusbox Red Jewel");
->>>>>>> 3539f07d
     }
     else {
         cerr << "Warning : Unknown Bonusbox Gold Color " << m_gold_color << endl;

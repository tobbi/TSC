/***************************************************************************
 * pip.cpp  -  The worm
 *
 * Copyright © 2014 The TSC Contributors
 ***************************************************************************/
/*
   This program is free software; you can redistribute it and/or modify
   it under the terms of the GNU General Public License as published by
   the Free Software Foundation; either version 3 of the License, or
   (at your option) any later version.

   You should have received a copy of the GNU General Public License
   along with this program.  If not, see <http://www.gnu.org/licenses/>.
*/

#include "../core/global_game.hpp"
#include "../core/game_core.hpp"
#include "../core/errors.hpp"
#include "../core/property_helper.hpp"
#include "../core/i18n.hpp"
#include "../core/sprite_manager.hpp"
#include "../core/xml_attributes.hpp"
#include "../video/animation.hpp"
#include "../video/gl_surface.hpp"
#include "../gui/hud.hpp"
#include "../level/level_player.hpp"
#include "../user/savegame.hpp"
#include "pip.hpp"

using namespace TSC;

/* *** *** *** *** *** cPip *** *** *** *** *** *** *** *** *** *** *** *** */

cPip::cPip(cSprite_Manager* p_sprite_manager)
    : cEnemy(p_sprite_manager)
{
    cPip::Init();
}

cPip::cPip(XmlAttributes& attributes, cSprite_Manager* p_sprite_manager)
    : cEnemy(p_sprite_manager)
{
    cPip::Init();

    // position
    Set_Pos(string_to_float(attributes["posx"]), string_to_float(attributes["posy"]), true);

    // direction
    Set_Direction(Get_Direction_Id(attributes.fetch("direction", Get_Direction_Name(m_start_direction))));
}

cPip::~cPip()
{
    //
}

void cPip::Init()
{
    m_type = TYPE_PIP;
    m_name = "Pip";
    m_pos_z = 0.093f;
    m_gravity_max = 13.0f;

    Add_Image_Set("big", "enemy/pip/big.imgset", 0, &m_big_start);
    Add_Image_Set("small", "enemy/pip/small.imgset", 0, &m_small_start);

    m_state = STA_FALL;
    Set_Moving_State(STA_WALK);
    Set_Direction(DIR_RIGHT);

    // FIXME: Own die sound
    m_kill_sound = "enemy/krush/die.ogg";
}

cPip* cPip::Copy() const
{
    cPip* p_pip = new cPip(m_sprite_manager);
    p_pip->Set_Pos(m_start_pos_x, m_start_pos_y);
    p_pip->Set_Direction(m_start_direction);
    return p_pip;
}

std::string cPip::Get_XML_Type_Name()
{
    return "pip";
}

xmlpp::Element* cPip::Save_To_XML_Node(xmlpp::Element* p_element)
{
    xmlpp::Element* p_node = cEnemy::Save_To_XML_Node(p_element);

    Add_Property(p_node, "direction", Get_Direction_Name(m_start_direction));

    return p_node;
}

void cPip::Load_From_Savegame(cSave_Level_Object* p_save_object)
{
    // pip_state
    if (p_save_object->exists("state")) {
        Moving_state mov_state = static_cast<Moving_state>(string_to_int(p_save_object->Get_Value("state")));

        if (mov_state == STA_RUN)
            Set_Moving_State(mov_state);
    }

    cEnemy::Load_From_Savegame(p_save_object);

    Update_Rotation_Hor();
}

void cPip::Set_Direction(const ObjectDirection dir)
{
    // already set
    if (m_start_direction == dir)
        return;

    cEnemy::Set_Direction(dir, true);
    Update_Rotation_Hor(true);
}

void cPip::Turn_Around(ObjectDirection col_dir /* DIR_UNDEFINED */)
{
    cEnemy::Turn_Around(col_dir);

    if (col_dir == DIR_LEFT || col_dir == DIR_RIGHT || col_dir == DIR_UNDEFINED) {
        m_velx *= 0.5f;
        Update_Rotation_Hor();
    }
}

void cPip::DownGrade(bool force /* = false */)
{
    if (force) { // Falling death
        Set_Dead(true);
        Set_Rotation_Z(180.0f);
    }
    else {
        if (m_state == STA_WALK) { // Split big up into two small ones
            Set_Moving_State(STA_RUN);
<<<<<<< HEAD
=======
            if(m_big_start >= 0 && m_small_start >= 0)
                Col_Move(m_images[m_small_start].m_image->m_col_w - m_images[m_big_start].m_image->m_col_w, 0.0f, true, true);
>>>>>>> 33afa2b5

            int big_pip_width = m_images[0].m_image->m_col_w; //Image width of a big pip

            // Spawn a second pip so it looks as if cut in two
            cPip* p_newpip = Copy();
            p_newpip->Set_Spawned(true); // Do not save into level file when editor is activated + saved!
            p_newpip->Set_Moving_State(STA_RUN);
            p_newpip->m_pos_x = m_pos_x + big_pip_width / 2; //Stay within bounds of original big pip
            p_newpip->m_pos_y = m_pos_y;

            //We just changed pips' positions.  Update the collision rectangles accordingly.
            Update_Position_Rect();
            p_newpip ->Update_Position_Rect();

            // Accelerate us up-left
            m_velx = -15.0f;
            m_vely = -15.0f;

            // Accelerate the new one up-right
            p_newpip->m_velx = 15.0f; // Opposite direction than above!
            p_newpip->m_vely = -15.0f;
            m_sprite_manager->Add(p_newpip);

            // animation
            cParticle_Emitter* p_anim = new cParticle_Emitter(m_sprite_manager);
            Generate_Hit_Animation(p_anim);
            p_anim->Set_Speed(3.5f, 0.6f);
            p_anim->Set_Fading_Alpha(true);
            p_anim->Emit();
            pActive_Animation_Manager->Add(p_anim);
        }
        else { // == STA_RUN
            Set_Scale_Directions(true, false, true, true);
            Set_Dead(true);
            cParticle_Emitter* p_anim = new cParticle_Emitter(m_sprite_manager);
            Generate_Hit_Animation(p_anim);
            p_anim->Set_Speed(4.5f, 1.6f);
            p_anim->Set_Scale(0.6f);
            p_anim->Emit();
            pActive_Animation_Manager->Add(p_anim);
        }
    }

    if (m_dead) {
        m_massive_type = MASS_PASSIVE;
        m_velx = 0.0f;
        m_vely = 0.0f;
    }
}

void cPip::Set_Moving_State(Moving_state new_state)
{
    if (new_state == m_state)
        return;

    if (new_state == STA_WALK) {
        Set_Image_Set("big");
        m_kill_points = 35;
    }
    else if (new_state == STA_RUN) {
        Set_Image_Set("small");
        m_kill_points = 70;
    }

    m_state = new_state;
    Update_Velocity_Max();
}

void cPip::Update()
{
    cEnemy::Update();

    if (!m_valid_update || !Is_In_Range())
        return;

    Update_Velocity();
    Update_Animation();
}

void cPip::Update_Velocity_Max()
{
    if (m_state == STA_WALK) {
        m_velx_max = 2.0f;
        m_velx_gain = 0.2f;
    }
    else if (m_state == STA_RUN) {
        m_velx_max = 7.0f;
        m_velx_gain = 0.5f;
    }
}

Col_Valid_Type cPip::Validate_Collision(cSprite* p_obj)
{
    // basic validation checking
    Col_Valid_Type basic_valid = Validate_Collision_Ghost(p_obj);

    // found valid collision
    if (basic_valid != COL_VTYPE_NOT_POSSIBLE)
        return basic_valid;

    if (p_obj->m_massive_type == MASS_MASSIVE) {
        switch (p_obj->m_type) {
        case TYPE_FLYON:
        case TYPE_ROKKO: // fallthrough
        case TYPE_GEE:   // fallthrough
            return COL_VTYPE_NOT_VALID;
        default:
            return COL_VTYPE_BLOCKING;
        }
    }
    else if (p_obj->m_massive_type == MASS_HALFMASSIVE) {
        // if moving downwards and the object is on bottom
        if (m_vely >= 0.0f && Is_On_Top(p_obj))
            return COL_VTYPE_BLOCKING;
    }
    else if (p_obj->m_massive_type == MASS_PASSIVE) {
        if (p_obj->m_type == TYPE_ENEMY_STOPPER)
            return COL_VTYPE_BLOCKING;
    }

    return COL_VTYPE_NOT_VALID;
}

void cPip::Handle_Collision_Player(cObjectCollision* p_collision)
{
    // invalid
    if (p_collision->m_direction == DIR_UNDEFINED)
        return;

    // Hit from the top. Downgrade if Alex is not small.
    if (p_collision->m_direction == DIR_TOP && pLevel_Player->m_state != STA_FLY) {
        if (pLevel_Player->m_alex_type == ALEX_SMALL) {
            pAudio->Play_Sound("wall_hit.wav");
            pLevel_Player->Action_Jump(true);
            return;
        }

        pHud_Points->Add_Points(m_kill_points, m_pos_x, m_pos_y - 5.0f, "", static_cast<Uint8>(255), true);
        pAudio->Play_Sound(m_kill_sound);

        // big walking
        if (m_state == STA_WALK) {
            DownGrade();
            pLevel_Player->Action_Jump(true);
	    
            //Move the player up a little bit so that they don't instantaneously stomp on a pip
            pLevel_Player->m_pos_y -= 10;
            pLevel_Player->Update_Position_Rect();

            // It is very hard to not get hit by the two resulting small pips. Thus,
            // grant the player a short period of invincibility.
            pLevel_Player->m_invincible = speedfactor_fps;
            pLevel_Player->m_invincible_mod = 0.0f;
        }
        else if (m_state == STA_RUN) { // small walking
            DownGrade();
            pLevel_Player->Add_Kill_Multiplier();
            // Whoooohooooo!  Shoot the player up high!
            pLevel_Player->m_vely = -60.0f;
            pAudio->Play_Sound("player/jump_big_power.ogg");
        }
    }
    else { // Otherwise downgrade Alex
        pLevel_Player->DownGrade_Player();
        Turn_Around(p_collision->m_direction);
    }
}

void cPip::Handle_Collision_Enemy(cObjectCollision* p_collision)
{
    if (p_collision->m_direction == DIR_RIGHT || p_collision->m_direction == DIR_LEFT)
        Turn_Around(p_collision->m_direction);

    Send_Collision(p_collision);
}

void cPip::Handle_Collision_Massive(cObjectCollision* p_collision)
{
    if (m_state == STA_OBJ_LINKED)
        return;

    Send_Collision(p_collision);

    // get colliding object
    cSprite* p_colobj = m_sprite_manager->Get_Pointer(p_collision->m_number);
    if (p_colobj->m_type == TYPE_BALL)
        return;

    if (p_collision->m_direction == DIR_TOP && m_vely < 0.0f)
        m_vely = 0.0f;
    else if (p_collision->m_direction == DIR_BOTTOM && m_vely > 0.0f)
        m_vely = 0.0f;
    else if (p_collision->m_direction == DIR_RIGHT || p_collision->m_direction == DIR_LEFT)
        Turn_Around(p_collision->m_direction);
}

void cPip::Editor_Activate()
{
    CEGUI::WindowManager& wm = CEGUI::WindowManager::getSingleton();

    // direction
    CEGUI::Combobox* p_combo = static_cast<CEGUI::Combobox*>(wm.createWindow("TaharezLook/Combobox", "editor_pip_direction"));
    Editor_Add(UTF8_("Direction"), UTF8_("Starting direction"), p_combo, 100, 75);

    p_combo->addItem(new CEGUI::ListboxTextItem("left"));
    p_combo->addItem(new CEGUI::ListboxTextItem("right"));
    p_combo->setText(Get_Direction_Name(m_start_direction));
    p_combo->subscribeEvent(CEGUI::Combobox::EventListSelectionAccepted, CEGUI::Event::Subscriber(&cPip::Editor_Direction_Select, this));

    // init
    Editor_Init();
}

bool cPip::Editor_Direction_Select(const CEGUI::EventArgs& event)
{
    const CEGUI::WindowEventArgs& args = static_cast<const CEGUI::WindowEventArgs&>(event);
    CEGUI::ListboxItem* p_item = static_cast<CEGUI::Combobox*>(args.window)->getSelectedItem();

    Set_Direction(Get_Direction_Id(p_item->getText().c_str()));
    return true;
}<|MERGE_RESOLUTION|>--- conflicted
+++ resolved
@@ -138,13 +138,10 @@
     else {
         if (m_state == STA_WALK) { // Split big up into two small ones
             Set_Moving_State(STA_RUN);
-<<<<<<< HEAD
-=======
-            if(m_big_start >= 0 && m_small_start >= 0)
-                Col_Move(m_images[m_small_start].m_image->m_col_w - m_images[m_big_start].m_image->m_col_w, 0.0f, true, true);
->>>>>>> 33afa2b5
-
-            int big_pip_width = m_images[0].m_image->m_col_w; //Image width of a big pip
+
+            int big_pip_width = 0;
+            if(m_big_start >= 0)
+                big_pip_width = m_images[m_big_start].m_image->m_col_w; //Image width of a big pip
 
             // Spawn a second pip so it looks as if cut in two
             cPip* p_newpip = Copy();

--- conflicted
+++ resolved
@@ -796,7 +796,7 @@
     else
     {
         //If it is not in the newer format, try the older format
-        fs::path filename_old = m_savegame_dir / utf8_to_path(int_to_string(save_slot) + ".save");
+        fs::path filename_old = save_dir / utf8_to_path(int_to_string(save_slot) + ".save");
         if (File_Exists(filename_old)) {
             savegame = cSave::Load_From_File(filename_old);
         }
@@ -808,12 +808,6 @@
         }
     }
 
-<<<<<<< HEAD
-    // if not new format try the old
-    fs::path filename_old = save_dir / utf8_to_path(int_to_string(save_slot) + ".save");
-    if (File_Exists(filename_old)) {
-        return cSave::Load_From_File(filename_old);
-=======
     //Now check to make sure each level referenced in the save file exists
     if (!savegame->m_levels.empty()) {
         for (Save_LevelList::iterator itr = savegame->m_levels.begin(); itr != savegame->m_levels.end(); ++itr) {
@@ -827,7 +821,7 @@
                 throw (InvalidLevelError(msg));
             }
         }
->>>>>>> 13cf0d9d
+
     }
 
     return savegame;

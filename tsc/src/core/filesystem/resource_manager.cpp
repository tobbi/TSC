/***************************************************************************
 * resource_manager.cpp  -  Resource Manager
 *
 * Copyright © 2009 - 2011 Florian Richter
 * Copyright © 2013 - 2014 The TSC Contributors
 ***************************************************************************/
/*
   This program is free software; you can redistribute it and/or modify
   it under the terms of the GNU General Public License as published by
   the Free Software Foundation; either version 3 of the License, or
   (at your option) any later version.

   You should have received a copy of the GNU General Public License
   along with this program.  If not, see <http://www.gnu.org/licenses/>.
*/

#if defined(_WIN32)
#include <windows.h>
#elif defined(__linux)
#include <limits.h>
#endif

#include "resource_manager.hpp"
#include "filesystem.hpp"
#include "../property_helper.hpp"
#include "../errors.hpp"
#include "../global_basic.hpp"

using namespace std;

namespace fs = boost::filesystem;
namespace errc = boost::system::errc;

namespace TSC {

/* *** *** *** *** *** *** cResource_Manager *** *** *** *** *** *** *** *** *** *** *** */

cResource_Manager::cResource_Manager(void)
{
    init_directories();

    // Note cResource_Manager is instanciated only once globally, therefore
    // printing this information here is fine.
    debug_print("Game data directory: %s\n", path_to_utf8(m_paths.game_data_dir).c_str());
    debug_print("User data directory: %s\n", path_to_utf8(m_paths.user_data_dir).c_str());
    debug_print("User cache directory: %s\n", path_to_utf8(m_paths.user_cache_dir).c_str());
    debug_print("User config directory: %s\n", path_to_utf8(m_paths.user_config_dir).c_str());
}

cResource_Manager::~cResource_Manager(void)
{

}

fs::path cResource_Manager::Get_Game_Data_Directory()
{
    return m_paths.game_data_dir;
}

void cResource_Manager::Init_User_Directory(void)
{
    // Create savegame directory
    if (!Dir_Exists(Get_User_Savegame_Directory())) {
        fs::create_directories(Get_User_Savegame_Directory());
    }
    // Create screenshot directory
    if (!Dir_Exists(Get_User_Screenshot_Directory())) {
        fs::create_directories(Get_User_Screenshot_Directory());
    }
    // Create level directory
    if (!Dir_Exists(Get_User_Level_Directory())) {
        fs::create_directories(Get_User_Level_Directory());
    }
    // Create world directory
    if (!Dir_Exists(Get_User_World_Directory())) {
        fs::create_directories(Get_User_World_Directory());
    }
    // Create campaign directory
    if (!Dir_Exists(Get_User_Campaign_Directory())) {
        fs::create_directories(Get_User_Campaign_Directory());
    }
    // Create cache directory
    if (!Dir_Exists(Get_User_Imgcache_Directory())) {
        fs::create_directories(Get_User_Imgcache_Directory());
    }
    // Create config directory
    if (!Dir_Exists(m_paths.user_config_dir)) {
        fs::create_directories(m_paths.user_config_dir);
    }
}

fs::path cResource_Manager::Get_Game_Pixmaps_Directory()
{
    return m_paths.game_data_dir / utf8_to_path(GAME_PIXMAPS_DIR);
}

fs::path cResource_Manager::Get_Game_Pixmap(std::string pixmap)
{
    return Get_Game_Pixmaps_Directory() / utf8_to_path(pixmap);
}

fs::path cResource_Manager::Get_User_Data_Directory()
{
    return m_paths.user_data_dir;
}

fs::path cResource_Manager::Get_User_Level_Directory()
{
    return m_paths.user_data_dir / utf8_to_path(USER_LEVEL_DIR);
}

fs::path cResource_Manager::Get_User_Level(std::string filename)
{
    return Get_User_Level_Directory() / utf8_to_path(filename);
}

fs::path cResource_Manager::Get_User_Savegame_Directory()
{
    return m_paths.user_data_dir / utf8_to_path(USER_SAVEGAME_DIR);
}

fs::path cResource_Manager::Get_User_Screenshot_Directory()
{
    return m_paths.user_data_dir / utf8_to_path(USER_SCREENSHOT_DIR);
}

fs::path cResource_Manager::Get_User_World_Directory()
{
    return m_paths.user_data_dir / utf8_to_path(USER_WORLD_DIR);
}

fs::path cResource_Manager::Get_User_Campaign_Directory()
{
    return m_paths.user_data_dir / utf8_to_path(USER_CAMPAIGN_DIR);
}

fs::path cResource_Manager::Get_User_Imgcache_Directory()
{
    return m_paths.user_cache_dir / utf8_to_path(USER_IMGCACHE_DIR);
}

fs::path cResource_Manager::Get_User_CEGUI_Logfile()
{
    return m_paths.user_cache_dir / utf8_to_path("cegui.log");
}

fs::path cResource_Manager::Get_Game_Schema_Directory()
{
    return m_paths.game_data_dir / utf8_to_path(GAME_SCHEMA_DIR);
}

fs::path cResource_Manager::Get_Game_Schema(std::string schema)
{
    return Get_Game_Schema_Directory() / utf8_to_path(schema);
}

fs::path cResource_Manager::Get_Game_Level_Directory()
{
    return m_paths.game_data_dir / utf8_to_path(GAME_LEVEL_DIR);
}

fs::path cResource_Manager::Get_Game_Level(std::string level)
{
    return Get_Game_Level_Directory() / utf8_to_path(level);
}

fs::path cResource_Manager::Get_Game_Translation_Directory()
{
    return m_paths.game_data_dir / utf8_to_path(GAME_TRANSLATION_DIR);
}

fs::path cResource_Manager::Get_Game_Translation(std::string transname)
{
    return Get_Game_Translation_Directory() / utf8_to_path(transname);
}

fs::path cResource_Manager::Get_Game_Sounds_Directory()
{
    return m_paths.game_data_dir / utf8_to_path(GAME_SOUNDS_DIR);
}

fs::path cResource_Manager::Get_Game_Sound(std::string sound)
{
    return Get_Game_Sounds_Directory() / utf8_to_path(sound);
}

fs::path cResource_Manager::Get_Game_Campaign_Directory()
{
    return m_paths.game_data_dir / utf8_to_path(GAME_CAMPAIGN_DIR);
}

fs::path cResource_Manager::Get_Game_Campaign(std::string campaign)
{
    return Get_Game_Campaign_Directory() / utf8_to_path(campaign);
}

fs::path cResource_Manager::Get_Game_Overworld_Directory()
{
    return m_paths.game_data_dir / utf8_to_path(GAME_OVERWORLD_DIR);
}

fs::path cResource_Manager::Get_Game_Overworld(std::string overworld)
{
    return Get_Game_Overworld_Directory() / utf8_to_path(overworld);
}

fs::path cResource_Manager::Get_Gui_Scheme_Directory()
{
    return m_paths.game_data_dir / utf8_to_path(GUI_SCHEME_DIR);
}

fs::path cResource_Manager::Get_Gui_Imageset_Directory()
{
    return m_paths.game_data_dir / utf8_to_path(GUI_IMAGESET_DIR);
}

fs::path cResource_Manager::Get_Gui_Font_Directory()
{
    return m_paths.game_data_dir / utf8_to_path(GUI_FONT_DIR);
}

fs::path cResource_Manager::Get_Gui_LookNFeel_Directory()
{
    return m_paths.game_data_dir / utf8_to_path(GUI_LOOKNFEEL_DIR);
}

fs::path cResource_Manager::Get_Gui_Layout_Directory()
{
    return m_paths.game_data_dir / utf8_to_path(GUI_LAYOUT_DIR);
}

fs::path cResource_Manager::Get_Game_Music_Directory()
{
    return m_paths.game_data_dir / utf8_to_path(GAME_MUSIC_DIR);
}

fs::path cResource_Manager::Get_Game_Music(std::string music)
{
    return Get_Game_Music_Directory() / utf8_to_path(music);
}

fs::path cResource_Manager::Get_Game_Editor_Directory()
{
    return m_paths.game_data_dir / utf8_to_path(GAME_EDITOR_DIR);
}

fs::path cResource_Manager::Get_Game_Editor(std::string editor)
{
    return Get_Game_Editor_Directory() / utf8_to_path(editor);
}

fs::path cResource_Manager::Get_Game_Scripting_Directory()
{
    return m_paths.game_data_dir / utf8_to_path(GAME_SCRIPTING_DIR);
}

fs::path cResource_Manager::Get_Game_Scripting(std::string script)
{
    return Get_Game_Scripting_Directory() / utf8_to_path(script);
}

fs::path cResource_Manager::Get_Game_Icon_Directory()
{
    return m_paths.game_data_dir / utf8_to_path(GAME_ICON_DIR);
}

fs::path cResource_Manager::Get_Game_Icon(std::string icon)
{
    return Get_Game_Icon_Directory() / utf8_to_path(icon);
}

fs::path cResource_Manager::Get_Preferences_File()
{
    return m_paths.user_config_dir / path_to_utf8("config.xml");
}

void cResource_Manager::init_directories()
{
    ////////// The (usually unwritable) game data directory //////////
#ifdef FIXED_DATA_DIR
    m_paths.game_data_dir = utf8_to_path(FIXED_DATA_DIR);
#else
#ifdef __unix__
    char path_data[PATH_MAX];
    int count;
    count = readlink("/proc/self/exe", path_data, PATH_MAX);
    if (count < 0)
        throw(ConfigurationError("Failed to retrieve the executable's path from /proc/self/exe!"));

    m_paths.game_data_dir = utf8_to_path(std::string(path_data, count)).parent_path().parent_path() / utf8_to_path("share") / utf8_to_path("tsc");
#elif _WIN32
    wchar_t path_data[MAX_PATH];
    if (GetModuleFileNameW(NULL, path_data, MAX_PATH) == 0)
        throw(ConfigurationError("Failed to retrieve the executable's path from the Win32API!"));
    std::string utf8_path = ucs2_to_utf8(path_data);

    m_paths.game_data_dir = utf8_to_path(utf8_path).parent_path().parent_path() / utf8_to_path("share") / utf8_to_path("tsc");
#else
#error Dont know how to retrieve the path to the running executable on this system!
#endif
#endif

    ////////// The (writeable) user directories //////////
#ifdef __unix__
    m_paths.user_data_dir = xdg_get_directory("XDG_DATA_HOME", ".local/share") / utf8_to_path("tsc");
    m_paths.user_cache_dir = xdg_get_directory("XDG_CACHE_HOME", ".cache") / utf8_to_path("tsc");
    m_paths.user_config_dir = xdg_get_directory("XDG_CONFIG_HOME", ".config") / utf8_to_path("tsc");
#elif _WIN32
    wchar_t path_appdata[MAX_PATH + 1];

    // TODO: CSIDL_APPDATA has been deprecated with Windows Vista and upwards, and
    // has been replaced by FOLDERID_RoamingAppData (which is not available
    // on Windows XP). When dropping support for Windows XP, this should be changed.
    // See http://msdn.microsoft.com/en-us/library/windows/desktop/bb762181.aspx.
    if (FAILED(SHGetFolderPathW(NULL, CSIDL_APPDATA, NULL, SHGFP_TYPE_CURRENT, path_appdata))) {
        cerr << "Error : Couldn't get Windows user data directory. Defaulting to ./data in the application directory." << endl;

        m_paths.user_data_dir = fs::current_path() / utf8_to_path("data");
        m_paths.user_cache_dir = fs::current_path() / utf8_to_path("data") / utf8_to_path("cache");
        m_paths.user_config_dir = fs::current_path() / utf8_to_path("data");
    }

    std::string str_path = ucs2_to_utf8(path_appdata);
    Convert_Path_Separators(str_path);
    fs::path app_path = utf8_to_path(str_path) / utf8_to_path("tsc");

    m_paths.user_data_dir = app_path;
    m_paths.user_cache_dir = app_path / utf8_to_path("cache");
    m_paths.user_config_dir = app_path;
#else
#error Dont know how to determine the user data directories on this platform!
#endif
}

#ifdef __unix__
fs::path cResource_Manager::xdg_get_directory(const std::string& envvarname, const fs::path defaultpath)
{
    char* envval = NULL;
    envval = getenv(envvarname.c_str());

    if (envval)
        return utf8_to_path(envval); // Envionment variables are UTF-8 on Linux
    else {
        envval = NULL;
        envval = getenv("HOME");

        if (envval)
            return utf8_to_path(envval) / defaultpath;
        else
            throw (ConfigurationError("$HOME environment variable is not set!"));
    }
}
<<<<<<< HEAD

void cResource_Manager::compat_move_directories()
{
    char* path = NULL;
    path = getenv("HOME");

    if (!path)
        return;

    fs::path olddir = utf8_to_path(path) / utf8_to_path(".smc");
    if (!fs::exists(olddir))
        return;

    cout << "INFO: Old ~/.smc directory detected. Copying files." << endl;
    fs::directory_iterator end_iter;

    cout << "Copying levels." << endl;
    fs::path dir = olddir / utf8_to_path("levels");
    try {
        fs::directory_iterator iter(dir);
        for (fs::directory_iterator iter(dir); iter != end_iter; iter++)
            fs::copy_file(iter->path(), Get_User_Level_Directory() / iter->path().filename(), fs::copy_option::overwrite_if_exists);
    }
    catch (fs::filesystem_error& error) {
        if (error.code() != errc::no_such_file_or_directory)
            throw error;
        cout << "No levels detected." << endl;
    }

    cout << "Copying savegames." << endl;
    dir = olddir / utf8_to_path("savegames");
    try {
        for (fs::directory_iterator iter(dir); iter != end_iter; iter++)
            fs::copy_file(iter->path(), Get_User_Savegame_Directory() / iter->path().filename(), fs::copy_option::overwrite_if_exists);
    }
    catch (fs::filesystem_error& error) {
        if (error.code() != errc::no_such_file_or_directory)
            throw error;
        cout << "No savegames detected." << endl;
    }

    cout << "Copying screenshots." << endl;
    dir = olddir / utf8_to_path("screenshots");
    try {
        for (fs::directory_iterator iter(dir); iter != end_iter; iter++)
            fs::copy_file(iter->path(), Get_User_Screenshot_Directory() / iter->path().filename(), fs::copy_option::overwrite_if_exists);
    }
    catch (fs::filesystem_error& error) {
        if (error.code() != errc::no_such_file_or_directory)
            throw error;
        cout << "No screenshots detected." << endl;
    }

    cout << "Copying campaigns." << endl;
    dir = olddir / utf8_to_path("campaign"); // sic! The old version had no trailing s.
    try {
        for (fs::directory_iterator iter(dir); iter != end_iter; iter++)
            fs::copy_file(iter->path(), Get_User_Campaign_Directory() / iter->path().filename(), fs::copy_option::overwrite_if_exists);
    }
    catch (fs::filesystem_error& error) {
        if (error.code() != errc::no_such_file_or_directory)
            throw error;
        cout << "No campaigns detected." << endl;
    }

    cout << "Copying worlds." << endl;
    dir = olddir / utf8_to_path("worlds");
    try {
        for (fs::directory_iterator iter(dir); iter != end_iter; iter++) {
            fs::create_directory(Get_User_World_Directory() / iter->path().filename());
            fs::copy_file(iter->path() / utf8_to_path("description.xml"), Get_User_World_Directory() / iter->path().filename() / utf8_to_path("description.xml"), fs::copy_option::overwrite_if_exists);
            fs::copy_file(iter->path() / utf8_to_path("layer.xml"), Get_User_World_Directory() / iter->path().filename() / utf8_to_path("layer.xml"), fs::copy_option::overwrite_if_exists);
            fs::copy_file(iter->path() / utf8_to_path("world.xml"), Get_User_World_Directory() / iter->path().filename() / utf8_to_path("world.xml"), fs::copy_option::overwrite_if_exists);
        }
    }
    catch (fs::filesystem_error& error) {
        if (error.code() != errc::no_such_file_or_directory)
            throw error;
        cout << "No worlds detected." << endl;
    }

    cout << "Copying config.xml." << endl;
    try {
        fs::copy_file(olddir / utf8_to_path("config.xml"), Get_Preferences_File(), fs::copy_option::overwrite_if_exists);
    }
    catch (fs::filesystem_error& error) {
        if (error.code() != errc::no_such_file_or_directory)
            throw error;
        cout << "No configuration detected." << endl;
    }

    // Leave the cache alone. It will be regenerated anyway.

    cerr << "Warning: Removing old ~/.smc directory now." << endl;
    fs::remove_all(olddir);
}
=======
>>>>>>> 013b99f1
#endif

/* *** *** *** *** *** *** *** *** *** *** *** *** *** *** *** *** *** */

cResource_Manager* pResource_Manager = NULL;

/* *** *** *** *** *** *** *** *** *** *** *** *** *** *** *** *** *** */

} // namespace TSC<|MERGE_RESOLUTION|>--- conflicted
+++ resolved
@@ -350,105 +350,6 @@
             throw (ConfigurationError("$HOME environment variable is not set!"));
     }
 }
-<<<<<<< HEAD
-
-void cResource_Manager::compat_move_directories()
-{
-    char* path = NULL;
-    path = getenv("HOME");
-
-    if (!path)
-        return;
-
-    fs::path olddir = utf8_to_path(path) / utf8_to_path(".smc");
-    if (!fs::exists(olddir))
-        return;
-
-    cout << "INFO: Old ~/.smc directory detected. Copying files." << endl;
-    fs::directory_iterator end_iter;
-
-    cout << "Copying levels." << endl;
-    fs::path dir = olddir / utf8_to_path("levels");
-    try {
-        fs::directory_iterator iter(dir);
-        for (fs::directory_iterator iter(dir); iter != end_iter; iter++)
-            fs::copy_file(iter->path(), Get_User_Level_Directory() / iter->path().filename(), fs::copy_option::overwrite_if_exists);
-    }
-    catch (fs::filesystem_error& error) {
-        if (error.code() != errc::no_such_file_or_directory)
-            throw error;
-        cout << "No levels detected." << endl;
-    }
-
-    cout << "Copying savegames." << endl;
-    dir = olddir / utf8_to_path("savegames");
-    try {
-        for (fs::directory_iterator iter(dir); iter != end_iter; iter++)
-            fs::copy_file(iter->path(), Get_User_Savegame_Directory() / iter->path().filename(), fs::copy_option::overwrite_if_exists);
-    }
-    catch (fs::filesystem_error& error) {
-        if (error.code() != errc::no_such_file_or_directory)
-            throw error;
-        cout << "No savegames detected." << endl;
-    }
-
-    cout << "Copying screenshots." << endl;
-    dir = olddir / utf8_to_path("screenshots");
-    try {
-        for (fs::directory_iterator iter(dir); iter != end_iter; iter++)
-            fs::copy_file(iter->path(), Get_User_Screenshot_Directory() / iter->path().filename(), fs::copy_option::overwrite_if_exists);
-    }
-    catch (fs::filesystem_error& error) {
-        if (error.code() != errc::no_such_file_or_directory)
-            throw error;
-        cout << "No screenshots detected." << endl;
-    }
-
-    cout << "Copying campaigns." << endl;
-    dir = olddir / utf8_to_path("campaign"); // sic! The old version had no trailing s.
-    try {
-        for (fs::directory_iterator iter(dir); iter != end_iter; iter++)
-            fs::copy_file(iter->path(), Get_User_Campaign_Directory() / iter->path().filename(), fs::copy_option::overwrite_if_exists);
-    }
-    catch (fs::filesystem_error& error) {
-        if (error.code() != errc::no_such_file_or_directory)
-            throw error;
-        cout << "No campaigns detected." << endl;
-    }
-
-    cout << "Copying worlds." << endl;
-    dir = olddir / utf8_to_path("worlds");
-    try {
-        for (fs::directory_iterator iter(dir); iter != end_iter; iter++) {
-            fs::create_directory(Get_User_World_Directory() / iter->path().filename());
-            fs::copy_file(iter->path() / utf8_to_path("description.xml"), Get_User_World_Directory() / iter->path().filename() / utf8_to_path("description.xml"), fs::copy_option::overwrite_if_exists);
-            fs::copy_file(iter->path() / utf8_to_path("layer.xml"), Get_User_World_Directory() / iter->path().filename() / utf8_to_path("layer.xml"), fs::copy_option::overwrite_if_exists);
-            fs::copy_file(iter->path() / utf8_to_path("world.xml"), Get_User_World_Directory() / iter->path().filename() / utf8_to_path("world.xml"), fs::copy_option::overwrite_if_exists);
-        }
-    }
-    catch (fs::filesystem_error& error) {
-        if (error.code() != errc::no_such_file_or_directory)
-            throw error;
-        cout << "No worlds detected." << endl;
-    }
-
-    cout << "Copying config.xml." << endl;
-    try {
-        fs::copy_file(olddir / utf8_to_path("config.xml"), Get_Preferences_File(), fs::copy_option::overwrite_if_exists);
-    }
-    catch (fs::filesystem_error& error) {
-        if (error.code() != errc::no_such_file_or_directory)
-            throw error;
-        cout << "No configuration detected." << endl;
-    }
-
-    // Leave the cache alone. It will be regenerated anyway.
-
-    cerr << "Warning: Removing old ~/.smc directory now." << endl;
-    fs::remove_all(olddir);
-}
-=======
->>>>>>> 013b99f1
 #endif
 
 /* *** *** *** *** *** *** *** *** *** *** *** *** *** *** *** *** *** */
